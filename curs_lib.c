/**
 * @file
 * GUI miscellaneous curses (window drawing) routines
 *
 * @authors
 * Copyright (C) 1996-2002,2010,2012-2013 Michael R. Elkins <me@mutt.org>
 * Copyright (C) 2004 g10 Code GmbH
 *
 * @copyright
 * This program is free software: you can redistribute it and/or modify it under
 * the terms of the GNU General Public License as published by the Free Software
 * Foundation, either version 2 of the License, or (at your option) any later
 * version.
 *
 * This program is distributed in the hope that it will be useful, but WITHOUT
 * ANY WARRANTY; without even the implied warranty of MERCHANTABILITY or FITNESS
 * FOR A PARTICULAR PURPOSE.  See the GNU General Public License for more
 * details.
 *
 * You should have received a copy of the GNU General Public License along with
 * this program.  If not, see <http://www.gnu.org/licenses/>.
 */

#include "config.h"
#include <stddef.h>
#include <ctype.h>
#include <errno.h>
#include <fcntl.h>
#include <langinfo.h>
#ifdef ENABLE_NLS
#include <libintl.h>
#endif
#include <limits.h>
#include <regex.h>
#include <stdarg.h>
#include <stdbool.h>
#include <stdio.h>
#include <stdlib.h>
#include <string.h>
#include <sys/time.h>
#include <termios.h>
#include <unistd.h>
#include <wchar.h>
#include "lib/lib.h"
#include "mutt.h"
#include "context.h"
#include "enter_state.h"
#include "globals.h"
#include "header.h"
#include "mbyte.h"
#include "mutt_curses.h"
#include "mutt_menu.h"
#include "mutt_regex.h"
#include "opcodes.h"
#include "options.h"
#include "pager.h"
#include "protos.h"
#ifdef HAVE_ISWBLANK
#include <wctype.h>
#endif
#ifdef USE_NOTMUCH
#include "mutt_notmuch.h"
#endif

/* not possible to unget more than one char under some curses libs, and it
 * is impossible to unget function keys in SLang, so roll our own input
 * buffering routines.
 */

/* These are used for macros and exec/push commands.
 * They can be temporarily ignored by setting OPT_IGNORE_MACRO_EVENTS
 */
static size_t MacroBufferCount = 0;
static size_t MacroBufferLen = 0;
static struct Event *MacroEvents;

/* These are used in all other "normal" situations, and are not
 * ignored when setting OPT_IGNORE_MACRO_EVENTS
 */
static size_t UngetCount = 0;
static size_t UngetLen = 0;
static struct Event *UngetKeyEvents;

struct MuttWindow *MuttHelpWindow = NULL;
struct MuttWindow *MuttIndexWindow = NULL;
struct MuttWindow *MuttStatusWindow = NULL;
struct MuttWindow *MuttMessageWindow = NULL;
#ifdef USE_SIDEBAR
struct MuttWindow *MuttSidebarWindow = NULL;
#endif

static void reflow_message_window_rows(int mw_rows);

void mutt_refresh(void)
{
  /* don't refresh when we are waiting for a child. */
  if (option(OPT_KEEP_QUIET))
    return;

  /* don't refresh in the middle of macros unless necessary */
  if (MacroBufferCount && !option(OPT_FORCE_REFRESH) && !option(OPT_IGNORE_MACRO_EVENTS))
    return;

  /* else */
  refresh();
}

/**
 * mutt_need_hard_redraw - Force a hard refresh
 *
 * Make sure that the next refresh does a full refresh.  This could be
 * optimized by not doing it at all if DISPLAY is set as this might indicate
 * that a GUI based pinentry was used.  Having an option to customize this is
 * of course the NeoMutt way.
 */
void mutt_need_hard_redraw(void)
{
  keypad(stdscr, true);
  clearok(stdscr, true);
  mutt_set_current_menu_redraw_full();
}

struct Event mutt_getch(void)
{
  int ch;
  struct Event err = { -1, OP_NULL }, ret;
  struct Event timeout = { -2, OP_NULL };

  if (UngetCount)
    return UngetKeyEvents[--UngetCount];

  if (!option(OPT_IGNORE_MACRO_EVENTS) && MacroBufferCount)
    return MacroEvents[--MacroBufferCount];

  SigInt = 0;

  mutt_allow_interrupt(1);
#ifdef KEY_RESIZE
  /* ncurses 4.2 sends this when the screen is resized */
  ch = KEY_RESIZE;
  while (ch == KEY_RESIZE)
#endif /* KEY_RESIZE */
    ch = getch();
  mutt_allow_interrupt(0);

  if (SigInt)
  {
    mutt_query_exit();
    return err;
  }

  /* either timeout, a sigwinch (if timeout is set), or the terminal
   * has been lost */
  if (ch == ERR)
  {
    if (!isatty(0))
    {
      endwin();
      exit(1);
    }
    return timeout;
  }

  if ((ch & 0x80) && option(OPT_META_KEY))
  {
    /* send ALT-x as ESC-x */
    ch &= ~0x80;
    mutt_unget_event(ch, 0);
    ret.ch = '\033';
    ret.op = 0;
    return ret;
  }

  ret.ch = ch;
  ret.op = 0;
  return (ch == ctrl('G') ? err : ret);
}

int _mutt_get_field(const char *field, char *buf, size_t buflen, int complete,
                    int multiple, char ***files, int *numfiles)
{
  int ret;
  int x;

  struct EnterState *es = mutt_new_enter_state();

  do
  {
#if defined(USE_SLANG_CURSES) || defined(HAVE_RESIZETERM)
    if (SigWinch)
    {
      SigWinch = 0;
      mutt_resize_screen();
      clearok(stdscr, TRUE);
      mutt_current_menu_redraw();
    }
#endif
    mutt_window_clearline(MuttMessageWindow, 0);
    SETCOLOR(MT_COLOR_PROMPT);
    addstr((char *) field); /* cast to get around bad prototypes */
    NORMAL_COLOR;
    mutt_refresh();
    mutt_window_getyx(MuttMessageWindow, NULL, &x);
    ret = _mutt_enter_string(buf, buflen, x, complete, multiple, files, numfiles, es);
  } while (ret == 1);
  mutt_window_clearline(MuttMessageWindow, 0);
  mutt_free_enter_state(&es);

  return ret;
}

int mutt_get_field_unbuffered(char *msg, char *buf, size_t buflen, int flags)
{
  int rc;

  set_option(OPT_IGNORE_MACRO_EVENTS);
  rc = mutt_get_field(msg, buf, buflen, flags);
  unset_option(OPT_IGNORE_MACRO_EVENTS);

  return rc;
}

void mutt_clear_error(void)
{
  ErrorBuf[0] = 0;
  if (!option(OPT_NO_CURSES))
    mutt_window_clearline(MuttMessageWindow, 0);
}

void mutt_edit_file(const char *editor, const char *data)
{
  char cmd[LONG_STRING];

  mutt_endwin(NULL);
  mutt_expand_file_fmt(cmd, sizeof(cmd), editor, data);
  if (mutt_system(cmd))
  {
    mutt_error(_("Error running \"%s\"!"), cmd);
    mutt_sleep(2);
  }
#if defined(USE_SLANG_CURSES) || defined(HAVE_RESIZETERM)
  /* the terminal may have been resized while the editor owned it */
  mutt_resize_screen();
#endif
  keypad(stdscr, true);
  clearok(stdscr, true);
}

int mutt_yesorno(const char *msg, int def)
{
  struct Event ch;
  char *yes = _("yes");
  char *no = _("no");
  char *answer_string = NULL;
  int answer_string_wid, msg_wid;
  size_t trunc_msg_len;
  bool redraw = true;
  int prompt_lines = 1;

  char *expr = NULL;
  regex_t reyes;
  regex_t reno;
  int reyes_ok;
  int reno_ok;
  char answer[2];

  answer[1] = '\0';

  reyes_ok = (expr = nl_langinfo(YESEXPR)) && expr[0] == '^' &&
             !REGCOMP(&reyes, expr, REG_NOSUB);
  reno_ok = (expr = nl_langinfo(NOEXPR)) && expr[0] == '^' &&
            !REGCOMP(&reno, expr, REG_NOSUB);

  /*
   * In order to prevent the default answer to the question to wrapped
   * around the screen in the even the question is wider than the screen,
   * ensure there is enough room for the answer and truncate the question
   * to fit.
   */
  safe_asprintf(&answer_string, " ([%s]/%s): ", def == MUTT_YES ? yes : no,
                def == MUTT_YES ? no : yes);
  answer_string_wid = mutt_strwidth(answer_string);
  msg_wid = mutt_strwidth(msg);

  while (true)
  {
    if (redraw || SigWinch)
    {
      redraw = false;
#if defined(USE_SLANG_CURSES) || defined(HAVE_RESIZETERM)
      if (SigWinch)
      {
        SigWinch = 0;
        mutt_resize_screen();
        clearok(stdscr, TRUE);
        mutt_current_menu_redraw();
      }
#endif
      if (MuttMessageWindow->cols)
      {
        prompt_lines = (msg_wid + answer_string_wid + MuttMessageWindow->cols - 1) /
                       MuttMessageWindow->cols;
        prompt_lines = MAX(1, MIN(3, prompt_lines));
      }
      if (prompt_lines != MuttMessageWindow->rows)
      {
        reflow_message_window_rows(prompt_lines);
        mutt_current_menu_redraw();
      }

      /* maxlen here is sort of arbitrary, so pick a reasonable upper bound */
      trunc_msg_len = mutt_wstr_trunc(
          msg, 4 * prompt_lines * MuttMessageWindow->cols,
          prompt_lines * MuttMessageWindow->cols - answer_string_wid, NULL);

      mutt_window_move(MuttMessageWindow, 0, 0);
      SETCOLOR(MT_COLOR_PROMPT);
      addnstr(msg, trunc_msg_len);
      addstr(answer_string);
      NORMAL_COLOR;
      mutt_window_clrtoeol(MuttMessageWindow);
    }

    mutt_refresh();
    /* SigWinch is not processed unless timeout is set */
    timeout(30 * 1000);
    ch = mutt_getch();
    timeout(-1);
    if (ch.ch == -2)
      continue;
    if (CI_is_return(ch.ch))
      break;
    if (ch.ch < 0)
    {
      def = MUTT_ABORT;
      break;
    }

    answer[0] = ch.ch;
    if (reyes_ok ? (regexec(&reyes, answer, 0, 0, 0) == 0) : (tolower(ch.ch) == 'y'))
    {
      def = MUTT_YES;
      break;
    }
    else if (reno_ok ? (regexec(&reno, answer, 0, 0, 0) == 0) : (tolower(ch.ch) == 'n'))
    {
      def = MUTT_NO;
      break;
    }
    else
    {
      BEEP();
    }
  }

  FREE(&answer_string);

  if (reyes_ok)
    regfree(&reyes);
  if (reno_ok)
    regfree(&reno);

  if (MuttMessageWindow->rows != 1)
  {
    reflow_message_window_rows(1);
    mutt_current_menu_redraw();
  }
  else
    mutt_window_clearline(MuttMessageWindow, 0);

  if (def != MUTT_ABORT)
  {
    addstr((char *) (def == MUTT_YES ? yes : no));
    mutt_refresh();
  }
  else
  {
    /* when the users cancels with ^G, clear the message stored with
     * mutt_message() so it isn't displayed when the screen is refreshed. */
    mutt_clear_error();
  }
  return def;
}

/**
 * mutt_query_exit - Ask the user if they want to leave NeoMutt
 *
 * This function is called when the user presses the abort key.
 */
void mutt_query_exit(void)
{
  mutt_flushinp();
  curs_set(1);
  if (Timeout)
    timeout(-1); /* restore blocking operation */
  if (mutt_yesorno(_("Exit NeoMutt?"), MUTT_YES) == MUTT_YES)
  {
    endwin();
    exit(1);
  }
  mutt_clear_error();
  mutt_curs_set(-1);
  SigInt = 0;
}

static void curses_message(int error, const char *fmt, va_list ap)
{
  char scratch[LONG_STRING];

  vsnprintf(scratch, sizeof(scratch), fmt, ap);

  mutt_debug(1, "%s\n", scratch);
  mutt_simple_format(ErrorBuf, sizeof(ErrorBuf), 0, MuttMessageWindow->cols,
                     FMT_LEFT, 0, scratch, sizeof(scratch), 0);

  if (!option(OPT_KEEP_QUIET))
  {
    if (error)
      BEEP();
    SETCOLOR(error ? MT_COLOR_ERROR : MT_COLOR_MESSAGE);
    mutt_window_mvaddstr(MuttMessageWindow, 0, 0, ErrorBuf);
    NORMAL_COLOR;
    mutt_window_clrtoeol(MuttMessageWindow);
    mutt_refresh();
  }

  if (error)
    set_option(OPT_MSG_ERR);
  else
    unset_option(OPT_MSG_ERR);
}

void mutt_curses_error(const char *fmt, ...)
{
  va_list ap;

  va_start(ap, fmt);
  curses_message(1, fmt, ap);
  va_end(ap);
}

void mutt_curses_message(const char *fmt, ...)
{
  va_list ap;

  va_start(ap, fmt);
  curses_message(0, fmt, ap);
  va_end(ap);
}

void mutt_progress_init(struct Progress *progress, const char *msg,
                        unsigned short flags, unsigned short inc, long size)
{
  struct timeval tv = { 0, 0 };

  if (!progress)
    return;
  if (option(OPT_NO_CURSES))
    return;

  memset(progress, 0, sizeof(struct Progress));
  progress->inc = inc;
  progress->flags = flags;
  progress->msg = msg;
  progress->size = size;
  if (progress->size)
  {
    if (progress->flags & MUTT_PROGRESS_SIZE)
      mutt_pretty_size(progress->sizestr, sizeof(progress->sizestr), progress->size);
    else
      snprintf(progress->sizestr, sizeof(progress->sizestr), "%ld", progress->size);
  }
  if (!inc)
  {
    if (size)
      mutt_message("%s (%s)", msg, progress->sizestr);
    else
      mutt_message(msg);
    return;
  }
  if (gettimeofday(&tv, NULL) < 0)
    mutt_debug(1, "gettimeofday failed: %d\n", errno);
  /* if timestamp is 0 no time-based suppression is done */
  if (TimeInc)
    progress->timestamp =
        ((unsigned int) tv.tv_sec * 1000) + (unsigned int) (tv.tv_usec / 1000);
  mutt_progress_update(progress, 0, 0);
}

/**
 * message_bar - Draw a colourful progress bar
 * @param percent %age complete
 * @param fmt     printf(1)-like formatting string
 * @param ...     Arguments to formatting string
 */
static void message_bar(int percent, const char *fmt, ...)
{
  va_list ap;
  char buf[STRING], buf2[STRING];
  int w = percent * COLS / 100;
  size_t l;

  va_start(ap, fmt);
  vsnprintf(buf, sizeof(buf), fmt, ap);
  l = mutt_strwidth(buf);
  va_end(ap);

  mutt_simple_format(buf2, sizeof(buf2), 0, COLS - 2, FMT_LEFT, 0, buf, sizeof(buf), 0);

  move(LINES - 1, 0);

  if (ColorDefs[MT_COLOR_PROGRESS] == 0)
  {
    addstr(buf2);
  }
  else
  {
    if (l < w)
    {
      /* The string fits within the colour bar */
      SETCOLOR(MT_COLOR_PROGRESS);
      addstr(buf2);
      w -= l;
      while (w--)
      {
        addch(' ');
      }
      SETCOLOR(MT_COLOR_NORMAL);
    }
    else
    {
      /* The string is too long for the colour bar */
      char ch;
      int off = mutt_wstr_trunc(buf2, sizeof(buf2), w, NULL);

      ch = buf2[off];
      buf2[off] = '\0';
      SETCOLOR(MT_COLOR_PROGRESS);
      addstr(buf2);
      buf2[off] = ch;
      SETCOLOR(MT_COLOR_NORMAL);
      addstr(&buf2[off]);
    }
  }

  clrtoeol();
  mutt_refresh();
}

void mutt_progress_update(struct Progress *progress, long pos, int percent)
{
  char posstr[SHORT_STRING];
  bool update = false;
  struct timeval tv = { 0, 0 };
  unsigned int now = 0;

  if (option(OPT_NO_CURSES))
    return;

  if (!progress->inc)
    goto out;

  /* refresh if size > inc */
  if (progress->flags & MUTT_PROGRESS_SIZE && (pos >= progress->pos + (progress->inc << 10)))
    update = true;
  else if (pos >= progress->pos + progress->inc)
    update = true;

  /* skip refresh if not enough time has passed */
  if (update && progress->timestamp && !gettimeofday(&tv, NULL))
  {
    now = ((unsigned int) tv.tv_sec * 1000) + (unsigned int) (tv.tv_usec / 1000);
    if (now && now - progress->timestamp < TimeInc)
      update = false;
  }

  /* always show the first update */
  if (!pos)
    update = true;

  if (update)
  {
    if (progress->flags & MUTT_PROGRESS_SIZE)
    {
      pos = pos / (progress->inc << 10) * (progress->inc << 10);
      mutt_pretty_size(posstr, sizeof(posstr), pos);
    }
    else
      snprintf(posstr, sizeof(posstr), "%ld", pos);

    mutt_debug(5, "updating progress: %s\n", posstr);

    progress->pos = pos;
    if (now)
      progress->timestamp = now;

    if (progress->size > 0)
    {
      message_bar((percent > 0) ? percent : (int) (100.0 * (double) progress->pos /
                                                   progress->size),
                  "%s %s/%s (%d%%)", progress->msg, posstr, progress->sizestr,
                  (percent > 0) ? percent : (int) (100.0 * (double) progress->pos /
                                                   progress->size));
    }
    else
    {
      if (percent > 0)
        message_bar(percent, "%s %s (%d%%)", progress->msg, posstr, percent);
      else
        mutt_message("%s %s", progress->msg, posstr);
    }
  }

out:
  if (pos >= progress->size)
    mutt_clear_error();
}

void mutt_init_windows(void)
{
  MuttHelpWindow = safe_calloc(1, sizeof(struct MuttWindow));
  MuttIndexWindow = safe_calloc(1, sizeof(struct MuttWindow));
  MuttStatusWindow = safe_calloc(1, sizeof(struct MuttWindow));
  MuttMessageWindow = safe_calloc(1, sizeof(struct MuttWindow));
#ifdef USE_SIDEBAR
  MuttSidebarWindow = safe_calloc(1, sizeof(struct MuttWindow));
#endif
}

void mutt_free_windows(void)
{
  FREE(&MuttHelpWindow);
  FREE(&MuttIndexWindow);
  FREE(&MuttStatusWindow);
  FREE(&MuttMessageWindow);
#ifdef USE_SIDEBAR
  FREE(&MuttSidebarWindow);
#endif
}

void mutt_reflow_windows(void)
{
  if (option(OPT_NO_CURSES))
    return;

  mutt_debug(2, "In mutt_reflow_windows\n");

  MuttStatusWindow->rows = 1;
  MuttStatusWindow->cols = COLS;
  MuttStatusWindow->row_offset = option(OPT_STATUS_ON_TOP) ? 0 : LINES - 2;
  MuttStatusWindow->col_offset = 0;

  memcpy(MuttHelpWindow, MuttStatusWindow, sizeof(struct MuttWindow));
  if (!option(OPT_HELP))
    MuttHelpWindow->rows = 0;
  else
    MuttHelpWindow->row_offset = option(OPT_STATUS_ON_TOP) ? LINES - 2 : 0;

  memcpy(MuttMessageWindow, MuttStatusWindow, sizeof(struct MuttWindow));
  MuttMessageWindow->row_offset = LINES - 1;

  memcpy(MuttIndexWindow, MuttStatusWindow, sizeof(struct MuttWindow));
  MuttIndexWindow->rows = MAX(
      LINES - MuttStatusWindow->rows - MuttHelpWindow->rows - MuttMessageWindow->rows, 0);
  MuttIndexWindow->row_offset =
      option(OPT_STATUS_ON_TOP) ? MuttStatusWindow->rows : MuttHelpWindow->rows;

#ifdef USE_SIDEBAR
  if (option(OPT_SIDEBAR_VISIBLE))
  {
    memcpy(MuttSidebarWindow, MuttIndexWindow, sizeof(struct MuttWindow));
    MuttSidebarWindow->cols = SidebarWidth;
    MuttIndexWindow->cols -= SidebarWidth;

    if (option(OPT_SIDEBAR_ON_RIGHT))
    {
      MuttSidebarWindow->col_offset = COLS - SidebarWidth;
    }
    else
    {
      MuttIndexWindow->col_offset += SidebarWidth;
    }
  }
#endif

  mutt_set_current_menu_redraw_full();
  /* the pager menu needs this flag set to recalc line_info */
  mutt_set_current_menu_redraw(REDRAW_FLOW);
}

static void reflow_message_window_rows(int mw_rows)
{
  MuttMessageWindow->rows = mw_rows;
  MuttMessageWindow->row_offset = LINES - mw_rows;

  MuttStatusWindow->row_offset = option(OPT_STATUS_ON_TOP) ? 0 : LINES - mw_rows - 1;

  if (option(OPT_HELP))
    MuttHelpWindow->row_offset = option(OPT_STATUS_ON_TOP) ? LINES - mw_rows - 1 : 0;

  MuttIndexWindow->rows = MAX(
      LINES - MuttStatusWindow->rows - MuttHelpWindow->rows - MuttMessageWindow->rows, 0);

#ifdef USE_SIDEBAR
  if (option(OPT_SIDEBAR_VISIBLE))
    MuttSidebarWindow->rows = MuttIndexWindow->rows;
#endif

  /* We don't also set REDRAW_FLOW because this function only
   * changes rows and is a temporary adjustment. */
  mutt_set_current_menu_redraw_full();
}

int mutt_window_move(struct MuttWindow *win, int row, int col)
{
  return move(win->row_offset + row, win->col_offset + col);
}

int mutt_window_mvaddch(struct MuttWindow *win, int row, int col, const chtype ch)
{
  return mvaddch(win->row_offset + row, win->col_offset + col, ch);
}

int mutt_window_mvaddstr(struct MuttWindow *win, int row, int col, const char *str)
{
  return mvaddstr(win->row_offset + row, win->col_offset + col, str);
}

#ifdef USE_SLANG_CURSES
static int vw_printw(SLcurses_Window_Type *win, const char *fmt, va_list ap)
{
  char buf[LONG_STRING];

  (void) SLvsnprintf(buf, sizeof(buf), (char *) fmt, ap);
  SLcurses_waddnstr(win, buf, -1);
  return 0;
}
#endif

int mutt_window_mvprintw(struct MuttWindow *win, int row, int col, const char *fmt, ...)
{
  va_list ap;
  int rv;

  rv = mutt_window_move(win, row, col);
  if (rv != ERR)
  {
    va_start(ap, fmt);
    rv = vw_printw(stdscr, fmt, ap);
    va_end(ap);
  }

  return rv;
}

/**
 * mutt_window_clrtoeol - Clear to the end of the line
 *
 * Assumes the cursor has already been positioned within the window.
 */
void mutt_window_clrtoeol(struct MuttWindow *win)
{
  int row, col, curcol;

  if (win->col_offset + win->cols == COLS)
    clrtoeol();
  else
  {
    getyx(stdscr, row, col);
    curcol = col;
    while (curcol < win->col_offset + win->cols)
    {
      addch(' ');
      curcol++;
    }
    move(row, col);
  }
}

void mutt_window_clearline(struct MuttWindow *win, int row)
{
  mutt_window_move(win, row, 0);
  mutt_window_clrtoeol(win);
}

/**
 * mutt_window_getyx - Get the cursor position in the window
 *
 * Assumes the current position is inside the window.  Otherwise it will
 * happily return negative or values outside the window boundaries
 */
void mutt_window_getyx(struct MuttWindow *win, int *y, int *x)
{
  int row, col;

  getyx(stdscr, row, col);
  if (y)
    *y = row - win->row_offset;
  if (x)
    *x = col - win->col_offset;
}

void mutt_show_error(void)
{
  if (option(OPT_KEEP_QUIET))
    return;

  SETCOLOR(option(OPT_MSG_ERR) ? MT_COLOR_ERROR : MT_COLOR_MESSAGE);
  mutt_window_mvaddstr(MuttMessageWindow, 0, 0, ErrorBuf);
  NORMAL_COLOR;
  mutt_window_clrtoeol(MuttMessageWindow);
}

void mutt_endwin(const char *msg)
{
  int e = errno;

  if (!option(OPT_NO_CURSES))
  {
    /* at least in some situations (screen + xterm under SuSE11/12) endwin()
     * doesn't properly flush the screen without an explicit call.
     */
    mutt_refresh();
    endwin();
  }

  if (msg && *msg)
  {
    puts(msg);
    fflush(stdout);
  }

  errno = e;
}

void mutt_perror_debug(const char *s)
{
  char *p = strerror(errno);

  mutt_debug(1, "%s: %s (errno = %d)\n", s, p ? p : "unknown error", errno);
  mutt_error("%s: %s (errno = %d)", s, p ? p : _("unknown error"), errno);
}

int mutt_any_key_to_continue(const char *s)
{
  struct termios t;
  struct termios old;
  int f, ch;

  f = open("/dev/tty", O_RDONLY);
  if (f < 0)
    return EOF;
  tcgetattr(f, &t);
  memcpy((void *) &old, (void *) &t, sizeof(struct termios)); /* save original state */
  t.c_lflag &= ~(ICANON | ECHO);
  t.c_cc[VMIN] = 1;
  t.c_cc[VTIME] = 0;
  tcsetattr(f, TCSADRAIN, &t);
  fflush(stdout);
  if (s)
    fputs(s, stdout);
  else
    fputs(_("Press any key to continue..."), stdout);
  fflush(stdout);
  ch = fgetc(stdin);
  fflush(stdin);
  tcsetattr(f, TCSADRAIN, &old);
  close(f);
  fputs("\r\n", stdout);
  mutt_clear_error();
  return (ch >= 0) ? ch : EOF;
}

int mutt_do_pager(const char *banner, const char *tempfile, int do_color, struct Pager *info)
{
  int rc;

  if (!Pager || (mutt_strcmp(Pager, "builtin") == 0))
    rc = mutt_pager(banner, tempfile, do_color, info);
  else
  {
    char cmd[STRING];

    mutt_endwin(NULL);
    mutt_expand_file_fmt(cmd, sizeof(cmd), Pager, tempfile);
    if (mutt_system(cmd) == -1)
    {
      mutt_error(_("Error running \"%s\"!"), cmd);
      rc = -1;
    }
    else
      rc = 0;
    mutt_unlink(tempfile);
  }

  return rc;
}

int _mutt_enter_fname(const char *prompt, char *buf, size_t blen, int buffy,
                      int multiple, char ***files, int *numfiles, int flags)
{
  struct Event ch;

  SETCOLOR(MT_COLOR_PROMPT);
  mutt_window_mvaddstr(MuttMessageWindow, 0, 0, (char *) prompt);
  addstr(_(" ('?' for list): "));
  NORMAL_COLOR;
  if (buf[0])
    addstr(buf);
  mutt_window_clrtoeol(MuttMessageWindow);
  mutt_refresh();

  ch = mutt_getch();
  if (ch.ch < 0)
  {
    mutt_window_clearline(MuttMessageWindow, 0);
    return -1;
  }
  else if (ch.ch == '?')
  {
    mutt_refresh();
<<<<<<< HEAD
    buf[0] = 0;
=======
    buf[0] = '\0';
>>>>>>> 51fea281

    if (!flags)
      flags = MUTT_SEL_FOLDER;
    if (multiple)
      flags |= MUTT_SEL_MULTI;
    if (buffy)
      flags |= MUTT_SEL_BUFFY;
    _mutt_select_file(buf, blen, flags, files, numfiles);
  }
  else
  {
    char *pc = safe_malloc(mutt_strlen(prompt) + 3);

    sprintf(pc, "%s: ", prompt);
    mutt_unget_event(ch.op ? 0 : ch.ch, ch.op ? ch.op : 0);
    if (_mutt_get_field(pc, buf, blen, (buffy ? MUTT_EFILE : MUTT_FILE) | MUTT_CLEAR,
                        multiple, files, numfiles) != 0)
      buf[0] = '\0';
    FREE(&pc);
#ifdef USE_NOTMUCH
    if ((flags & MUTT_SEL_VFOLDER) && buf[0] && (strncmp(buf, "notmuch://", 10) != 0))
      nm_description_to_path(buf, buf, blen);
#endif
  }

  return 0;
}

void mutt_unget_event(int ch, int op)
{
  struct Event tmp;

  tmp.ch = ch;
  tmp.op = op;

  if (UngetCount >= UngetLen)
    safe_realloc(&UngetKeyEvents, (UngetLen += 16) * sizeof(struct Event));

  UngetKeyEvents[UngetCount++] = tmp;
}

void mutt_unget_string(char *s)
{
  char *p = s + mutt_strlen(s) - 1;

  while (p >= s)
  {
    mutt_unget_event((unsigned char) *p--, 0);
  }
}

/**
 * mutt_push_macro_event - Add the character/operation to the macro buffer
 *
 * Adds the ch/op to the macro buffer.
 * This should be used for macros, push, and exec commands only.
 */
void mutt_push_macro_event(int ch, int op)
{
  struct Event tmp;

  tmp.ch = ch;
  tmp.op = op;

  if (MacroBufferCount >= MacroBufferLen)
    safe_realloc(&MacroEvents, (MacroBufferLen += 128) * sizeof(struct Event));

  MacroEvents[MacroBufferCount++] = tmp;
}

void mutt_flush_macro_to_endcond(void)
{
  UngetCount = 0;
  while (MacroBufferCount > 0)
  {
    if (MacroEvents[--MacroBufferCount].op == OP_END_COND)
      return;
  }
}

/**
 * mutt_flush_unget_to_endcond - Clear entries from UngetKeyEvents
 *
 * Normally, OP_END_COND should only be in the MacroEvent buffer.
 * km_error_key() (ab)uses OP_END_COND as a barrier in the unget buffer, and
 * calls this function to flush.
 */
void mutt_flush_unget_to_endcond(void)
{
  while (UngetCount > 0)
  {
    if (UngetKeyEvents[--UngetCount].op == OP_END_COND)
      return;
  }
}

void mutt_flushinp(void)
{
  UngetCount = 0;
  MacroBufferCount = 0;
  flushinp();
}

#if (defined(USE_SLANG_CURSES) || defined(HAVE_CURS_SET))
/**
 * mutt_curs_set - Set the cursor position
 * @param cursor
 * * -1: restore the value of the last call
 * *  0: make the cursor invisible
 * *  1: make the cursor visible
 */
void mutt_curs_set(int cursor)
{
  static int SavedCursor = 1;

  if (cursor < 0)
    cursor = SavedCursor;
  else
    SavedCursor = cursor;

  if (curs_set(cursor) == ERR)
  {
    if (cursor == 1) /* cnorm */
      curs_set(2);   /* cvvis */
  }
}
#endif

int mutt_multi_choice(char *prompt, char *letters)
{
  struct Event ch;
  int choice;
  bool redraw = true;
  int prompt_lines = 1;
  char *p = NULL;

  while (true)
  {
    if (redraw || SigWinch)
    {
      redraw = false;
#if defined(USE_SLANG_CURSES) || defined(HAVE_RESIZETERM)
      if (SigWinch)
      {
        SigWinch = 0;
        mutt_resize_screen();
        clearok(stdscr, TRUE);
        mutt_current_menu_redraw();
      }
#endif
      if (MuttMessageWindow->cols)
      {
        prompt_lines = (mutt_strwidth(prompt) + MuttMessageWindow->cols - 1) /
                       MuttMessageWindow->cols;
        prompt_lines = MAX(1, MIN(3, prompt_lines));
      }
      if (prompt_lines != MuttMessageWindow->rows)
      {
        reflow_message_window_rows(prompt_lines);
        mutt_current_menu_redraw();
      }

      SETCOLOR(MT_COLOR_PROMPT);
      mutt_window_mvaddstr(MuttMessageWindow, 0, 0, prompt);
      NORMAL_COLOR;
      mutt_window_clrtoeol(MuttMessageWindow);
    }

    mutt_refresh();
    /* SigWinch is not processed unless timeout is set */
    timeout(30 * 1000);
    ch = mutt_getch();
    timeout(-1);
    if (ch.ch == -2)
      continue;
    /* (ch.ch == 0) is technically possible.  Treat the same as < 0 (abort) */
    if (ch.ch <= 0 || CI_is_return(ch.ch))
    {
      choice = -1;
      break;
    }
    else
    {
      p = strchr(letters, ch.ch);
      if (p)
      {
        choice = p - letters + 1;
        break;
      }
      else if (ch.ch <= '9' && ch.ch > '0')
      {
        choice = ch.ch - '0';
        if (choice <= mutt_strlen(letters))
          break;
      }
    }
    BEEP();
  }
  if (MuttMessageWindow->rows != 1)
  {
    reflow_message_window_rows(1);
    mutt_current_menu_redraw();
  }
  else
    mutt_window_clearline(MuttMessageWindow, 0);
  mutt_refresh();
  return choice;
}

/**
 * mutt_addwch - addwch would be provided by an up-to-date curses library
 */
int mutt_addwch(wchar_t wc)
{
  char buf[MB_LEN_MAX * 2];
  mbstate_t mbstate;
  size_t n1, n2;

  memset(&mbstate, 0, sizeof(mbstate));
  if ((n1 = wcrtomb(buf, wc, &mbstate)) == (size_t)(-1) ||
      (n2 = wcrtomb(buf + n1, 0, &mbstate)) == (size_t)(-1))
    return -1; /* ERR */
  else
    return addstr(buf);
}

/**
 * mutt_simple_format - Format a string, like snprintf()
 *
 * This formats a string, a bit like snprintf (dest, destlen, "%-*.*s",
 * min_width, max_width, s), except that the widths refer to the number of
 * character cells when printed.
 */
void mutt_simple_format(char *dest, size_t destlen, int min_width, int max_width,
                        int justify, char m_pad_char, const char *s, size_t n, int arboreal)
{
  char *p = NULL;
  wchar_t wc;
  int w;
  size_t k, k2;
  char scratch[MB_LEN_MAX];
  mbstate_t mbstate1, mbstate2;
  int escaped = 0;

  memset(&mbstate1, 0, sizeof(mbstate1));
  memset(&mbstate2, 0, sizeof(mbstate2));
  destlen--;
  p = dest;
  for (; n && (k = mbrtowc(&wc, s, n, &mbstate1)); s += k, n -= k)
  {
    if (k == (size_t)(-1) || k == (size_t)(-2))
    {
      if (k == (size_t)(-1) && errno == EILSEQ)
        memset(&mbstate1, 0, sizeof(mbstate1));

      k = (k == (size_t)(-1)) ? 1 : n;
      wc = replacement_char();
    }
    if (escaped)
    {
      escaped = 0;
      w = 0;
    }
    else if (arboreal && wc == MUTT_SPECIAL_INDEX)
    {
      escaped = 1;
      w = 0;
    }
    else if (arboreal && wc < MUTT_TREE_MAX)
    {
      w = 1; /* hack */
    }
    else
    {
#ifdef HAVE_ISWBLANK
      if (iswblank(wc))
        wc = ' ';
      else
#endif
          if (!IsWPrint(wc))
        wc = '?';
      w = wcwidth(wc);
    }
    if (w >= 0)
    {
      if (w > max_width || (k2 = wcrtomb(scratch, wc, &mbstate2)) > destlen)
        continue;
      min_width -= w;
      max_width -= w;
      strncpy(p, scratch, k2);
      p += k2;
      destlen -= k2;
    }
  }
  w = (int) destlen < min_width ? destlen : min_width;
  if (w <= 0)
    *p = '\0';
  else if (justify == FMT_RIGHT) /* right justify */
  {
    p[w] = '\0';
    while (--p >= dest)
      p[w] = *p;
    while (--w >= 0)
      dest[w] = m_pad_char;
  }
  else if (justify == FMT_CENTER) /* center */
  {
    char *savedp = p;
    int half = (w + 1) / 2; /* half of cushion space */

    p[w] = '\0';

    /* move str to center of buffer */
    while (--p >= dest)
      p[half] = *p;

    /* fill rhs */
    p = savedp + half;
    while (--w >= half)
      *p++ = m_pad_char;

    /* fill lhs */
    while (half--)
      dest[half] = m_pad_char;
  }
  else /* left justify */
  {
    while (--w >= 0)
      *p++ = m_pad_char;
    *p = '\0';
  }
}

/**
 * format_s_x - Format a string like snprintf()
 *
 * This formats a string rather like
 *   snprintf (fmt, sizeof (fmt), "%%%ss", prefix);
 *   snprintf (dest, destlen, fmt, s);
 * except that the numbers in the conversion specification refer to
 * the number of character cells when printed.
 */
static void format_s_x(char *dest, size_t destlen, const char *prefix,
                       const char *s, int arboreal)
{
  int justify = FMT_RIGHT;
  char *p = NULL;
  int min_width;
  int max_width = INT_MAX;

  if (*prefix == '-')
  {
    prefix++;
    justify = FMT_LEFT;
  }
  else if (*prefix == '=')
  {
    prefix++;
    justify = FMT_CENTER;
  }
  min_width = strtol(prefix, &p, 10);
  if (*p == '.')
  {
    prefix = p + 1;
    max_width = strtol(prefix, &p, 10);
    if (p <= prefix)
      max_width = INT_MAX;
  }

  mutt_simple_format(dest, destlen, min_width, max_width, justify, ' ', s,
                     mutt_strlen(s), arboreal);
}

void mutt_format_s(char *dest, size_t destlen, const char *prefix, const char *s)
{
  format_s_x(dest, destlen, prefix, s, 0);
}

void mutt_format_s_tree(char *dest, size_t destlen, const char *prefix, const char *s)
{
  format_s_x(dest, destlen, prefix, s, 1);
}

/**
 * mutt_paddstr - Display a string on screen, padded if necessary
 * @param n Final width of field
 * @param s String to display
 */
void mutt_paddstr(int n, const char *s)
{
  wchar_t wc;
  int w;
  size_t k;
  size_t len = mutt_strlen(s);
  mbstate_t mbstate;

  memset(&mbstate, 0, sizeof(mbstate));
  for (; len && (k = mbrtowc(&wc, s, len, &mbstate)); s += k, len -= k)
  {
    if (k == (size_t)(-1) || k == (size_t)(-2))
    {
      if (k == (size_t)(-1))
        memset(&mbstate, 0, sizeof(mbstate));
      k = (k == (size_t)(-1)) ? 1 : len;
      wc = replacement_char();
    }
    if (!IsWPrint(wc))
      wc = '?';
    w = wcwidth(wc);
    if (w >= 0)
    {
      if (w > n)
        break;
      addnstr((char *) s, k);
      n -= w;
    }
  }
  while (n-- > 0)
    addch(' ');
}

/**
 * mutt_wstr_trunc - Work out how to truncate a widechar string
 * @param[in]  src    String to measute
 * @param[in]  maxlen Maximum length of string in bytes
 * @param[in]  maxwid Maximum width in screen columns
 * @param[out] width  Save the truncated screen column width
 * @retval n Number of bytes to use
 *
 * See how many bytes to copy from string so it's at most maxlen bytes long and
 * maxwid columns wide
 */
size_t mutt_wstr_trunc(const char *src, size_t maxlen, size_t maxwid, size_t *width)
{
  wchar_t wc;
  size_t n, w = 0, l = 0, cl;
  int cw;
  mbstate_t mbstate;

  if (!src)
    goto out;

  n = mutt_strlen(src);

  memset(&mbstate, 0, sizeof(mbstate));
  for (w = 0; n && (cl = mbrtowc(&wc, src, n, &mbstate)); src += cl, n -= cl)
  {
    if (cl == (size_t)(-1) || cl == (size_t)(-2))
    {
      if (cl == (size_t)(-1))
        memset(&mbstate, 0, sizeof(mbstate));
      cl = (cl == (size_t)(-1)) ? 1 : n;
      wc = replacement_char();
    }
    cw = wcwidth(wc);
    /* hack because MUTT_TREE symbols aren't turned into characters
     * until rendered by print_enriched_string (#3364) */
    if ((cw < 0) && (src[0] == MUTT_SPECIAL_INDEX))
    {
      cl = 2; /* skip the index coloring sequence */
      cw = 0;
    }
    else if (cw < 0 && cl == 1 && src[0] && src[0] < MUTT_TREE_MAX)
      cw = 1;
    else if (cw < 0)
      cw = 0; /* unprintable wchar */
    if (cl + l > maxlen || cw + w > maxwid)
      break;
    l += cl;
    w += cw;
  }
out:
  if (width)
    *width = w;
  return l;
}

/**
 * mutt_charlen - Count the bytes in a (multibyte) character
 * @param[in]  s     String to be examined
 * @param[out] width Number of screen columns the character would use
 * @retval n  Number of bytes in the first (multibyte) character of input consumes
 * @retval <0 Conversion error
 * @retval =0 End of input
 * @retval >0 Length (bytes)
 */
int mutt_charlen(const char *s, int *width)
{
  wchar_t wc;
  mbstate_t mbstate;
  size_t k, n;

  if (!s || !*s)
    return 0;

  n = mutt_strlen(s);
  memset(&mbstate, 0, sizeof(mbstate));
  k = mbrtowc(&wc, s, n, &mbstate);
  if (width)
    *width = wcwidth(wc);
  return (k == (size_t)(-1) || k == (size_t)(-2)) ? -1 : k;
}

/**
 * mutt_strwidth - Measure a string's width in screen cells
 * @param s String to be measured
 * @retval n Number of screen cells string would use
 */
int mutt_strwidth(const char *s)
{
  wchar_t wc;
  int w;
  size_t k, n;
  mbstate_t mbstate;

  if (!s)
    return 0;

  n = mutt_strlen(s);

  memset(&mbstate, 0, sizeof(mbstate));
  for (w = 0; n && (k = mbrtowc(&wc, s, n, &mbstate)); s += k, n -= k)
  {
    if (*s == MUTT_SPECIAL_INDEX)
    {
      s += 2; /* skip the index coloring sequence */
      k = 0;
      continue;
    }

    if (k == (size_t)(-1) || k == (size_t)(-2))
    {
      if (k == (size_t)(-1))
        memset(&mbstate, 0, sizeof(mbstate));
      k = (k == (size_t)(-1)) ? 1 : n;
      wc = replacement_char();
    }
    if (!IsWPrint(wc))
      wc = '?';
    w += wcwidth(wc);
  }
  return w;
}

/**
 * message_is_visible - Is a message in the index within limit
 * @param ctx   Open mailbox
 * @param index Message ID (index into `ctx->hdrs[]`
 * @retval bool True if the message is within limit
 *
 * If no limit is in effect, all the messages are visible.
 */
bool message_is_visible(struct Context *ctx, int index)
{
  if (!ctx || !ctx->hdrs || (index >= ctx->msgcount))
    return false;

  return !ctx->pattern || ctx->hdrs[index]->limited;
}

/**
 * message_is_tagged - Is a message in the index tagged (and within limit)
 * @param ctx   Open mailbox
 * @param index Message ID (index into `ctx->hdrs[]`
 * @retval bool True if the message is both tagged and within limit
 *
 * If a limit is in effect, the message must be visible within it.
 */
bool message_is_tagged(struct Context *ctx, int index)
{
  return message_is_visible(ctx, index) && ctx->hdrs[index]->tagged;
}<|MERGE_RESOLUTION|>--- conflicted
+++ resolved
@@ -919,11 +919,7 @@
   else if (ch.ch == '?')
   {
     mutt_refresh();
-<<<<<<< HEAD
-    buf[0] = 0;
-=======
     buf[0] = '\0';
->>>>>>> 51fea281
 
     if (!flags)
       flags = MUTT_SEL_FOLDER;
