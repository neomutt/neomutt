<?xml version="1.0" standalone="no"?>
<!DOCTYPE book PUBLIC "-//OASIS//DTD DocBook XML V4.2//EN"
  "http://www.oasis-open.org/docbook/xml/4.2/docbookx.dtd">
<book>

<bookinfo>
<title>The Mutt E-Mail Client</title>
<author>
<firstname>Michael</firstname><surname>Elkins</surname>
<email>me@cs.hmc.edu</email>
</author>
<releaseinfo>version @VERSION@</releaseinfo>

<abstract>
<para>
<quote>All mail clients suck.  This one just sucks less.</quote> &mdash;
me, circa 1995
</para>
</abstract>
</bookinfo>

<chapter id="intro">
<title>Introduction</title>

<para>
<emphasis role="bold">Mutt</emphasis> is a small but very powerful
text-based MIME mail client.  Mutt is highly configurable, and is well
suited to the mail power user with advanced features like key bindings,
keyboard macros, mail threading, regular expression searches and a
powerful pattern matching language for selecting groups of messages.
</para>

<sect1 id="homepage">
<title>Mutt Home Page</title>

<para>
The official homepage can be found at
<ulink url="http://www.mutt.org/">http://www.mutt.org/</ulink>.
</para>

</sect1>

<sect1 id="muttlists">
<title>Mailing Lists</title>

<para>
To subscribe to one of the following mailing lists, send a message with
the word <emphasis>subscribe</emphasis> in the body to
<emphasis>list-name</emphasis><literal>-request@mutt.org</literal>.
</para>

<itemizedlist>
<listitem>

<para>
<email>mutt-announce-request@mutt.org</email> &mdash; low traffic list for
announcements
</para>
</listitem>
<listitem>

<para>
<email>mutt-users-request@mutt.org</email> &mdash; help, bug reports and
feature requests
</para>
</listitem>
<listitem>

<para>
<email>mutt-dev-request@mutt.org</email> &mdash; development mailing list
</para>
</listitem>

</itemizedlist>

<para>
All messages posted to <emphasis>mutt-announce</emphasis> are
automatically forwarded to <emphasis>mutt-users</emphasis>, so you do
not need to be subscribed to both lists.
</para>

</sect1>

<sect1 id="distribution">
<title>Getting Mutt</title>

<para>
Mutt releases can be downloaded from <ulink
url="ftp://ftp.mutt.org/mutt/">ftp://ftp.mutt.org/mutt/</ulink>.  For a
list of mirror sites, please refer to <ulink
url="http://www.mutt.org/download.html">http://www.mutt.org/download.html</ulink>.
</para>

<para>
For nightly tarballs and version control access, please refer to the
<ulink url="http://dev.mutt.org/">Mutt development site</ulink>.
</para>

</sect1>

<sect1 id="irc">
<title>Mutt Online Resources</title>

<variablelist>

<varlistentry>
<term>Bug Tracking System</term>
<listitem>
<para>
The official Mutt bug tracking system can be found at
<ulink url="http://bugs.mutt.org/">http://bugs.mutt.org/</ulink>
</para>
</listitem>
</varlistentry>

<varlistentry>
<term>Wiki</term>
<listitem>
<para>
An (unofficial) wiki can be found
at <ulink url="http://wiki.mutt.org/">http://wiki.mutt.org/</ulink>.
</para>
</listitem>
</varlistentry>

<varlistentry>
<term>IRC</term>
<listitem>
<para>
For the IRC user community, visit channel <emphasis>#mutt</emphasis> on
<ulink url="http://www.freenode.net/">irc.freenode.net</ulink>.
</para>
</listitem>
</varlistentry>

<varlistentry>
<term>USENET</term>
<listitem>
<para>
For USENET, see the newsgroup <ulink url="news:comp.mail.mutt">comp.mail.mutt</ulink>.
</para>
</listitem>
</varlistentry>

</variablelist>

</sect1>

<sect1 id="contrib">
<title>Contributing to Mutt</title>

<para>
There are various ways to contribute to the Mutt project.
</para>

<para>
Especially for new users it may be helpful to meet other new and
experienced users to chat about Mutt, talk about problems and share
tricks.
</para>

<para>
Since translations of Mutt into other languages are highly appreciated,
the Mutt developers always look for skilled translators that help
improve and continue to maintain stale translations.
</para>

<para>
For contributing code patches for new features and bug fixes, please
refer to the developer pages at
<ulink url="http://dev.mutt.org/">http://dev.mutt.org/</ulink> for more details.
</para>

</sect1>

<sect1 id="typo">
<title>Typographical Conventions</title>

<para>
This section lists typographical conventions followed throughout this
manual. See table <xref linkend="tab-typo"/> for typographical
conventions for special terms.
</para>

<table id="tab-typo">
<title>Typographical conventions for special terms</title>
<tgroup cols="2">
<thead>
<row><entry>Item</entry><entry>Refers to...</entry></row>
</thead>
<tbody>
<row><entry><literal>printf(3)</literal></entry><entry>UNIX manual pages, execute <literal>man 3 printf</literal></entry></row>
<row><entry><literal>&lt;PageUp&gt;</literal></entry><entry>named keys</entry></row>
<row><entry><literal>&lt;create-alias&gt;</literal></entry><entry>named Mutt function</entry></row>
<row><entry><literal>^G</literal></entry><entry>Control+G key combination</entry></row>
<row><entry>$mail_check</entry><entry>Mutt configuration option</entry></row>
<row><entry><literal>$HOME</literal></entry><entry>environment variable</entry></row>
</tbody>
</tgroup>
</table>

<para>
Examples are presented as:
</para>

<screen>
mutt -v
</screen>

<para>
Within command synopsis, curly brackets (<quote>{}</quote>) denote a set
of options of which one is mandatory, square brackets
(<quote>[]</quote>) denote optional arguments, three dots
denote that the argument may be repeated arbitrary times.
</para>

</sect1>

<sect1 id="copyright">
<title>Copyright</title>

<para>
Mutt is Copyright &copy; 1996-2016 Michael R. Elkins
<email>me@mutt.org</email> and others.
</para>

<para>
This program is free software; you can redistribute it and/or modify it
under the terms of the GNU General Public License as published by the
Free Software Foundation; either version 2 of the License, or (at your
option) any later version.
</para>

<para>
This program is distributed in the hope that it will be useful, but
WITHOUT ANY WARRANTY; without even the implied warranty of
MERCHANTABILITY or FITNESS FOR A PARTICULAR PURPOSE.  See the GNU
General Public License for more details.
</para>

<para>
You should have received a copy of the GNU General Public License along
with this program; if not, write to the Free Software Foundation, Inc.,
51 Franklin Street, Fifth Floor, Boston, MA 02110-1301, USA.
</para>

</sect1>

</chapter>

<chapter id="gettingstarted">
<title>Getting Started</title>

<para>
This section is intended as a brief overview of how to use Mutt.  There
are many other features which are described elsewhere in the manual.
There is even more information available in the Mutt FAQ and various web
pages. See the <ulink url="http://www.mutt.org/">Mutt homepage</ulink>
for more details.
</para>

<para>
The keybindings described in this section are the defaults as
distributed.  Your local system administrator may have altered the
defaults for your site.  You can always type <quote>?</quote> in any
menu to display the current bindings.
</para>

<para>
The first thing you need to do is invoke Mutt, simply by typing
<literal>mutt</literal> at the command line.  There are various
command-line options, see either the Mutt man page or the <link
linkend="commandline">reference</link>.
</para>

<sect1 id="core-concepts">
<title>Core Concepts</title>

<para>
Mutt is a text-based application which interacts with users through
different menus which are mostly line-/entry-based or page-based. A
line-based menu is the so-called <quote>index</quote> menu (listing all
messages of the currently opened folder) or the <quote>alias</quote>
menu (allowing you to select recipients from a list). Examples for
page-based menus are the <quote>pager</quote> (showing one message at a
time) or the <quote>help</quote> menu listing all available key
bindings.
</para>

<para>
The user interface consists of a context sensitive help line at the top,
the menu's contents followed by a context sensitive status line and
finally the command line. The command line is used to display
informational and error messages as well as for prompts and for entering
interactive commands.
</para>

<para>
Mutt is configured through variables which, if the user wants to
permanently use a non-default value, are written to configuration
files. Mutt supports a rich config file syntax to make even complex
configuration files readable and commentable.
</para>

<para>
Because Mutt allows for customizing almost all key bindings, there are
so-called <quote>functions</quote> which can be executed manually (using
the command line) or in macros. Macros allow the user to bind a sequence
of commands to a single key or a short key sequence instead of repeating
a sequence of actions over and over.
</para>

<para>
Many commands (such as saving or copying a message to another folder)
can be applied to a single message or a set of messages (so-called
<quote>tagged</quote> messages). To help selecting messages, Mutt
provides a rich set of message patterns (such as recipients, sender,
body contents, date sent/received, etc.) which can be combined into
complex expressions using the boolean <emphasis>and</emphasis> and
<emphasis>or</emphasis> operations as well as negating. These patterns
can also be used to (for example) search for messages or to limit the
index to show only matching messages.
</para>

<para>
Mutt supports a <quote>hook</quote> concept which allows the user to
execute arbitrary configuration commands and functions in certain
situations such as entering a folder, starting a new message or replying
to an existing one. These hooks can be used to highly customize Mutt's
behavior including managing multiple identities, customizing the
display for a folder or even implementing auto-archiving based on a
per-folder basis and much more.
</para>

<para>
Besides an interactive mode, Mutt can also be used as a command-line
tool only send messages. It also supports a
<literal>mailx(1)</literal>-compatible interface, see <xref
linkend="tab-commandline-options"/> for a complete list of command-line
options.
</para>

</sect1>

<sect1 id="concept-screens-and-menus">
<title>Screens and Menus</title>

<sect2 id="intro-index">
<title>Index</title>

<para>
The index is the screen that you usually see first when you start
Mutt. It gives an overview over your emails in the currently opened
mailbox. By default, this is your system mailbox.  The information you
see in the index is a list of emails, each with its number on the left,
its flags (new email, important email, email that has been forwarded or
replied to, tagged email, ...), the date when email was sent, its
sender, the email size, and the subject. Additionally, the index also
shows thread hierarchies: when you reply to an email, and the other
person replies back, you can see the other person's email in a
"sub-tree" below.  This is especially useful for personal email between
a group of people or when you've subscribed to mailing lists.
</para>

</sect2>

<sect2 id="intro-pager">
<title>Pager</title>

<para>
The pager is responsible for showing the email content. On the top of
the pager you have an overview over the most important email headers
like the sender, the recipient, the subject, and much more
information. How much information you actually see depends on your
configuration, which we'll describe below.
</para>

<para>
Below the headers, you see the email body which usually contains the
message. If the email contains any attachments, you will see more
information about them below the email body, or, if the attachments are
text files, you can view them directly in the pager.
</para>

<para>
To give the user a good overview, it is possible to configure Mutt to
show different things in the pager with different colors. Virtually
everything that can be described with a regular expression can be
colored, e.g. URLs, email addresses or smileys.
</para>

</sect2>

<sect2 id="intro-browser">
<title>File Browser</title>

<para>
The file browser is the interface to the local or remote file
system. When selecting a mailbox to open, the browser allows custom
sorting of items, limiting the items shown by a regular expression and a
freely adjustable format of what to display in which way. It also allows
for easy navigation through the file system when selecting file(s) to
attach to a message, select multiple files to attach and many more.
</para>

</sect2>

<sect2 id="intro-sidebar">
  <title>Sidebar</title>
  <para>
    The Sidebar shows a list of all your mailboxes.  The list can be
    turned on and off, it can be themed and the list style can be
    configured.
  </para>
  <para>
    This part of the manual is suitable for beginners.
    If you already know Mutt you could skip ahead to the main
    <link linkend="sidebar">Sidebar guide</link>.
    If you just want to get started, you could use the sample
    <link linkend="sidebar-muttrc">Sidebar muttrc</link>.
  </para>
  <para>
    To check if Mutt supports <quote>Sidebar</quote>, look for the string
    <literal>+USE_SIDEBAR</literal> in the mutt version.
  </para>
<screen>
mutt -v
</screen>
  <para>
    <emphasis role="bold">Let's turn on the Sidebar:</emphasis>
  </para>
<screen>
set sidebar_visible
set sidebar_format = "%B%?F? [%F]?%* %?N?%N/?%S"
set mail_check_stats
</screen>
  <para>
    You will see something like this.
    A list of mailboxes on the left.
    A list of emails, from the selected mailbox, on the right.
  </para>
<screen>
<emphasis role="indicator">Fruit [1]     3/8</emphasis>|  1    + Jan 24  Rhys Lee         (192)  Yew
Animals [1]   2/6|  2    + Feb 11  Grace Hall       (167)  Ilama
Cars            4|  3      Feb 23  Aimee Scott      (450)  Nectarine
Seas          1/7|  4    ! Feb 28  Summer Jackson   (264)  Lemon
                 |  5      Mar 07  Callum Harrison  (464)  Raspberry
                 |<emphasis role="indicator">  6 N  + Mar 24  Samuel Harris    (353)  Tangerine          </emphasis>
                 |  7 N  + Sep 05  Sofia Graham     (335)  Cherry
                 |  8 N    Sep 16  Ewan Brown       (105)  Ugli
                 |
                 |
</screen>
<para>
  This user has four mailboxes: <quote>Fruit</quote>,
  <quote>Cars</quote>, <quote>Animals</quote> and
  <quote>Seas</quote>.
</para>
<para>
  The current, open, mailbox is <quote>Fruit</quote>.  We can
  also see information about the other mailboxes.  For example:
  The <quote>Animals</quote> mailbox contains, 1 flagged email, 2
  new emails out of a total of 6 emails.
</para>
  <sect3 id="intro-sidebar-navigation">
    <title>Navigation</title>
    <para>
      The Sidebar adds some new <link linkend="sidebar-functions">functions</link>
      to Mutt.
    </para>
    <para>
      The user pressed the <quote>c</quote> key to
      <literal>&lt;change-folder&gt;</literal> to the
      <quote>Animals</quote> mailbox.  The Sidebar automatically
      updated the indicator to match.
    </para>
<screen>
Fruit [1]     3/8|  1      Jan 03  Tia Gibson       (362)  Caiman
<emphasis role="indicator">Animals [1]   2/6</emphasis>|  2    + Jan 22  Rhys Lee         ( 48)  Dolphin
Cars            4|  3    ! Aug 16  Ewan Brown       (333)  Hummingbird
Seas          1/7|  4      Sep 25  Grace Hall       ( 27)  Capybara
                 |<emphasis role="indicator">  5 N  + Nov 12  Evelyn Rogers    (453)  Tapir              </emphasis>
                 |  6 N  + Nov 16  Callum Harrison  (498)  Hedgehog
                 |
                 |
                 |
                 |
</screen>
    <para>
      Let's map some functions:
    </para>
<screen>
bind index,pager \CP sidebar-prev       <emphasis role="comment"># Ctrl-Shift-P - Previous Mailbox</emphasis>
bind index,pager \CN sidebar-next       <emphasis role="comment"># Ctrl-Shift-N - Next Mailbox</emphasis>
bind index,pager \CO sidebar-open       <emphasis role="comment"># Ctrl-Shift-O - Open Highlighted Mailbox</emphasis>
</screen>
    <para>
      Press <quote>Ctrl-Shift-N</quote> (Next mailbox) twice will
      move the Sidebar <emphasis role="bold">highlight</emphasis> to
      down to the <quote>Seas</quote> mailbox.
    </para>
<screen>
Fruit [1]     3/8|  1      Jan 03  Tia Gibson       (362)  Caiman
<emphasis role="indicator">Animals [1]   2/6</emphasis>|  2    + Jan 22  Rhys Lee         ( 48)  Dolphin
Cars            4|  3    ! Aug 16  Ewan Brown       (333)  Hummingbird
<emphasis role="highlight">Seas          1/7</emphasis>|  4      Sep 25  Grace Hall       ( 27)  Capybara
                 |<emphasis role="indicator">  5 N  + Nov 12  Evelyn Rogers    (453)  Tapir              </emphasis>
                 |  6 N  + Nov 16  Callum Harrison  (498)  Hedgehog
                 |
                 |
                 |
                 |
</screen>
    <note>
      <para>
        Functions <literal>&lt;sidebar-next&gt;</literal> and
        <literal>&lt;sidebar-prev&gt;</literal> move the Sidebar
        <emphasis role="bold">highlight</emphasis>.
        They <emphasis role="bold">do not</emphasis> change the open
        mailbox.
      </para>
    </note>
    <para>
      Press <quote>Ctrl-Shift-O</quote>
      (<literal>&lt;sidebar-open&gt;</literal>)
      to open the highlighted mailbox.
    </para>
<screen>
Fruit [1]     3/8|  1    ! Mar 07  Finley Jones     (139)  Molucca Sea
Animals [1]   2/6|  2    + Mar 24  Summer Jackson   ( 25)  Arafura Sea
Cars            4|  3    + Feb 28  Imogen Baker     (193)  Pechora Sea
<emphasis role="indicator">Seas          1/7</emphasis>|<emphasis role="indicator">  4 N  + Feb 23  Isla Hussain     (348)  Balearic Sea       </emphasis>
                 |
                 |
                 |
                 |
                 |
                 |
</screen>
  </sect3>
  <sect3 id="intro-sidebar-features">
    <title>Features</title>
    <para>
      The Sidebar shows a list of mailboxes in a panel.
    </para>
    <para>
      Everything about the Sidebar can be configured.
    </para>
    <itemizedlist>
    <title><link linkend="intro-sidebar-basics">State of the Sidebar</link></title>
      <listitem><para>Visibility</para></listitem>
      <listitem><para>Width</para></listitem>
    </itemizedlist>
    <itemizedlist>
    <title><link linkend="intro-sidebar-limit">Which mailboxes are displayed</link></title>
      <listitem><para>Display all</para></listitem>
      <listitem><para>Limit to mailboxes with new mail</para></listitem>
      <listitem><para>Whitelist mailboxes to display always</para></listitem>
    </itemizedlist>
    <itemizedlist>
    <title><link linkend="sidebar-sort">The order in which mailboxes are displayed</link></title>
      <listitem><para>Unsorted (order of mailboxes commands)</para></listitem>
      <listitem><para>Sorted alphabetically</para></listitem>
      <listitem><para>Sorted by number of new mails</para></listitem>
    </itemizedlist>
    <itemizedlist>
    <title><link linkend="intro-sidebar-colors">Color</link></title>
      <listitem><para>Sidebar indicators and divider</para></listitem>
      <listitem><para>Mailboxes depending on their type</para></listitem>
      <listitem><para>Mailboxes depending on their contents</para></listitem>
    </itemizedlist>
    <itemizedlist>
    <title><link linkend="sidebar-functions">Key bindings</link></title>
      <listitem><para>Hide/Unhide the Sidebar</para></listitem>
      <listitem><para>Select previous/next mailbox</para></listitem>
      <listitem><para>Select previous/next mailbox with new mail</para></listitem>
      <listitem><para>Page up/down through a list of mailboxes</para></listitem>
    </itemizedlist>
    <itemizedlist>
    <title>Misc</title>
      <listitem><para><link linkend="intro-sidebar-format">Formatting string for mailbox</link></para></listitem>
      <listitem><para><link linkend="sidebar-next-new-wrap">Wraparound searching</link></para></listitem>
      <listitem><para><link linkend="intro-sidebar-abbrev">Flexible mailbox abbreviations</link></para></listitem>
      <listitem><para>Support for Unicode mailbox names (utf-8)</para></listitem>
    </itemizedlist>
  </sect3>
  <sect3 id="intro-sidebar-display">
    <title>Display</title>
    <para>
      Everything about the Sidebar can be configured.
    </para>
    <itemizedlist>
      <title>For a quick reference:</title>
      <listitem><para><link linkend="sidebar-variables">Sidebar variables to set</link> </para></listitem>
      <listitem><para><link linkend="sidebar-colors">Sidebar colors to apply</link></para></listitem>
      <listitem><para><link linkend="sidebar-sort">Sidebar sort methods</link></para></listitem>
    </itemizedlist>
    <sect4 id="intro-sidebar-basics">
      <title>Sidebar Basics</title>
      <para>
        The most important variable is <literal>$sidebar_visible</literal>.
        You can set this in your <quote>muttrc</quote>, or bind a key to the
        function <literal>&lt;sidebar-toggle-visible&gt;</literal>.
      </para>
<screen>
set sidebar_visible                         <emphasis role="comment"># Make the Sidebar visible by default</emphasis>
bind index,pager B sidebar-toggle-visible   <emphasis role="comment"># Use 'B' to switch the Sidebar on and off</emphasis>
</screen>
      <para>
        Next, decide how wide you want the Sidebar to be.  25
        characters might be enough for the mailbox name and some numbers.
    Remember, you can hide/show the Sidebar at the press of button.
    </para>
    <para>
    Finally, you might want to change the divider character.
    By default, Sidebar draws an ASCII line between it and the Index panel
        If your terminal supports it, you can use a Unicode line-drawing character.
      </para>
<screen>
set sidebar_width = 25                  <emphasis role="comment"># Plenty of space</emphasis>
set sidebar_divider_char = '│'          <emphasis role="comment"># Pretty line-drawing character</emphasis>
</screen>
    </sect4>
    <sect4 id="intro-sidebar-format">
      <title>Sidebar Format String</title>
      <para>
        <literal>$sidebar_format</literal> allows you to customize the Sidebar display.
        For an introduction, read <link linkend="index-format">format strings</link>
        including the section about <link linkend="formatstrings-conditionals">conditionals</link>.
      </para>
      <para>
        The default value is <literal>%B%*  %n</literal>
        The default value is <literal>%B%?F? [%F]?%* %?N?%N/?%S</literal>
      </para>
      <itemizedlist>
        <title>Which breaks down as:</title>
        <listitem><para><literal>%B</literal> - Mailbox name</para></listitem>
        <listitem><para><literal>%?F? [%F]?</literal> - If flagged emails <literal>[%F]</literal>, otherwise nothing</para></listitem>
        <listitem><para><literal>%* </literal> - Pad with spaces</para></listitem>
        <listitem><para><literal>%?N?%N/?</literal> - If new emails <literal>%N/</literal>, otherwise nothing</para></listitem>
        <listitem><para><literal>%S</literal> - Total number of emails</para></listitem>
      </itemizedlist>
      <table>
        <title>sidebar_format</title>
        <tgroup cols="3">
          <thead>
            <row>
              <entry>Format</entry>
              <entry>Notes</entry>
              <entry>Description</entry>
            </row>
          </thead>
          <tbody>
            <row>
              <entry>%B</entry>
              <entry></entry>
              <entry>Name of the mailbox</entry>
            </row>
            <row>
              <entry>%S</entry>
              <entry>* †</entry>
              <entry>Size of mailbox (total number of messages)</entry>
            </row>
            <row>
              <entry>%F</entry>
              <entry>* †</entry>
              <entry>Number of Flagged messages in the mailbox</entry>
            </row>
            <row>
              <entry>%N</entry>
              <entry>* †</entry>
              <entry>Number of New messages in the mailbox</entry>
            </row>
            <row>
              <entry>%n</entry>
              <entry>*</entry>
              <entry>If there's new mail, display <quote>N</quote>, otherwise nothing</entry>
            </row>
            <row>
              <entry>%!</entry>
              <entry></entry>
              <entry>
                <quote>!</quote>: one flagged message;
                <quote>!!</quote>: two flagged messages;
                <quote>n!</quote>: n flagged messages (for n &gt; 2).
                Otherwise prints nothing.
              </entry>
            </row>
            <row>
              <entry>%d</entry>
              <entry>* ‡</entry>
              <entry>Number of deleted messages</entry>
            </row>
            <row>
              <entry>%L</entry>
              <entry>* ‡</entry>
              <entry>Number of messages after limiting</entry>
            </row>
            <row>
              <entry>%t</entry>
              <entry>* ‡</entry>
              <entry>Number of tagged messages</entry>
            </row>
            <row>
              <entry>%&gt;X</entry>
              <entry></entry>
              <entry>Right justify the rest of the string and pad with <quote>X</quote></entry>
            </row>
            <row>
              <entry>%|X</entry>
              <entry></entry>
              <entry>Pad to the end of the line with
              <quote>X</quote></entry>
            </row>
            <row>
              <entry>%*X</entry>
              <entry></entry>
              <entry>Soft-fill with character <quote>X</quote>as pad</entry>
            </row>
          </tbody>
        </tgroup>
      </table>
      <para>
      * = Can be optionally printed if nonzero
      </para>
      <para>
      † = To use this expandos, you must first: <screen>set mail_check_stats</screen>
      </para>
      <para>
      ‡ = Only applicable to the current folder
      </para>
      <para>
        Here are some examples.
        They show the number of (F)lagged, (N)ew and (S)ize.
      </para>
      <table>
        <title>sidebar_format</title>
        <tgroup cols="2">
          <thead>
            <row>
              <entry>Format</entry>
              <entry>Example</entry>
            </row>
          </thead>
          <tbody>
            <row>
              <entry><literal>%B%?F? [%F]?%* %?N?%N/?%S</literal></entry>
              <entry><screen>mailbox [F]            N/S</screen></entry>
            </row>
            <row>
              <entry><literal>%B%* %F:%N:%S</literal></entry>
              <entry><screen>mailbox              F:N:S</screen></entry>
            </row>
            <row>
              <entry><literal>%B %?N?(%N)?%* %S</literal></entry>
              <entry><screen>mailbox (N)              S</screen></entry>
            </row>
            <row>
              <entry><literal>%B%* ?F?%F/?%N</literal></entry>
              <entry><screen>mailbox                F/S</screen></entry>
            </row>
          </tbody>
        </tgroup>
      </table>
    </sect4>
    <sect4 id="intro-sidebar-abbrev">
      <title>Abbreviating Mailbox Names</title>
      <para>
        <literal>$sidebar_delim_chars</literal> tells Sidebar
        how to split up mailbox paths.  For local directories
        use <quote>/</quote>; for IMAP folders use <quote>.</quote>
      </para>
      <sect5 id="intro-sidebar-abbrev-ex1">
        <title>Example 1</title>
        <para>
          This example works well if your mailboxes have unique names
          after the last separator.
        </para>
        <para>
          Add some mailboxes of diffent depths.
        </para>
<screen>
set folder="~/mail"
mailboxes =fruit/apple          =fruit/banana          =fruit/cherry
mailboxes =water/sea/sicily     =water/sea/archipelago =water/sea/sibuyan
mailboxes =water/ocean/atlantic =water/ocean/pacific   =water/ocean/arctic
</screen>
        <para>
          Shorten the names:
        </para>
<screen>
set sidebar_short_path                  <emphasis role="comment"># Shorten mailbox names</emphasis>
set sidebar_delim_chars="/"             <emphasis role="comment"># Delete everything up to the last / character</emphasis>
</screen>
        <para>
          The screenshot below shows what the Sidebar would look like
          before and after shortening.
        </para>
<screen>
|fruit/apple                            |apple
|fruit/banana                           |banana
|fruit/cherry                           |cherry
|water/sea/sicily                       |sicily
|water/sea/archipelago                  |archipelago
|water/sea/sibuyan                      |sibuyan
|water/ocean/atlantic                   |atlantic
|water/ocean/pacific                    |pacific
|water/ocean/arctic                     |arctic
</screen>
      </sect5>
      <sect5 id="intro-sidebar-abbrev-ex2">
        <title>Example 2</title>
        <para>
          This example works well if you have lots of mailboxes which are arranged
          in a tree.
        </para>
        <para>
          Add some mailboxes of diffent depths.
        </para>
<screen>
set folder="~/mail"
mailboxes =fruit
mailboxes =fruit/apple =fruit/banana =fruit/cherry
mailboxes =water
mailboxes =water/sea
mailboxes =water/sea/sicily =water/sea/archipelago =water/sea/sibuyan
mailboxes =water/ocean
mailboxes =water/ocean/atlantic =water/ocean/pacific =water/ocean/arctic
</screen>
        <para>
          Shorten the names:
        </para>
<screen>
set sidebar_short_path                  <emphasis role="comment"># Shorten mailbox names</emphasis>
set sidebar_delim_chars="/"             <emphasis role="comment"># Delete everything up to the last / character</emphasis>
set sidebar_folder_indent               <emphasis role="comment"># Indent folders whose names we've shortened</emphasis>
set sidebar_indent_string="  "          <emphasis role="comment"># Indent with two spaces</emphasis>
</screen>
        <para>
          The screenshot below shows what the Sidebar would look like
          before and after shortening.
        </para>
<screen>
|fruit                                  |fruit
|fruit/apple                            |  apple
|fruit/banana                           |  banana
|fruit/cherry                           |  cherry
|water                                  |water
|water/sea                              |  sea
|water/sea/sicily                       |    sicily
|water/sea/archipelago                  |    archipelago
|water/sea/sibuyan                      |    sibuyan
|water/ocean                            |  ocean
|water/ocean/atlantic                   |    atlantic
|water/ocean/pacific                    |    pacific
|water/ocean/arctic                     |    arctic
</screen>
        <para>
          Sometimes, it will be necessary to add mailboxes, that you
          don't use, to fill in part of the tree.  This will trade
          vertical space for horizonal space (but it looks good).
        </para>
      </sect5>
    </sect4>
    <sect4 id="intro-sidebar-limit">
      <title>Limiting the Number of Mailboxes</title>
      <para>
        If you have a lot of mailboxes, sometimes it can be useful to hide
        the ones you aren't using.  <literal>$sidebar_new_mail_only</literal>
        tells Sidebar to only show mailboxes that contain new, or flagged, email.
      </para>
      <para>
        If you want some mailboxes to be always visible, then use the
        <literal>sidebar_whitelist</literal> command.  It takes a list of
        mailboxes as parameters.
      </para>
<screen>
set sidebar_new_mail_only               <emphasis role="comment"># Only mailboxes with new/flagged email</emphasis>
sidebar_whitelist fruit fruit/apple     <emphasis role="comment"># Always display these two mailboxes</emphasis>
</screen>
    </sect4>
  </sect3>
  <sect3 id="intro-sidebar-colors">
    <title>Colors</title>
    <para>
      Here is a sample color scheme:
    </para>
<screen>
color sidebar_indicator default color17         <emphasis role="comment"># Dark blue background</emphasis>
color sidebar_highlight white   color238        <emphasis role="comment"># Grey background</emphasis>
color sidebar_spoolfile yellow  default         <emphasis role="comment"># Yellow</emphasis>
color sidebar_new       green   default         <emphasis role="comment"># Green</emphasis>
color sidebar_flagged   red     default         <emphasis role="comment"># Red</emphasis>
color sidebar_divider   color8  default         <emphasis role="comment"># Dark grey</emphasis>
</screen>
    <para>
      There is a priority order when coloring Sidebar mailboxes.
      e.g.  If a mailbox has new mail it will have the
      <literal>sidebar_new</literal> color, even if it also contains
      flagged mails.
    </para>
    <table id="table-intro-sidebar-colors">
      <title>Sidebar Color Priority</title>
      <tgroup cols="3">
        <thead>
          <row>
            <entry>Priority</entry>
            <entry>Color</entry>
            <entry>Description</entry>
          </row>
        </thead>
        <tbody>
          <row>
            <entry>Highest</entry>
            <entry><literal>sidebar_indicator</literal></entry>
            <entry>Mailbox is open</entry>
          </row>
          <row>
            <entry></entry>
            <entry><literal>sidebar_highlight</literal></entry>
            <entry>Mailbox is highlighed</entry>
          </row>
          <row>
            <entry></entry>
            <entry><literal>sidebar_spoolfile</literal></entry>
            <entry>Mailbox is the spoolfile (receives incoming mail)</entry>
          </row>
          <row>
            <entry></entry>
            <entry><literal>sidebar_new</literal></entry>
            <entry>Mailbox contains new mail</entry>
          </row>
          <row>
            <entry></entry>
            <entry><literal>sidebar_flagged</literal></entry>
            <entry>Mailbox contains flagged mail</entry>
          </row>
          <row>
            <entry>Lowest</entry>
            <entry>(None)</entry>
            <entry>Mailbox does not match above</entry>
          </row>
        </tbody>
      </tgroup>
    </table>
  </sect3>
  <sect3 id="intro-sidebar-config-changes">
    <title>Config Changes</title>
    <para>
      If you haven't used Sidebar before, you can ignore this section.
    </para>
    <para>
      Some of the Sidebar config has been changed to make its meaning clearer.
      These changes have been made since the previous Sidebar release: 2015-11-11.
    </para>
    <table id="table-intro-sidebar-config-changes">
      <title>Config Changes</title>
      <tgroup cols="2">
        <thead>
          <row>
            <entry>Old Name</entry>
            <entry>New Name</entry>
          </row>
        </thead>
        <tbody>
          <row>
            <entry><literal>$sidebar_delim</literal></entry>
            <entry><literal>$sidebar_divider_char</literal></entry>
          </row>
          <row>
            <entry><literal>$sidebar_folderindent</literal></entry>
            <entry><literal>$sidebar_folder_indent</literal></entry>
          </row>
          <row>
            <entry><literal>$sidebar_indentstr</literal></entry>
            <entry><literal>$sidebar_indent_string</literal></entry>
          </row>
          <row>
            <entry><literal>$sidebar_newmail_only</literal></entry>
            <entry><literal>$sidebar_new_mail_only</literal></entry>
          </row>
          <row>
            <entry><literal>$sidebar_shortpath</literal></entry>
            <entry><literal>$sidebar_short_path</literal></entry>
          </row>
          <row>
            <entry><literal>$sidebar_sort</literal></entry>
            <entry><literal>$sidebar_sort_method</literal></entry>
          </row>
          <row>
            <entry><literal>&lt;sidebar-scroll-down&gt;</literal></entry>
            <entry><literal>&lt;sidebar-page-down&gt;</literal></entry>
          </row>
          <row>
            <entry><literal>&lt;sidebar-scroll-up&gt;</literal></entry>
            <entry><literal>&lt;sidebar-page-up&gt;</literal></entry>
          </row>
        </tbody>
      </tgroup>
    </table>
  </sect3>
</sect2>

<sect2 id="intro-help">
<title>Help</title>

<para>
The help screen is meant to offer a quick help to the user. It lists the
current configuration of key bindings and their associated commands
including a short description, and currently unbound functions that
still need to be associated with a key binding (or alternatively, they
can be called via the Mutt command prompt).
</para>

</sect2>

<sect2 id="intro-compose">
<title>Compose Menu</title>

<para>
The compose menu features a split screen containing the information
which really matter before actually sending a message by mail: who gets
the message as what (recipients and who gets what kind of
copy). Additionally, users may set security options like deciding
whether to sign, encrypt or sign and encrypt a message with/for what
keys. Also, it's used to attach messages, to re-edit any attachment
including the message itself.
</para>

</sect2>

<sect2 id="intro-alias">
<title>Alias Menu</title>

<para>
The alias menu is used to help users finding the recipients of
messages. For users who need to contact many people, there's no need to
remember addresses or names completely because it allows for searching,
too. The alias mechanism and thus the alias menu also features grouping
several addresses by a shorter nickname, the actual alias, so that users
don't have to select each single recipient manually.
</para>

</sect2>

<sect2 id="intro-attach">
<title>Attachment Menu</title>

<para>
As will be later discussed in detail, Mutt features a good and stable
MIME implementation, that is, it supports sending and receiving messages
of arbitrary MIME types. The attachment menu displays a message's
structure in detail: what content parts are attached to which parent
part (which gives a true tree structure), which type is of what type and
what size.  Single parts may saved, deleted or modified to offer great
and easy access to message's internals.
</para>

</sect2>

</sect1>

<sect1 id="menus">
<title>Moving Around in Menus</title>

<para>
The most important navigation keys common to line- or entry-based menus
are shown in <xref linkend="tab-keys-nav-line"/> and in <xref
linkend="tab-keys-nav-page"/> for page-based menus.
</para>

<table id="tab-keys-nav-line">
<title>Most common navigation keys in entry-based menus</title>
<tgroup cols="3">
<thead>
<row><entry>Key</entry><entry>Function</entry><entry>Description</entry></row>
</thead>
<tbody>
<row><entry>j or &lt;Down&gt;</entry><entry><literal>&lt;next-entry&gt;</literal></entry><entry>move to the next entry</entry></row>
<row><entry>k or &lt;Up&gt;</entry><entry><literal>&lt;previous-entry&gt;</literal></entry><entry>move to the previous entry</entry></row>
<row><entry>z or &lt;PageDn&gt;</entry><entry><literal>&lt;page-down&gt;</literal></entry><entry>go to the next page</entry></row>
<row><entry>Z or &lt;PageUp&gt;</entry><entry><literal>&lt;page-up&gt;</literal></entry><entry>go to the previous page</entry></row>
<row><entry>= or &lt;Home&gt;</entry><entry><literal>&lt;first-entry&gt;</literal></entry><entry>jump to the first entry</entry></row>
<row><entry>* or &lt;End&gt;</entry><entry><literal>&lt;last-entry&gt;</literal></entry><entry>jump to the last entry</entry></row>
<row><entry>q</entry><entry><literal>&lt;quit&gt;</literal></entry><entry>exit the current menu</entry></row>
<row><entry>?</entry><entry><literal>&lt;help&gt;</literal></entry><entry>list all keybindings for the current menu</entry></row>
</tbody>
</tgroup>
</table>

<table id="tab-keys-nav-page">
<title>Most common navigation keys in page-based menus</title>
<tgroup cols="3">
<thead>
<row><entry>Key</entry><entry>Function</entry><entry>Description</entry></row>
</thead>
<tbody>
<row><entry>J or &lt;Return&gt;</entry><entry><literal>&lt;next-line&gt;</literal></entry><entry>scroll down one line</entry></row>
<row><entry>&lt;Backspace&gt;</entry><entry><literal>&lt;previous-line&gt;</literal></entry><entry>scroll up one line</entry></row>
<row><entry>K, &lt;Space&gt; or &lt;PageDn&gt;</entry><entry><literal>&lt;next-page&gt;</literal></entry><entry>move to the next page</entry></row>
<row><entry>- or &lt;PageUp&gt;</entry><entry><literal>&lt;previous-page&gt;</literal></entry><entry>move the previous page</entry></row>
<row><entry>&lt;Home&gt;</entry><entry><literal>&lt;top&gt;</literal></entry><entry>move to the top</entry></row>
<row><entry>&lt;End&gt;</entry><entry><literal>&lt;bottom&gt;</literal></entry><entry>move to the bottom</entry></row>
</tbody>
</tgroup>
</table>

</sect1>

<sect1 id="editing">
<title>Editing Input Fields</title>

<sect2 id="editing-intro">
<title>Introduction</title>

<para>
Mutt has a built-in line editor for inputting text, e.g. email addresses
or filenames. The keys used to manipulate text input are very similar to
those of Emacs. See <xref linkend="tab-keys-editor"/> for a full
reference of available functions, their default key bindings, and short
descriptions.
</para>

<table id="tab-keys-editor">
<title>Most common line editor keys</title>
<tgroup cols="3">
<thead>
<row><entry>Key</entry><entry>Function</entry><entry>Description</entry></row>
</thead>
<tbody>
<row><entry>^A or &lt;Home&gt;</entry><entry><literal>&lt;bol&gt;</literal></entry><entry>move to the start of the line</entry></row>
<row><entry>^B or &lt;Left&gt;</entry><entry><literal>&lt;backward-char&gt;</literal></entry><entry>move back one char</entry></row>
<row><entry>Esc B</entry><entry><literal>&lt;backward-word&gt;</literal></entry><entry>move back one word</entry></row>
<row><entry>^D or &lt;Delete&gt;</entry><entry><literal>&lt;delete-char&gt;</literal></entry><entry>delete the char under the cursor</entry></row>
<row><entry>^E or &lt;End&gt;</entry><entry><literal>&lt;eol&gt;</literal></entry><entry>move to the end of the line</entry></row>
<row><entry>^F or &lt;Right&gt;</entry><entry><literal>&lt;forward-char&gt;</literal></entry><entry>move forward one char</entry></row>
<row><entry>Esc F</entry><entry><literal>&lt;forward-word&gt;</literal></entry><entry>move forward one word</entry></row>
<row><entry>&lt;Tab&gt;</entry><entry><literal>&lt;complete&gt;</literal></entry><entry>complete filename, alias, or label</entry></row>
<row><entry>^T</entry><entry><literal>&lt;complete-query&gt;</literal></entry><entry>complete address with query</entry></row>
<row><entry>^K</entry><entry><literal>&lt;kill-eol&gt;</literal></entry><entry>delete to the end of the line</entry></row>
<row><entry>Esc d</entry><entry><literal>&lt;kill-eow&gt;</literal></entry><entry>delete to the end of the word</entry></row>
<row><entry>^W</entry><entry><literal>&lt;kill-word&gt;</literal></entry><entry>kill the word in front of the cursor</entry></row>
<row><entry>^U</entry><entry><literal>&lt;kill-line&gt;</literal></entry><entry>delete entire line</entry></row>
<row><entry>^V</entry><entry><literal>&lt;quote-char&gt;</literal></entry><entry>quote the next typed key</entry></row>
<row><entry>&lt;Up&gt;</entry><entry><literal>&lt;history-up&gt;</literal></entry><entry>recall previous string from history</entry></row>
<row><entry>&lt;Down&gt;</entry><entry><literal>&lt;history-down&gt;</literal></entry><entry>recall next string from history</entry></row>
<row><entry>&lt;BackSpace&gt;</entry><entry><literal>&lt;backspace&gt;</literal></entry><entry>kill the char in front of the cursor</entry></row>
<row><entry>Esc u</entry><entry><literal>&lt;upcase-word&gt;</literal></entry><entry>convert word to upper case</entry></row>
<row><entry>Esc l</entry><entry><literal>&lt;downcase-word&gt;</literal></entry><entry>convert word to lower case</entry></row>
<row><entry>Esc c</entry><entry><literal>&lt;capitalize-word&gt;</literal></entry><entry>capitalize the word</entry></row>
<row><entry>^G</entry><entry>n/a</entry><entry>abort</entry></row>
<row><entry>&lt;Return&gt;</entry><entry>n/a</entry><entry>finish editing</entry></row>
</tbody>
</tgroup>
</table>

<para>
You can remap the <emphasis>editor</emphasis> functions using the <link
linkend="bind"><command>bind</command></link> command.  For example, to
make the &lt;Delete&gt; key delete the character in front of the cursor
rather than under, you could use:
</para>

<screen>
bind editor &lt;delete&gt; backspace
</screen>

</sect2>

<sect2 id="editing-history">
<title>History</title>

<para>
Mutt maintains a history for the built-in editor.  The number of items
is controlled by the <link linkend="history">$history</link> variable
and can be made persistent using an external file specified using <link
linkend="history-file">$history_file</link>.  You may cycle through them
at an editor prompt by using the <literal>&lt;history-up&gt;</literal>
and/or <literal>&lt;history-down&gt;</literal> commands.  Mutt will
remember the currently entered text as you cycle through history, and
will wrap around to the initial entry line.
</para>

<para>
Mutt maintains several distinct history lists, one for each of the
following categories:
</para>

<itemizedlist>
<listitem><para><literal>.muttrc</literal> commands</para></listitem>
<listitem><para>addresses and aliases</para></listitem>
<listitem><para>shell commands</para></listitem>
<listitem><para>filenames</para></listitem>
<listitem><para>patterns</para></listitem>
<listitem><para>everything else</para></listitem>
</itemizedlist>

<para>
Mutt automatically filters out consecutively repeated items from the
history. It also mimics the behavior of some shells by ignoring items
starting with a space. The latter feature can be useful in macros to not
clobber the history's valuable entries with unwanted entries.
</para>

</sect2>

</sect1>

<sect1 id="reading">
<title>Reading Mail</title>

<para>
Similar to many other mail clients, there are two modes in which mail is
read in Mutt.  The first is a list of messages in the mailbox, which is
called the <quote>index</quote> menu in Mutt.  The second mode is the
display of the message contents.  This is called the
<quote>pager.</quote>
</para>

<para>
The next few sections describe the functions provided in each of these
modes.
</para>

<sect2 id="index-menu">
<title>The Message Index</title>

<para>
Common keys used to navigate through and manage messages in the index
are shown in <xref linkend="tab-key-index"/>. How messages are presented
in the index menu can be customized using the <link
linkend="index-format">$index_format</link> variable.
</para>

<table id="tab-key-index">
<title>Most common message index keys</title>
<tgroup cols="2">
<thead>
<row><entry>Key</entry><entry>Description</entry></row>
</thead>
<tbody>
<row><entry>c</entry><entry>change to a different mailbox</entry></row>
<row><entry>Esc c</entry><entry>change to a folder in read-only mode</entry></row>
<row><entry>C</entry><entry>copy the current message to another mailbox</entry></row>
<row><entry>Esc C</entry><entry>decode a message and copy it to a folder</entry></row>
<row><entry>Esc s</entry><entry>decode a message and save it to a folder</entry></row>
<row><entry>D</entry><entry>delete messages matching a pattern</entry></row>
<row><entry>d</entry><entry>delete the current message</entry></row>
<row><entry>F</entry><entry>mark as important</entry></row>
<row><entry>l</entry><entry>show messages matching a pattern</entry></row>
<row><entry>N</entry><entry>mark message as new</entry></row>
<row><entry>o</entry><entry>change the current sort method</entry></row>
<row><entry>O</entry><entry>reverse sort the mailbox</entry></row>
<row><entry>q</entry><entry>save changes and exit</entry></row>
<row><entry>s</entry><entry>save-message</entry></row>
<row><entry>T</entry><entry>tag messages matching a pattern</entry></row>
<row><entry>t</entry><entry>toggle the tag on a message</entry></row>
<row><entry>Esc t</entry><entry>toggle tag on entire message thread</entry></row>
<row><entry>U</entry><entry>undelete messages matching a pattern</entry></row>
<row><entry>u</entry><entry>undelete-message</entry></row>
<row><entry>v</entry><entry>view-attachments</entry></row>
<row><entry>x</entry><entry>abort changes and exit</entry></row>
<row><entry>&lt;Return&gt;</entry><entry>display-message</entry></row>
<row><entry>&lt;Tab&gt;</entry><entry>jump to the next new or unread message</entry></row>
<row><entry>@</entry><entry>show the author's full e-mail address</entry></row>
<row><entry>$</entry><entry>save changes to mailbox</entry></row>
<row><entry>/</entry><entry>search</entry></row>
<row><entry>Esc /</entry><entry>search-reverse</entry></row>
<row><entry>^L</entry><entry>clear and redraw the screen</entry></row>
<row><entry>^T</entry><entry>untag messages matching a pattern</entry></row>
</tbody>
</tgroup>
</table>

<para>
In addition to who sent the message and the subject, a short summary of
the disposition of each message is printed beside the message number.
Zero or more of the <quote>flags</quote> in <xref
linkend="tab-msg-status-flags"/> may appear, some of which can be turned
on or off using these functions: <literal>&lt;set-flag&gt;</literal> and
<literal>&lt;clear-flag&gt;</literal> bound by default to
<quote>w</quote> and <quote>W</quote> respectively.
</para>

<para>
Furthermore, the flags in <xref linkend="tab-msg-recip-flags"/> reflect
who the message is addressed to. They can be customized with the <link
linkend="to-chars">$to_chars</link> variable.
</para>

<table id="tab-msg-status-flags">
<title>Message status flags</title>
<tgroup cols="2">
<thead>
<row><entry>Flag</entry><entry>Description</entry></row>
</thead>
<tbody>
<row><entry>D</entry><entry>message is deleted (is marked for deletion)</entry></row>
<row><entry>d</entry><entry>message has attachments marked for deletion</entry></row>
<row><entry>K</entry><entry>contains a PGP public key</entry></row>
<row><entry>N</entry><entry>message is new</entry></row>
<row><entry>O</entry><entry>message is old</entry></row>
<row><entry>P</entry><entry>message is PGP encrypted</entry></row>
<row><entry>r</entry><entry>message has been replied to</entry></row>
<row><entry>S</entry><entry>message is signed, and the signature is successfully verified</entry></row>
<row><entry>s</entry><entry>message is signed</entry></row>
<row><entry>!</entry><entry>message is flagged</entry></row>
<row><entry>*</entry><entry>message is tagged</entry></row>
<row><entry>n</entry><entry>thread contains new messages (only if collapsed)</entry></row>
<row><entry>o</entry><entry>thread contains old messages (only if collapsed)</entry></row>
</tbody>
</tgroup>
</table>

<table id="tab-msg-recip-flags">
<title>Message recipient flags</title>
<tgroup cols="2">
<thead>
<row><entry>Flag</entry><entry>Description</entry></row>
</thead>
<tbody>
<row><entry>+</entry><entry>message is to you and you only</entry></row>
<row><entry>T</entry><entry>message is to you, but also to or CC'ed to others</entry></row>
<row><entry>C</entry><entry>message is CC'ed to you</entry></row>
<row><entry>F</entry><entry>message is from you</entry></row>
<row><entry>L</entry><entry>message is sent to a subscribed mailing list</entry></row>
</tbody>
</tgroup>
</table>

</sect2>

<sect2 id="pager-menu">
<title>The Pager</title>

<para>
By default, Mutt uses its built-in pager to display the contents of
messages (an external pager such as <literal>less(1)</literal> can be
configured, see <link linkend="pager">$pager</link> variable).  The
pager is very similar to the Unix program <literal>less(1)</literal>
though not nearly as featureful.
</para>

<table id="tab-key-pager">
<title>Most common pager keys</title>
<tgroup cols="2">
<thead>
<row><entry>Key</entry><entry>Description</entry></row>
</thead>
<tbody>
<row><entry>&lt;Return&gt;</entry><entry>go down one line</entry></row>
<row><entry>&lt;Space&gt;</entry><entry>display the next page (or next message if at the end of a message)</entry></row>
<row><entry>-</entry><entry>go back to the previous page</entry></row>
<row><entry>n</entry><entry>search for next match</entry></row>
<row><entry>S</entry><entry>skip beyond quoted text</entry></row>
<row><entry>T</entry><entry>toggle display of quoted text</entry></row>
<row><entry>?</entry><entry>show keybindings</entry></row>
<row><entry>/</entry><entry>regular expression search</entry></row>
<row><entry>Esc /</entry><entry>backward regular expression search</entry></row>
<row><entry>\</entry><entry>toggle highlighting of search matches</entry></row>
<row><entry>^</entry><entry>jump to the top of the message</entry></row>
</tbody>
</tgroup>
</table>

<para>
In addition to key bindings in <xref linkend="tab-key-pager"/>, many of
the functions from the index menu are also available in the pager, such
as <literal>&lt;delete-message&gt;</literal> or
<literal>&lt;copy-message&gt;</literal> (this is one advantage over
using an external pager to view messages).
</para>

<para>
Also, the internal pager supports a couple other advanced features. For
one, it will accept and translate the <quote>standard</quote> nroff
sequences for bold and underline. These sequences are a series of either
the letter, backspace (<quote>^H</quote>), the letter again for bold or
the letter, backspace, <quote>_</quote> for denoting underline. Mutt
will attempt to display these in bold and underline respectively if your
terminal supports them. If not, you can use the bold and underline <link
linkend="color">color</link> objects to specify a
<command>color</command> or mono attribute for them.
</para>

<para>
Additionally, the internal pager supports the ANSI escape sequences for
character attributes.  Mutt translates them into the correct color and
character settings.  The sequences Mutt supports are:
</para>

<screen>
\e[<emphasis>Ps</emphasis>;<emphasis>Ps</emphasis>;..<emphasis>Ps</emphasis>;m
</screen>

<para>
where <emphasis>Ps</emphasis> can be one of the codes shown in <xref
linkend="tab-ansi-esc"/>.
</para>

<table id="tab-ansi-esc">
<title>ANSI escape sequences</title>
<tgroup cols="2">
<thead>
<row><entry>Escape code</entry><entry>Description</entry></row>
</thead>
<tbody>
<row><entry>0</entry><entry>All attributes off</entry></row>
<row><entry>1</entry><entry>Bold on</entry></row>
<row><entry>4</entry><entry>Underline on</entry></row>
<row><entry>5</entry><entry>Blink on</entry></row>
<row><entry>7</entry><entry>Reverse video on</entry></row>
<row><entry>3<emphasis>&lt;color&gt;</emphasis></entry><entry>Foreground color is <emphasis>&lt;color&gt;</emphasis> (see <xref linkend="tab-color"/>)</entry></row>
<row><entry>4<emphasis>&lt;color&gt;</emphasis></entry><entry>Background color is <emphasis>&lt;color&gt;</emphasis> (see <xref linkend="tab-color"/>)</entry></row>
</tbody>
</tgroup>
</table>

<table id="tab-color">
<title>Color sequences</title>
<tgroup cols="2">
<thead>
<row><entry>Color code</entry><entry>Color</entry></row>
</thead>
<tbody>
<row><entry>0</entry><entry>Black</entry></row>
<row><entry>1</entry><entry>Red</entry></row>
<row><entry>2</entry><entry>Green</entry></row>
<row><entry>3</entry><entry>Yellow</entry></row>
<row><entry>4</entry><entry>Blue</entry></row>
<row><entry>5</entry><entry>Magenta</entry></row>
<row><entry>6</entry><entry>Cyan</entry></row>
<row><entry>7</entry><entry>White</entry></row>
</tbody>
</tgroup>
</table>

<para>
Mutt uses these attributes for handling <literal>text/enriched</literal>
messages, and they can also be used by an external <link
linkend="auto-view">autoview</link> script for highlighting purposes.
</para>

<note>
<para>
If you change the colors for your display, for example by changing the
color associated with color2 for your xterm, then that color will be
used instead of green.
</para>
</note>

<note>
<para>
Note that the search commands in the pager take regular expressions,
which are not quite the same as the more complex <link
linkend="patterns">patterns</link> used by the search command in the
index. This is because patterns are used to select messages by criteria
whereas the pager already displays a selected message.
</para>
</note>

</sect2>

<sect2 id="threads">
<title>Threaded Mode</title>

<para>
So-called <quote>threads</quote> provide a hierarchy of messages where
replies are linked to their parent message(s). This organizational form
is extremely useful in mailing lists where different parts of the
discussion diverge. Mutt displays threads as a tree structure.
</para>

<para>
In Mutt, when a mailbox is <link linkend="sort">sorted</link>
by <emphasis>threads</emphasis>, there are a few additional functions
available in the <emphasis>index</emphasis>
and <emphasis>pager</emphasis> modes as shown in
<xref linkend="tab-key-threads"/>.
</para>

<table id="tab-key-threads">
<title>Most common thread mode keys</title>
<tgroup cols="3">
<thead>
<row><entry>Key</entry><entry>Function</entry><entry>Description</entry></row>
</thead>
<tbody>
<row><entry>^D</entry><entry><literal>&lt;delete-thread&gt;</literal></entry><entry>delete all messages in the current thread</entry></row>
<row><entry>^U</entry><entry><literal>&lt;undelete-thread&gt;</literal></entry><entry>undelete all messages in the current thread</entry></row>
<row><entry>^N</entry><entry><literal>&lt;next-thread&gt;</literal></entry><entry>jump to the start of the next thread</entry></row>
<row><entry>^P</entry><entry><literal>&lt;previous-thread&gt;</literal></entry><entry>jump to the start of the previous thread</entry></row>
<row><entry>^R</entry><entry><literal>&lt;read-thread&gt;</literal></entry><entry>mark the current thread as read</entry></row>
<row><entry>Esc d</entry><entry><literal>&lt;delete-subthread&gt;</literal></entry><entry>delete all messages in the current subthread</entry></row>
<row><entry>Esc u</entry><entry><literal>&lt;undelete-subthread&gt;</literal></entry><entry>undelete all messages in the current subthread</entry></row>
<row><entry>Esc n</entry><entry><literal>&lt;next-subthread&gt;</literal></entry><entry>jump to the start of the next subthread</entry></row>
<row><entry>Esc p</entry><entry><literal>&lt;previous-subthread&gt;</literal></entry><entry>jump to the start of the previous subthread</entry></row>
<row><entry>Esc r</entry><entry><literal>&lt;read-subthread&gt;</literal></entry><entry>mark the current subthread as read</entry></row>
<row><entry>Esc t</entry><entry><literal>&lt;tag-thread&gt;</literal></entry><entry>toggle the tag on the current thread</entry></row>
<row><entry>Esc v</entry><entry><literal>&lt;collapse-thread&gt;</literal></entry><entry>toggle collapse for the current thread</entry></row>
<row><entry>Esc V</entry><entry><literal>&lt;collapse-all&gt;</literal></entry><entry>toggle collapse for all threads</entry></row>
<row><entry>P</entry><entry><literal>&lt;parent-message&gt;</literal></entry><entry>jump to parent message in thread</entry></row>
</tbody>
</tgroup>
</table>

<para>
Collapsing a thread displays only the first message in the thread and
hides the others. This is useful when threads contain so many messages
that you can only see a handful of threads on the screen. See %M in
<link linkend="index-format">$index_format</link>.  For example, you
could use <quote>%?M?(#%03M)&amp;(%4l)?</quote> in <link
linkend="index-format">$index_format</link> to optionally display the
number of hidden messages if the thread is collapsed. The
<literal>%?&lt;char&gt;?&lt;if-part&gt;&amp;&lt;else-part&gt;?</literal>
syntax is explained in detail in <link
linkend="formatstrings-conditionals">format string conditionals</link>.
</para>

<para>
Technically, every reply should contain a list of its parent messages in
the thread tree, but not all do. In these cases, Mutt groups them by
subject which can be controlled using the <link
linkend="strict-threads">$strict_threads</link> variable.
</para>

</sect2>

<sect2 id="reading-misc">
<title>Miscellaneous Functions</title>

<para>
In addition, the <emphasis>index</emphasis> and
<emphasis>pager</emphasis> menus have these interesting functions:
</para>

<variablelist>

<varlistentry>
<term>
<literal>&lt;create-alias&gt;</literal><anchor id="create-alias"/>
(default: a)
</term>
<listitem>
<para>
Creates a new alias based upon the current message (or prompts for a new
one).  Once editing is complete, an <link
linkend="alias"><command>alias</command></link> command is added to the
file specified by the <link linkend="alias-file">$alias_file</link>
variable for future use
</para>

<note>
<para>
Mutt does not read the <link linkend="alias-file">$alias_file</link>
upon startup so you must explicitly <link
linkend="source"><command>source</command></link> the file.
</para>
</note>
</listitem>
</varlistentry>

<varlistentry>
<term>
<literal>&lt;check-traditional-pgp&gt;</literal><anchor
id="check-traditional-pgp"/> (default: Esc P)
</term>
<listitem>
<para>
This function will search the current message for content signed or
encrypted with PGP the <quote>traditional</quote> way, that is, without
proper MIME tagging.  Technically, this function will temporarily change
the MIME content types of the body parts containing PGP data; this is
similar to the <link
linkend="edit-type"><literal>&lt;edit-type&gt;</literal></link>
function's effect.
</para>
</listitem>
</varlistentry>

<varlistentry>
<term>
<literal>&lt;edit&gt;</literal><anchor id="edit"/> (default: e)
</term>
<listitem>
<para>
This command (available in the index and pager) allows you to edit the
raw current message as it's present in the mail folder.  After you have
finished editing, the changed message will be appended to the current
folder, and the original message will be marked for deletion; if the
message is unchanged it won't be replaced.
</para>
</listitem>
</varlistentry>

<varlistentry>
<term>
<literal>&lt;edit-type&gt;</literal><anchor id="edit-type"/> (default:
^E on the attachment menu, and in the pager and index menus; ^T on the
compose menu)
</term>
<listitem>
<para>
This command is used to temporarily edit an attachment's content type to
fix, for instance, bogus character set parameters.  When invoked from
the index or from the pager, you'll have the opportunity to edit the
top-level attachment's content type.  On the <link
linkend="attach-menu">attachment menu</link>, you can change any
attachment's content type. These changes are not persistent, and get
lost upon changing folders.
</para>

<para>
Note that this command is also available on the <link
linkend="compose-menu">compose menu</link>.  There, it's used to
fine-tune the properties of attachments you are going to send.
</para>
</listitem>
</varlistentry>

<varlistentry>
<term>
<literal>&lt;enter-command&gt;</literal><anchor id="enter-command"/>
(default: <quote>:</quote>)
</term>
<listitem>
<para>
This command is used to execute any command you would normally put in a
configuration file.  A common use is to check the settings of variables,
or in conjunction with <link linkend="macro">macros</link> to change
settings on the fly.
</para>
</listitem>
</varlistentry>

<varlistentry>
<term>
<literal>&lt;extract-keys&gt;</literal><anchor id="extract-keys"/>
(default: ^K)
</term>
<listitem>
<para>
This command extracts PGP public keys from the current or tagged
message(s) and adds them to your PGP public key ring.
</para>
</listitem>
</varlistentry>

<varlistentry>
<term>
<literal>&lt;forget-passphrase&gt;</literal><anchor
id="forget-passphrase"/> (default: ^F)
</term>
<listitem>
<para>
This command wipes the passphrase(s) from memory. It is useful, if you
misspelled the passphrase.
</para>
</listitem>
</varlistentry>

<varlistentry>
<term>
<literal>&lt;list-reply&gt;</literal><anchor id="list-reply"/> (default:
L)
</term>
<listitem>
<para>
Reply to the current or tagged message(s) by extracting any addresses
which match the regular expressions given by the <link
linkend="lists"><command>lists</command> or
<command>subscribe</command></link> commands, but also honor any
<literal>Mail-Followup-To</literal> header(s) if the <link
linkend="honor-followup-to">$honor_followup_to</link> configuration
variable is set.  In addition, the <literal>List-Post</literal> header field is
examined for <literal>mailto:</literal> URLs specifying a mailing list address.
Using this when replying to messages posted to mailing lists helps avoid
duplicate copies being sent to the author of the message you are replying to.
</para>
</listitem>
</varlistentry>

<varlistentry>
<term>
<literal>&lt;pipe-message&gt;</literal><anchor id="pipe-message"/>
(default: |)
</term>
<listitem>
<para>
Asks for an external Unix command and pipes the current or tagged
message(s) to it.  The variables <link
linkend="pipe-decode">$pipe_decode</link>, <link
linkend="pipe-split">$pipe_split</link>, <link
linkend="pipe-sep">$pipe_sep</link> and <link
linkend="wait-key">$wait_key</link> control the exact behavior of this
function.
</para>
</listitem>
</varlistentry>

<varlistentry>
<term>
<literal>&lt;resend-message&gt;</literal><anchor id="resend-message"/>
(default: Esc e)
</term>
<listitem>
<para>
Mutt takes the current message as a template for a new message.  This
function is best described as "recall from arbitrary folders".  It can
conveniently be used to forward MIME messages while preserving the
original mail structure. Note that the amount of headers included here
depends on the value of the <link linkend="weed">$weed</link> variable.
</para>

<para>
This function is also available from the attachment menu. You can use
this to easily resend a message which was included with a bounce message
as a <literal>message/rfc822</literal> body part.
</para>
</listitem>
</varlistentry>

<varlistentry>
<term>
<literal>&lt;shell-escape&gt;</literal><anchor id="shell-escape"/>
(default: !)
</term>
<listitem>
<para>
Asks for an external Unix command and executes it.  The <link
linkend="wait-key">$wait_key</link> can be used to control whether Mutt
will wait for a key to be pressed when the command returns (presumably
to let the user read the output of the command), based on the return
status of the named command. If no command is given, an interactive
shell is executed.
</para>
</listitem>
</varlistentry>

<varlistentry>
<term>
<literal>&lt;toggle-quoted&gt;</literal><anchor id="toggle-quoted"/>
(default: T)
</term>
<listitem>
<para>
The pager uses the <link linkend="quote-regexp">$quote_regexp</link>
variable to detect quoted text when displaying the body of the message.
This function toggles the display of the quoted material in the message.
It is particularly useful when being interested in just the response and
there is a large amount of quoted text in the way.
</para>
</listitem>
</varlistentry>

<varlistentry>
<term>
<literal>&lt;skip-quoted&gt;</literal><anchor id="skip-quoted"/>
(default: S)
</term>
<listitem>
<para>
This function will go to the next line of non-quoted text which comes
after a line of quoted text in the internal pager.
</para>
</listitem>
</varlistentry>

</variablelist>

</sect2>

</sect1>

<sect1 id="sending">
<title>Sending Mail</title>

<sect2 id="sending-intro">
<title>Introduction</title>

<para>
The bindings shown in <xref linkend="tab-key-send"/> are available in
the <emphasis>index</emphasis> and <emphasis>pager</emphasis> to start a
new message.
</para>

<table id="tab-key-send">
<title>Most common mail sending keys</title>
<tgroup cols="3">
<thead>
<row><entry>Key</entry><entry>Function</entry><entry>Description</entry></row>
</thead>
<tbody>
<row><entry>m</entry><entry><literal>&lt;compose&gt;</literal></entry><entry>compose a new message</entry></row>
<row><entry>r</entry><entry><literal>&lt;reply&gt;</literal></entry><entry>reply to sender</entry></row>
<row><entry>g</entry><entry><literal>&lt;group-reply&gt;</literal></entry><entry>reply to all recipients</entry></row>
<row><entry>L</entry><entry><literal>&lt;list-reply&gt;</literal></entry><entry>reply to mailing list address</entry></row>
<row><entry>f</entry><entry><literal>&lt;forward&gt;</literal></entry><entry>forward message</entry></row>
<row><entry>b</entry><entry><literal>&lt;bounce&gt;</literal></entry><entry>bounce (remail) message</entry></row>
<row><entry>Esc k</entry><entry><literal>&lt;mail-key&gt;</literal></entry><entry>mail a PGP public key to someone</entry></row>
</tbody>
</tgroup>
</table>

<para>
<emphasis>Bouncing</emphasis> a message sends the message as-is to the
recipient you specify.  <emphasis>Forwarding</emphasis> a message allows
you to add comments or modify the message you are forwarding.  These
items are discussed in greater detail in the next section <quote><link
linkend="forwarding-mail">Forwarding and Bouncing Mail</link>.</quote>
</para>

<para>
Mutt will then enter the <emphasis>compose</emphasis> menu and prompt
you for the recipients to place on the <quote>To:</quote> header field
when you hit <literal>m</literal> to start a new message. Next, it will
ask you for the <quote>Subject:</quote> field for the message, providing
a default if you are replying to or forwarding a message. You again have
the chance to adjust recipients, subject, and security settings right
before actually sending the message. See also <link
linkend="askcc">$askcc</link>, <link linkend="askbcc">$askbcc</link>,
<link linkend="autoedit">$autoedit</link>, <link
linkend="bounce">$bounce</link>, <link
linkend="fast-reply">$fast_reply</link>, and <link
linkend="include">$include</link> for changing how and if Mutt asks
these questions.
</para>

<para>
When replying, Mutt fills these fields with proper values depending on
the reply type.  The types of replying supported are:
</para>

<variablelist>
<varlistentry>
<term>Simple reply</term>
<listitem>
<para>
Reply to the author directly.
</para>
</listitem>
</varlistentry>
<varlistentry>
<term>Group reply</term>
<listitem>
<para>
Reply to the author as well to all recipients except you; this consults
<link linkend="alternates"><command>alternates</command></link>.
</para>
</listitem>
</varlistentry>
<varlistentry>
<term>List reply</term>
<listitem>
<para>
Reply to all mailing list addresses found, either specified via
configuration or auto-detected.  See <xref linkend="lists"/> for
details.
</para>
</listitem>
</varlistentry>
</variablelist>

<para>
After getting recipients for new messages, forwards or replies, Mutt
will then automatically start your <link linkend="editor">$editor</link>
on the message body. If the <link
linkend="edit-headers">$edit_headers</link> variable is set, the headers
will be at the top of the message in your editor; the message body
should start on a new line after the existing blank line at the end of
headers.  Any messages you are replying to will be added in sort order
to the message, with appropriate
<link linkend="attribution">$attribution</link>, <link
linkend="indent-string">$indent_string</link> and <link
linkend="post-indent-string">$post_indent_string</link>.  When
forwarding a message, if the <link
linkend="mime-forward">$mime_forward</link> variable is unset, a copy of
the forwarded message will be included.  If you have specified a <link
linkend="signature">$signature</link>, it will be appended to the
message.
</para>

<para>
Once you have finished editing the body of your mail message, you are
returned to the <emphasis>compose</emphasis> menu providing the
functions shown in <xref linkend="tab-func-compose"/> to modify, send or
postpone the message.
</para>

<table id="tab-func-compose">
<title>Most common compose menu keys</title>
<tgroup cols="3">
<thead>
<row><entry>Key</entry><entry>Function</entry><entry>Description</entry></row>
</thead>
<tbody>
<row><entry>a</entry><entry><literal>&lt;attach-file&gt;</literal></entry><entry>attach a file</entry></row>
<row><entry>A</entry><entry><literal>&lt;attach-message&gt;</literal></entry><entry>attach message(s) to the message</entry></row>
<row><entry>Esc k</entry><entry><literal>&lt;attach-key&gt;</literal></entry><entry>attach a PGP public key</entry></row>
<row><entry>d</entry><entry><literal>&lt;edit-description&gt;</literal></entry><entry>edit description on attachment</entry></row>
<row><entry>D</entry><entry><literal>&lt;detach-file&gt;</literal></entry><entry>detach a file</entry></row>
<row><entry>t</entry><entry><literal>&lt;edit-to&gt;</literal></entry><entry>edit the To field</entry></row>
<row><entry>Esc f</entry><entry><literal>&lt;edit-from&gt;</literal></entry><entry>edit the From field</entry></row>
<row><entry>r</entry><entry><literal>&lt;edit-reply-to&gt;</literal></entry><entry>edit the Reply-To field</entry></row>
<row><entry>c</entry><entry><literal>&lt;edit-cc&gt;</literal></entry><entry>edit the Cc field</entry></row>
<row><entry>b</entry><entry><literal>&lt;edit-bcc&gt;</literal></entry><entry>edit the Bcc field</entry></row>
<row><entry>y</entry><entry><literal>&lt;send-message&gt;</literal></entry><entry>send the message</entry></row>
<row><entry>s</entry><entry><literal>&lt;edit-subject&gt;</literal></entry><entry>edit the Subject</entry></row>
<row><entry>S</entry><entry><literal>&lt;smime-menu&gt;</literal></entry><entry>select S/MIME options</entry></row>
<row><entry>f</entry><entry><literal>&lt;edit-fcc&gt;</literal></entry><entry>specify an <quote>Fcc</quote> mailbox</entry></row>
<row><entry>p</entry><entry><literal>&lt;pgp-menu&gt;</literal></entry><entry>select PGP options</entry></row>
<row><entry>P</entry><entry><literal>&lt;postpone-message&gt;</literal></entry><entry>postpone this message until later</entry></row>
<row><entry>q</entry><entry><literal>&lt;quit&gt;</literal></entry><entry>quit (abort) sending the message</entry></row>
<row><entry>w</entry><entry><literal>&lt;write-fcc&gt;</literal></entry><entry>write the message to a folder</entry></row>
<row><entry>i</entry><entry><literal>&lt;ispell&gt;</literal></entry><entry>check spelling (if available on your system)</entry></row>
<row><entry>^F</entry><entry><literal>&lt;forget-passphrase&gt;</literal></entry><entry>wipe passphrase(s) from memory</entry></row>
</tbody>
</tgroup>
</table>

<para>
The compose menu is also used to edit the attachments for a message
which can be either files or other messages. The
<literal>&lt;attach-message&gt;</literal> function to will prompt you
for a folder to attach messages from. You can now tag messages in that
folder and they will be attached to the message you are sending.
</para>

<note>
<para>
Note that certain operations like composing a new mail, replying,
forwarding, etc. are not permitted when you are in that folder. The %r
in <link linkend="status-format">$status_format</link> will change to a
<quote>A</quote> to indicate that you are in attach-message mode.
</para>
</note>

</sect2>

<sect2 id="edit-header">
<title>Editing the Message Header</title>

<para>
When editing the header because of <link
linkend="edit-headers">$edit_headers</link> being set, there are a
several pseudo headers available which will not be included in sent
messages but trigger special Mutt behavior.
</para>

<sect3 id="fcc-header">
<title>Fcc: Pseudo Header</title>

<para>
If you specify
</para>

<para>
<literal>Fcc:</literal> <emphasis>filename</emphasis>
</para>

<para>
as a header, Mutt will pick up <emphasis>filename</emphasis> just as if
you had used the <literal>&lt;edit-fcc&gt;</literal> function in the
<emphasis>compose</emphasis> menu.  It can later be changed from the
compose menu.
</para>

</sect3>

<sect3 id="attach-header">
<title>Attach: Pseudo Header</title>

<para>
You can also attach files to your message by specifying
</para>

<para>
<literal>Attach:</literal> <emphasis>filename</emphasis>
[ <emphasis>description</emphasis> ]
</para>

<para>
where <emphasis>filename</emphasis> is the file to attach and
<emphasis>description</emphasis> is an optional string to use as the
description of the attached file. Spaces in filenames have to be escaped
using backslash (<quote>\</quote>).  The file can be removed as well as
more added from the compose menu.
</para>

</sect3>

<sect3 id="pgp-header">
<title>Pgp: Pseudo Header</title>

<para>
If you want to use PGP, you can specify
</para>

<para>
<literal>Pgp:</literal> [ <literal>E</literal> | <literal>S</literal> | <literal>S</literal><emphasis>&lt;id&gt;</emphasis> ]

</para>

<para>
<quote>E</quote> selects encryption, <quote>S</quote> selects signing
and <quote>S&lt;id&gt;</quote> selects signing with the given key,
setting <link linkend="pgp-sign-as">$pgp_sign_as</link> permanently. The
selection can later be changed in the compose menu.
</para>

</sect3>

<sect3 id="in-reply-to-header">
<title>In-Reply-To: Header</title>

<para>
When replying to messages, the <emphasis>In-Reply-To:</emphasis> header
contains the Message-Id of the message(s) you reply to. If you remove or
modify its value, Mutt will not generate a
<emphasis>References:</emphasis> field, which allows you to create a new
message thread, for example to create a new message to a mailing list
without having to enter the mailing list's address.
</para>

<para>
If you intend to start a new thread by replying, please make really sure
you remove the <emphasis>In-Reply-To:</emphasis> header in your
editor. Otherwise, though you'll produce a technically valid reply, some
netiquette guardians will be annoyed by this so-called <quote>thread
hijacking</quote>.
</para>

</sect3>

</sect2>

<sect2 id="sending-crypto">
<title>Sending Cryptographically Signed/Encrypted Messages</title>

<para>
If you have told Mutt to PGP or S/MIME encrypt a message, it will guide
you through a key selection process when you try to send the message.
Mutt will not ask you any questions about keys which have a certified
user ID matching one of the message recipients' mail addresses.
However, there may be situations in which there are several keys, weakly
certified user ID fields, or where no matching keys can be found.
</para>

<para>
In these cases, you are dropped into a menu with a list of keys from
which you can select one.  When you quit this menu, or Mutt can't find
any matching keys, you are prompted for a user ID.  You can, as usually,
abort this prompt using <literal>^G</literal>.  When you do so, Mutt
will return to the compose screen.
</para>

<para>
Once you have successfully finished the key selection, the message will
be encrypted using the selected public keys when sent out.
</para>

<para>
Most fields of the entries in the key selection menu (see also <link
linkend="pgp-entry-format">$pgp_entry_format</link>) have obvious
meanings.  But some explanations on the capabilities, flags, and
validity fields are in order.
</para>

<para>
The flags sequence (<quote>%f</quote>) will expand to one of the flags
in <xref linkend="tab-pgp-menuflags"/>.
</para>

<table id="tab-pgp-menuflags">
<title>PGP key menu flags</title>
<tgroup cols="2">
<thead>
<row><entry>Flag</entry><entry>Description</entry></row>
</thead>
<tbody>
<row><entry>R</entry><entry>The key has been revoked and can't be used.</entry></row>
<row><entry>X</entry><entry>The key is expired and can't be used.</entry></row>
<row><entry>d</entry><entry>You have marked the key as disabled.</entry></row>
<row><entry>c</entry><entry>There are unknown critical self-signature packets.</entry></row>
</tbody>
</tgroup>
</table>

<para>
The capabilities field (<quote>%c</quote>) expands to a two-character
sequence representing a key's capabilities.  The first character gives
the key's encryption capabilities: A minus sign (<quote>-</quote>) means
that the key cannot be used for encryption.  A dot (<quote>.</quote>)
means that it's marked as a signature key in one of the user IDs, but
may also be used for encryption.  The letter <quote>e</quote> indicates
that this key can be used for encryption.
</para>

<para>
The second character indicates the key's signing capabilities.  Once
again, a <quote>-</quote> implies <quote>not for signing</quote>,
<quote>.</quote> implies that the key is marked as an encryption key in
one of the user-ids, and <quote>s</quote> denotes a key which can be
used for signing.
</para>

<para>
Finally, the validity field (<quote>%t</quote>) indicates how
well-certified a user-id is.  A question mark (<quote>?</quote>)
indicates undefined validity, a minus character (<quote>-</quote>) marks
an untrusted association, a space character means a partially trusted
association, and a plus character (<quote>+</quote>) indicates complete
validity.
</para>

</sect2>

<sect2 id="ff">
<title>Sending Format=Flowed Messages</title>

<sect3 id="ff-concept">
<title>Concept</title>

<para>
<literal>format=flowed</literal>-style messages (or
<literal>f=f</literal> for short) are <literal>text/plain</literal>
messages that consist of paragraphs which a receiver's mail client may
reformat to its own needs which mostly means to customize line lengths
regardless of what the sender sent. Technically this is achieved by
letting lines of a <quote>flowable</quote> paragraph end in spaces
except for the last line.
</para>

<para>
While for text-mode clients like Mutt it's the best way to assume only a
standard 80x25 character cell terminal, it may be desired to let the
receiver decide completely how to view a message.
</para>

</sect3>

<sect3 id="ff-support">
<title>Mutt Support</title>

<para>
Mutt only supports setting the required <literal>format=flowed</literal>
MIME parameter on outgoing messages if the <link
linkend="text-flowed">$text_flowed</link> variable is set, specifically
it does not add the trailing spaces.
</para>

<para>
After editing the initial message text and before entering the compose
menu, Mutt properly space-stuffs the message.
<emphasis>Space-stuffing</emphasis> is required by RfC3676 defining
<literal>format=flowed</literal> and means to prepend a space to:
</para>

<itemizedlist>
<listitem><para>all lines starting with a space</para></listitem>
<listitem><para>lines starting with the word
<quote><literal>From</literal></quote> followed by
space</para></listitem>
<listitem><para>all lines starting with
<quote><literal>&gt;</literal></quote> which is not intended to be a
quote character</para></listitem>
</itemizedlist>

<note>
<para>
Mutt only supports space-stuffing for the first two types of lines but
not for the third: It is impossible to safely detect whether a leading
<literal>&gt;</literal> character starts a quote or not. Furthermore,
Mutt only applies space-stuffing <emphasis>once</emphasis> after the
initial edit is finished.
</para>
</note>

<para>
All leading spaces are to be removed by receiving clients to restore the
original message prior to further processing.
</para>

</sect3>

<sect3 id="ff-editor">
<title>Editor Considerations</title>

<para>
As Mutt provides no additional features to compose
<literal>f=f</literal> messages, it's completely up to the user and his
editor to produce proper messages. Please consider your editor's
documentation if you intend to send <literal>f=f</literal> messages.
</para>

<para>
Please note that when editing messages from the compose menu several
times before really sending a mail, it's up to the user to ensure that
the message is properly space-stuffed.
</para>

<para>
For example, <emphasis>vim</emphasis> provides the <literal>w</literal>
flag for its <literal>formatoptions</literal> setting to assist in
creating <literal>f=f</literal> messages, see <literal>:help
fo-table</literal> for details.
</para>

</sect3>

<sect3 id="ff-pager">
<title>Reformatting</title>

<para>
  Mutt has some support for reformatting when viewing and replying to
  <literal>format=flowed</literal> messages.  In order to take advantage of these,
  <link linkend="reflow-text">$reflow_text</link> must be set.
</para>

<itemizedlist>
  <listitem>
  <para>
    Paragraphs are automatically reflowed and wrapped at a width specified
    by <link linkend="reflow-wrap">$reflow_wrap</link>.
  </para>
  </listitem>
  <listitem>
  <para>
    In its original format, the quoting style of <literal>format=flowed</literal>
    messages can be difficult to read, and doesn't intermix well with
    non-flowed replies.
    Setting <link linkend="reflow-space-quotes">$reflow_space_quotes</link>
    adds spaces after each level of quoting when in the pager and
    replying in a non-flowed format
    (i.e. with <link linkend="text-flowed">$text_flowed</link> unset).
  </para>
  </listitem>
  <listitem>
  <para>
    If <link linkend="reflow-space-quotes">$reflow_space_quotes</link>
    is unset, mutt will still add one trailing space after all the
    quotes in the pager (but not when replying).
  </para>
  </listitem>
</itemizedlist>

</sect3>

</sect2>

</sect1>

<sect1 id="forwarding-mail">
<title>Forwarding and Bouncing Mail</title>

<para>
Bouncing and forwarding let you send an existing message to recipients
that you specify. Bouncing a message sends a verbatim copy of a message
to alternative addresses as if they were the message's original
recipients specified in the Bcc header.  Forwarding a message, on the
other hand, allows you to modify the message before it is resent (for
example, by adding your own comments). Bouncing is done using the
<literal>&lt;bounce&gt;</literal> function and forwarding using the
<literal>&lt;forward&gt;</literal> function bound to <quote>b</quote>
and <quote>f</quote> respectively.
</para>

<para>
Forwarding can be done by including the original message in the new
message's body (surrounded by indicating lines) or including it as a
MIME attachment, depending on the value of the <link
linkend="mime-forward">$mime_forward</link> variable.  Decoding of
attachments, like in the pager, can be controlled by the <link
linkend="forward-decode">$forward_decode</link> and <link
linkend="mime-forward-decode">$mime_forward_decode</link> variables,
respectively.  The desired forwarding format may depend on the content,
therefore <link linkend="mime-forward">$mime_forward</link> is a
quadoption which, for example, can be set to <quote>ask-no</quote>.
</para>

<para>
The inclusion of headers is controlled by the current setting of the
<link linkend="weed">$weed</link> variable, unless <link
linkend="mime-forward">$mime_forward</link> is set.
</para>

<para>
Editing the message to forward follows the same procedure as sending or
replying to a message does.
</para>

</sect1>

<sect1 id="postponing-mail">
<title>Postponing Mail</title>

<para>
At times it is desirable to delay sending a message that you have
already begun to compose.  When the
<literal>&lt;postpone-message&gt;</literal> function is used in the
<emphasis>compose</emphasis> menu, the body of your message and
attachments are stored in the mailbox specified by the <link
linkend="postponed">$postponed</link> variable.  This means that you can
recall the message even if you exit Mutt and then restart it at a later
time.
</para>

<para>
Once a message is postponed, there are several ways to resume it.  From
the command line you can use the <quote>-p</quote> option, or if you
compose a new message from the <emphasis>index</emphasis> or
<emphasis>pager</emphasis> you will be prompted if postponed messages
exist.  If multiple messages are currently postponed, the
<emphasis>postponed</emphasis> menu will pop up and you can select which
message you would like to resume.
</para>

<note>
<para>
If you postpone a reply to a message, the reply setting of the message
is only updated when you actually finish the message and send it.  Also,
you must be in the same folder with the message you replied to for the
status of the message to be updated.
</para>
</note>

<para>
See also the <link linkend="postpone">$postpone</link> quad-option.
</para>

</sect1>

</chapter>

<chapter id="configuration">
<title>Configuration</title>

<sect1 id="configuration-files">
<title>Location of Initialization Files</title>

<para>
  When Mutt starts up it looks for two configuration files -- a
  <quote>system</quote> file and a <quote>user</quote> file.
</para>

<para>
  Mutt will search for a system config file in several places.  The filenames
  may depend on the version number of Mutt.  Mutt will read just one file, the
  first file it finds, from the list below.
</para>

<para>
  The system config file will not be read if the <quote>-n</quote>
  option is used on the <link linkend="commandline">command line</link>.
</para>

<table id="system-muttrc">
  <title>Mutt system config file locations</title>
  <tgroup cols="1">
    <thead>
      <row><entry>File Location</entry></row>
    </thead>
    <tbody>
      <row><entry>$XDG_CONFIG_DIRS/neomutt/config</entry></row>
      <row><entry>/etc/NeoMuttrc</entry></row>
      <row><entry>/etc/Muttrc-1.6.2-neo</entry></row>
      <row><entry>/etc/Muttrc</entry></row>
      <row><entry>/share/mutt/Muttrc-1.6.2-neo</entry></row>
      <row><entry>/share/mutt/Muttrc</entry></row>
    </tbody>
  </tgroup>
</table>

<emphasis>($XDG_CONFIG_DIRS defaults to "/etc/xdg".)</emphasis>

<para>
  Mutt will search for a user config file in several places in your home
  directory.  The filenames may depend on the version number of Mutt.  Mutt
  will read just one file, the first file it finds, from the list below.
</para>

<para>
  You may specify your own location for the user config file using the 
  <quote>-F</quote> option on the <link linkend="commandline">command line</link>.
</para>

<table id="user-muttrc">
  <title>Mutt user config file locations</title>
  <tgroup cols="1">
    <thead>
      <row><entry>File Location</entry></row>
    </thead>
    <tbody>
      <row><entry>$XDG_CONFIG_HOME/neomutt/config</entry></row>
      <row><entry>~/.neomuttrc</entry></row>
      <row><entry>~/.mutt/neomuttrc</entry></row>
      <row><entry>~/.muttrc-1.6.2-neo</entry></row>
      <row><entry>~/.muttrc</entry></row>
      <row><entry>~/.mutt/muttrc-1.6.2-neo</entry></row>
      <row><entry>~/.mutt/muttrc</entry></row>
    </tbody>
  </tgroup>
</table>

<emphasis>($XDG_CONFIG_HOME defaults to "$HOME/.config".)</emphasis>

</sect1>

<sect1 id="muttrc-syntax" xreflabel="Syntax of Initialization Files">
<title>Syntax of Initialization Files</title>

<para>
An initialization file consists of a series of <link
linkend="commands">commands</link>.  Each line of the file may contain
one or more commands.  When multiple commands are used, they must be
separated by a semicolon (<quote>;</quote>).
</para>

<example id="ex-rc-multiple-cmds">
<title>Multiple configuration commands per line</title>
<screen>
set realname='Mutt user' ; ignore x-
</screen>
</example>

<para>
The hash mark, or pound sign (<quote>#</quote>), is used as a
<quote>comment</quote> character. You can use it to annotate your
initialization file. All text after the comment character to the end of
the line is ignored.
</para>

<example id="ex-ec-comment">
<title>Commenting configuration files</title>
<screen>
my_hdr X-Disclaimer: Why are you listening to me? <emphasis role="comment"># This is a comment</emphasis>
</screen>
</example>

<para>
Single quotes (<quote>'</quote>) and double quotes (<quote>"</quote>)
can be used to quote strings which contain spaces or other special
characters.  The difference between the two types of quotes is similar
to that of many popular shell programs, namely that a single quote is
used to specify a literal string (one that is not interpreted for shell
variables or quoting with a backslash [see next paragraph]), while
double quotes indicate a string for which should be evaluated.  For
example, backticks are evaluated inside of double quotes, but
<emphasis>not</emphasis> for single quotes.
</para>

<para>
<quote>\</quote> quotes the next character, just as in shells such as
bash and zsh.  For example, if want to put quotes <quote>"</quote>
inside of a string, you can use <quote>\</quote> to force the next
character to be a literal instead of interpreted character.
</para>

<example id="ex-rc-quote">
<title>Escaping quotes in configuration files</title>
<screen>
set realname="Michael \"MuttDude\" Elkins"
</screen>
</example>

<para>
<quote>\\</quote> means to insert a literal <quote>\</quote> into the line.
<quote>\n</quote> and <quote>\r</quote> have their usual C meanings of linefeed and
carriage-return, respectively.
</para>

<para>
A <quote>\</quote> at the end of a line can be used to split commands
over multiple lines as it <quote>escapes</quote> the line end, provided
that the split points don't appear in the middle of command names. Lines
are first concatenated before interpretation so that a multi-line can be
commented by commenting out the first line only.
</para>

<example id="ex-rc-split">
<title>Splitting long configuration commands over several lines</title>
<screen>
set status_format="some very \
long value split \
over several lines"
</screen>
</example>

<para>
It is also possible to substitute the output of a Unix command in an
initialization file.  This is accomplished by enclosing the command in
backticks (``). In <xref linkend="ex-rc-backtick"/>, the output of the
Unix command <quote>uname -a</quote> will be substituted before the line
is parsed.  Since initialization files are line oriented, only the first
line of output from the Unix command will be substituted.
</para>

<example id="ex-rc-backtick">
<title>Using external command's output in configuration files</title>
<screen>
my_hdr X-Operating-System: `uname -a`
</screen>
</example>

<para>
Both environment variables and Mutt variables can be accessed by
prepending <quote>$</quote> to the name of the variable. For example,
</para>

<example id="ex-rc-env">
<title>Using environment variables in configuration files</title>
<screen>
set record=+sent_on_$HOSTNAME
</screen>
</example>

<para>
will cause Mutt to save outgoing messages to a folder named
<quote>sent_on_kremvax</quote> if the environment variable
<literal>$HOSTNAME</literal> is set to <quote>kremvax.</quote> (See
<link linkend="record">$record</link> for details.)
</para>

<para>
Mutt expands the variable when it is assigned, not when it is used. If
the value of a variable on the right-hand side of an assignment changes
after the assignment, the variable on the left-hand side will not be
affected.
</para>

<para>
The commands understood by Mutt are explained in the next paragraphs.
For a complete list, see the <link linkend="commands">command
reference</link>.
</para>

<para>
All configuration files are expected to be in the current locale as
specified by the <link linkend="charset">$charset</link> variable which
doesn't have a default value since it's determined by Mutt at startup.
If a configuration file is not encoded in the same character set the
<link linkend="config-charset">$config_charset</link> variable should be
used: all lines starting with the next are recoded from <link
linkend="config-charset">$config_charset</link> to <link
linkend="charset">$charset</link>.
</para>

<para>
This mechanism should be avoided if possible as it has the following
implications:
</para>

<itemizedlist>

<listitem><para>These variables should be set early in a configuration
file with <link linkend="charset">$charset</link> preceding <link
linkend="config-charset">$config_charset</link> so Mutt knows what
character set to convert to.</para></listitem>

<listitem><para>If <link linkend="config-charset">$config_charset</link>
is set, it should be set in each configuration file because the value is
global and <emphasis>not</emphasis> per configuration
file.</para></listitem>

<listitem><para>Because Mutt first recodes a line before it attempts to
parse it, a conversion introducing question marks or other characters as
part of errors (unconvertable characters, transliteration) may introduce
syntax errors or silently change the meaning of certain tokens
(e.g. inserting question marks into regular
expressions).</para></listitem>

</itemizedlist>

</sect1>

<sect1 id="addrgroup">
<title>Address Groups</title>

<para>Usage:</para>

<cmdsynopsis>
<command>group</command>
<arg choice="opt" rep="repeat">
<option>-group</option>
<replaceable class="parameter">name</replaceable>
</arg>
<group choice="req">
<arg choice="plain" rep="repeat">
<option>-rx</option>
<replaceable class="parameter">expr</replaceable>
</arg>
<arg choice="plain" rep="repeat">
<option>-addr</option>
<replaceable class="parameter">expr</replaceable>
</arg>
</group>

<command>ungroup</command>
<arg choice="opt" rep="repeat">
<option>-group</option>
<replaceable class="parameter">name</replaceable>
</arg>
<group choice="req">
<arg choice="plain">
<replaceable class="parameter">*</replaceable>
</arg>
<arg choice="plain" rep="repeat">
<option>-rx</option>
<replaceable class="parameter">expr</replaceable>
</arg>
<arg choice="plain" rep="repeat">
<option>-addr</option>
<replaceable class="parameter">expr</replaceable>
</arg>
</group>
</cmdsynopsis>

<para>
Mutt supports grouping addresses logically into named groups. An address
or address pattern can appear in several groups at the same time. These
groups can be used in <link linkend="patterns">patterns</link> (for searching, limiting and tagging) and
in hooks by using group patterns. This can be useful to classify mail
and take certain actions depending on in what groups the message is.
For example, the mutt user's mailing list would fit into the categories
<quote>mailing list</quote> and <quote>mutt-related</quote>. Using <link
linkend="send-hook"><literal>send-hook</literal></link>, the sender can
be set to a dedicated one for writing mailing list messages, and the
signature could be set to a mutt-related one for writing to a mutt list
&mdash; for other lists, the list sender setting still applies but a
different signature can be selected. Or, given a group only containing
recipients known to accept encrypted mail,
<quote>auto-encryption</quote> can be achieved easily.
</para>

<para>
The <command>group</command> command is used to directly add either
addresses or regular expressions to the specified group or groups. The
different categories of arguments to the <command>group</command>
command can be in any order. The flags <literal>-rx</literal> and
<literal>-addr</literal> specify what the following strings (that cannot
begin with a hyphen) should be interpreted as: either a regular
expression or an email address, respectively.
</para>

<para>
These address groups can also be created implicitly by the <link
linkend="alias"><command>alias</command></link>, <link
linkend="lists"><command>lists</command></link>, <link
linkend="lists"><command>subscribe</command></link> and <link
linkend="alternates"><command>alternates</command></link> commands by
specifying the optional <literal>-group</literal> option. For example,
</para>

<screen>
alternates -group me address1 address2
alternates -group me -group work address3
</screen>

<para>
would create a group named <quote>me</quote> which contains all your
addresses and a group named <quote>work</quote> which contains only your
work address <emphasis>address3</emphasis>. Besides many other
possibilities, this could be used to automatically mark your own
messages in a mailing list folder as read or use a special signature for
work-related messages.
</para>

<para>
The <command>ungroup</command> command is used to remove addresses or
regular expressions from the specified group or groups. The syntax is
similar to the <command>group</command> command, however the special
character <literal>*</literal> can be used to empty a group of all of
its contents. As soon as a group gets empty because all addresses and
regular expressions have been removed, it'll internally be removed, too
(i.e. there cannot be an empty group). When removing regular expressions
from a group, the pattern must be specified exactly as given to the
<command>group</command> command or <literal>-group</literal> argument.
</para>

</sect1>

<sect1 id="alias">
<title>Defining/Using Aliases</title>

<para>Usage:</para>

<cmdsynopsis>
<command>alias</command>
<arg choice="opt" rep="repeat">
<option>-group</option>
<replaceable class="parameter">name</replaceable>
</arg>
<arg choice="plain">
<replaceable class="parameter">key</replaceable>
</arg>
<arg choice="plain">
<replaceable class="parameter">address</replaceable>
</arg>
<arg choice="opt" rep="repeat">
<replaceable class="parameter">address</replaceable>
</arg>

<command>unalias</command>
<arg choice="opt" rep="repeat">
<option>-group</option>
<replaceable>name</replaceable>
</arg>
<group choice="req">
<arg choice="plain">
<replaceable class="parameter">*</replaceable>
</arg>
<arg choice="plain" rep="repeat">
<replaceable class="parameter">key</replaceable>
</arg>
</group>
</cmdsynopsis>

<para>
It's usually very cumbersome to remember or type out the address of
someone you are communicating with.  Mutt allows you to create
<quote>aliases</quote> which map a short string to a full address.
</para>

<note>
<para>
If you want to create an alias for more than one address, you
<emphasis>must</emphasis> separate the addresses with a comma
(<quote>,</quote>).
</para>
</note>

<para>
The optional <literal>-group</literal> argument to
<command>alias</command> causes the aliased address(es) to be added to
the named <emphasis>group</emphasis>.
</para>

<para>
To remove an alias or aliases (<quote>*</quote> means all aliases):
</para>

<screen>
alias muttdude me@cs.hmc.edu (Michael Elkins)
alias theguys manny, moe, jack
</screen>

<para>
Unlike other mailers, Mutt doesn't require aliases to be defined in a
special file.  The <command>alias</command> command can appear anywhere
in a configuration file, as long as this file is <link
linkend="source"><command>source</command>d</link>.  Consequently, you
can have multiple alias files, or you can have all aliases defined in
your <literal>.muttrc</literal>.
</para>

<para>
On the other hand, the <link
linkend="create-alias"><literal>&lt;create-alias&gt;</literal></link>
function can use only one file, the one pointed to by the <link
linkend="alias-file">$alias_file</link> variable (which is
<literal>~/.muttrc</literal> by default). This file is not special
either, in the sense that Mutt will happily append aliases to any file,
but in order for the new aliases to take effect you need to explicitly
<link linkend="source"><command>source</command></link> this file too.
</para>

<example id="ex-alias-external">
<title>Configuring external alias files</title>
<screen>
source /usr/local/share/Mutt.aliases
source ~/.mail_aliases
set alias_file=~/.mail_aliases
</screen>
</example>

<para>
To use aliases, you merely use the alias at any place in Mutt where Mutt
prompts for addresses, such as the <emphasis>To:</emphasis> or
<emphasis>Cc:</emphasis> prompt.  You can also enter aliases in your
editor at the appropriate headers if you have the <link
linkend="edit-headers">$edit_headers</link> variable set.
</para>

<para>
In addition, at the various address prompts, you can use the tab
character to expand a partial alias to the full alias.  If there are
multiple matches, Mutt will bring up a menu with the matching aliases.
In order to be presented with the full list of aliases, you must hit tab
without a partial alias, such as at the beginning of the prompt or after
a comma denoting multiple addresses.
</para>

<para>
In the alias menu, you can select as many aliases as you want with the
<literal>select-entry</literal> key (default: &lt;Return&gt;), and use
the <emphasis>exit</emphasis> key (default: q) to return to the address
prompt.
</para>

</sect1>

<sect1 id="bind">
<title>Changing the Default Key Bindings</title>

<para>Usage:</para>

<cmdsynopsis>
<command>bind</command>
<arg choice="plain">
<replaceable class="parameter">map</replaceable>
</arg>
<arg choice="plain">
<replaceable class="parameter">key</replaceable>
</arg>
<arg choice="plain">
<replaceable class="parameter">function</replaceable>
</arg>
</cmdsynopsis>

<para>
This command allows you to change the default key bindings (operation
invoked when pressing a key).
</para>

<para>
<emphasis>map</emphasis> specifies in which menu the binding belongs.
Multiple maps may be specified by separating them with commas (no
additional whitespace is allowed). The currently defined maps are:
</para>

<anchor id="maps"/>
<variablelist>

<varlistentry>
<term>generic</term>
<listitem>
<para>
This is not a real menu, but is used as a fallback for all of the other
menus except for the pager and editor modes.  If a key is not defined in
another menu, Mutt will look for a binding to use in this menu.  This
allows you to bind a key to a certain function in multiple menus instead
of having multiple <command>bind</command> statements to accomplish the
same task.
</para>
</listitem>
</varlistentry>
<varlistentry>
<term>alias</term>
<listitem>
<para>
The alias menu is the list of your personal aliases as defined in your
<literal>.muttrc</literal>.  It is the mapping from a short alias name
to the full email address(es) of the recipient(s).
</para>
</listitem>
</varlistentry>
<varlistentry>
<term>attach</term>
<listitem>
<para>
The attachment menu is used to access the attachments on received
messages.
</para>
</listitem>
</varlistentry>
<varlistentry>
<term>browser</term>
<listitem>
<para>
The browser is used for both browsing the local directory structure, and
for listing all of your incoming mailboxes.
</para>
</listitem>
</varlistentry>
<varlistentry>
<term>editor</term>
<listitem>
<para>
The editor is used to allow the user to enter a single line of text, such as
the <emphasis>To</emphasis> or <emphasis>Subject</emphasis> prompts in the
<literal>compose</literal> menu.
</para>
</listitem>
</varlistentry>
<varlistentry>
<term>index</term>
<listitem>
<para>
The index is the list of messages contained in a mailbox.
</para>
</listitem>
</varlistentry>
<varlistentry>
<term>compose</term>
<listitem>
<para>
The compose menu is the screen used when sending a new message.
</para>
</listitem>
</varlistentry>
<varlistentry>
<term>pager</term>
<listitem>
<para>
The pager is the mode used to display message/attachment data, and help
listings.
</para>
</listitem>
</varlistentry>
<varlistentry>
<term>pgp</term>
<listitem>
<para>
The pgp menu is used to select the OpenPGP keys used to encrypt outgoing
messages.
</para>
</listitem>
</varlistentry>
<varlistentry>
<term>smime</term>
<listitem>
<para>
The smime menu is used to select the OpenSSL certificates used to
encrypt outgoing messages.
</para>
</listitem>
</varlistentry>
<varlistentry>
<term>postpone</term>
<listitem>
<para>
The postpone menu is similar to the index menu, except is used when
recalling a message the user was composing, but saved until later.
</para>
</listitem>
</varlistentry>
<varlistentry>
<term>query</term>
<listitem>
<para>
The query menu is the browser for results returned by <link
linkend="query-command">$query_command</link>.
</para>
</listitem>
</varlistentry>
<varlistentry>
<term>mix</term>
<listitem>
<para>
The mixmaster screen is used to select remailer options for outgoing
messages (if Mutt is compiled with Mixmaster support).
</para>
</listitem>
</varlistentry>
</variablelist>

<para>
<emphasis>key</emphasis> is the key (or key sequence) you wish to bind.
To specify a control character, use the sequence
<emphasis>\Cx</emphasis>, where <emphasis>x</emphasis> is the letter of
the control character (for example, to specify control-A use
<quote>\Ca</quote>).  Note that the case of <emphasis>x</emphasis> as
well as <emphasis>\C</emphasis> is ignored, so that
<emphasis>\CA</emphasis>, <emphasis>\Ca</emphasis>,
<emphasis>\cA</emphasis> and <emphasis>\ca</emphasis> are all
equivalent.  An alternative form is to specify the key as a three digit
octal number prefixed with a <quote>\</quote> (for example
<emphasis>\177</emphasis> is equivalent to <emphasis>\c?</emphasis>). In
addition, <emphasis>key</emphasis> may be a symbolic name as shown in
<xref linkend="tab-key-names"/>.
</para>

<table id="tab-key-names">
<title>Symbolic key names</title>
<tgroup cols="2">
<thead>
<row><entry>Symbolic name</entry><entry>Meaning</entry></row>
</thead>
<tbody>
<row><entry>\t</entry><entry>tab</entry></row>
<row><entry>&lt;tab&gt;</entry><entry>tab</entry></row>
<row><entry>&lt;backtab&gt;</entry><entry>backtab / shift-tab</entry></row>
<row><entry>\r</entry><entry>carriage return</entry></row>
<row><entry>\n</entry><entry>newline</entry></row>
<row><entry>\e</entry><entry>escape</entry></row>
<row><entry>&lt;esc&gt;</entry><entry>escape</entry></row>
<row><entry>&lt;up&gt;</entry><entry>up arrow</entry></row>
<row><entry>&lt;down&gt;</entry><entry>down arrow</entry></row>
<row><entry>&lt;left&gt;</entry><entry>left arrow</entry></row>
<row><entry>&lt;right&gt;</entry><entry>right arrow</entry></row>
<row><entry>&lt;pageup&gt;</entry><entry>Page Up</entry></row>
<row><entry>&lt;pagedown&gt;</entry><entry>Page Down</entry></row>
<row><entry>&lt;backspace&gt;</entry><entry>Backspace</entry></row>
<row><entry>&lt;delete&gt;</entry><entry>Delete</entry></row>
<row><entry>&lt;insert&gt;</entry><entry>Insert</entry></row>
<row><entry>&lt;enter&gt;</entry><entry>Enter</entry></row>
<row><entry>&lt;return&gt;</entry><entry>Return</entry></row>
<row><entry>&lt;home&gt;</entry><entry>Home</entry></row>
<row><entry>&lt;end&gt;</entry><entry>End</entry></row>
<row><entry>&lt;space&gt;</entry><entry>Space bar</entry></row>
<row><entry>&lt;f1&gt;</entry><entry>function key 1</entry></row>
<row><entry>&lt;f10&gt;</entry><entry>function key 10</entry></row>
</tbody>
</tgroup>
</table>

<para>
The <literal>&lt;what-key&gt;</literal> function can be used to
explore keycode and symbolic names for other keys on your keyboard.
Executing this function will display information about each key
pressed, until terminated by <literal>^G</literal>.
</para>

<para>
<emphasis>key</emphasis> does not need to be enclosed in quotes unless
it contains a space (<quote>&nbsp;</quote>) or semi-colon
(<quote>;</quote>).
</para>

<para>
<emphasis>function</emphasis> specifies which action to take when
<emphasis>key</emphasis> is pressed.  For a complete list of functions,
see the <link linkend="functions">reference</link>. Note that the
<command>bind</command> expects <emphasis>function</emphasis> to be
specified without angle brackets.
</para>

<para>
The special function <literal>&lt;noop&gt;</literal> unbinds the
specified key sequence.
</para>

</sect1>

<sect1 id="charset-hook">
<title>Defining Aliases for Character Sets</title>

<para>Usage:</para>

<cmdsynopsis>
<command>charset-hook</command>
<arg choice="plain">
<replaceable class="parameter">alias</replaceable>
</arg>
<arg choice="plain">
<replaceable class="parameter">charset</replaceable>
</arg>

<command>iconv-hook<anchor id="iconv-hook"/></command>
<arg choice="plain">
<replaceable class="parameter">charset</replaceable>
</arg>
<arg choice="plain">
<replaceable class="parameter">local-charset</replaceable>
</arg>
</cmdsynopsis>

<para>
The <command>charset-hook</command> command defines an alias for a
character set.  This is useful to properly display messages which are
tagged with a character set name not known to Mutt.
</para>

<para>
The <command>iconv-hook</command> command defines a system-specific name
for a character set.  This is helpful when your systems character
conversion library insists on using strange, system-specific names for
character sets.
</para>

</sect1>

<sect1 id="folder-hook">
<title>Setting Variables Based Upon Mailbox</title>

<para>Usage:</para>

<cmdsynopsis>
<command>folder-hook</command>
<arg choice="plain">
<replaceable class="parameter">[!]regexp</replaceable>
</arg>
<arg choice="plain">
<replaceable class="parameter">command</replaceable>
</arg>
</cmdsynopsis>

<para>
It is often desirable to change settings based on which mailbox you are
reading.  The <command>folder-hook</command> command provides a method
by which you can execute any configuration command.
<emphasis>regexp</emphasis> is a regular expression specifying in which
mailboxes to execute <emphasis>command</emphasis> before loading.  If a
mailbox matches multiple <command>folder-hook</command>s, they are
executed in the order given in the <literal>.muttrc</literal>.
</para>

<para>
The regexp parameter has <link linkend="shortcuts">mailbox
shortcut</link> expansion performed on the first character.
See  <xref linkend="mailbox-hook"/> for more details.
</para>

<note>
<para>
If you use the <quote>!</quote> shortcut for <link
linkend="spoolfile">$spoolfile</link> at the beginning of the pattern,
you must place it inside of double or single quotes in order to
distinguish it from the logical <emphasis>not</emphasis> operator for
the expression.
</para>
</note>

<note>
<para>
Settings are <emphasis>not</emphasis> restored when you leave the
mailbox.  For example, a command action to perform is to change the
sorting method based upon the mailbox being read:
</para>

<screen>
folder-hook mutt "set sort=threads"</screen>

<para>
However, the sorting method is not restored to its previous value when
reading a different mailbox.  To specify a <emphasis>default</emphasis>
command, use the pattern <quote>.</quote> before other
<command>folder-hook</command>s adjusting a value on a per-folder basis
because <command>folder-hook</command>s are evaluated in the order given
in the configuration file.
</para>
</note>

<note>
<para>
The keyboard buffer will not be processed until after all hooks
are run; multiple <link linkend="push">push</link> or <link
linkend="exec">exec</link> commands will end up being processed in
reverse order.
</para>
</note>

<para>
The following example will set the <link linkend="sort">sort</link>
variable to <literal>date-sent</literal> for all folders but to
<literal>threads</literal> for all folders containing
<quote>mutt</quote> in their name.
</para>

<example id="ex-folder-sorting">
<title>Setting sort method based on mailbox name</title>
<screen>
folder-hook . "set sort=date-sent"
folder-hook mutt "set sort=threads"
</screen>
</example>

</sect1>

<sect1 id="macro">
<title>Keyboard Macros</title>

<para>Usage:</para>

<cmdsynopsis>
<command>macro</command>
<arg choice="plain">
<replaceable class="parameter">menu</replaceable>
</arg>
<arg choice="plain">
<replaceable class="parameter">key</replaceable>
</arg>
<arg choice="plain">
<replaceable class="parameter">sequence</replaceable>
</arg>
<arg choice="opt">
<replaceable class="parameter">description</replaceable>
</arg>
</cmdsynopsis>

<para>
Macros are useful when you would like a single key to perform a series
of actions.  When you press <emphasis>key</emphasis> in menu
<emphasis>menu</emphasis>, Mutt will behave as if you had typed
<emphasis>sequence</emphasis>.  So if you have a common sequence of
commands you type, you can create a macro to execute those commands with
a single key or fewer keys.
</para>

<para>
<emphasis>menu</emphasis> is the <link linkend="maps">map</link> which
the macro will be bound in.  Multiple maps may be specified by
separating multiple menu arguments by commas. Whitespace may not be used
in between the menu arguments and the commas separating them.
</para>

<para>
<emphasis>key</emphasis> and <emphasis>sequence</emphasis> are expanded
by the same rules as the <link linkend="bind">key bindings</link> with
some additions.  The first is that control characters in
<emphasis>sequence</emphasis> can also be specified as
<emphasis>^x</emphasis>.  In order to get a caret (<quote>^</quote>) you
need to use <emphasis>^^</emphasis>.  Secondly, to specify a certain key
such as <emphasis>up</emphasis> or to invoke a function directly, you
can use the format <emphasis>&lt;key name&gt;</emphasis> and
<emphasis>&lt;function name&gt;</emphasis>.  For a listing of key names
see the section on <link linkend="bind">key bindings</link>.  Functions
are listed in the <link linkend="functions">reference</link>.
</para>

<para>
The advantage with using function names directly is that the macros will
work regardless of the current key bindings, so they are not dependent
on the user having particular key definitions.  This makes them more
robust and portable, and also facilitates defining of macros in files
used by more than one user (e.g., the system Muttrc).
</para>

<para>
Optionally you can specify a descriptive text after
<emphasis>sequence</emphasis>, which is shown in the help screens if
they contain a description.
</para>

<note>
<para>
Macro definitions (if any) listed in the help screen(s), are
silently truncated at the screen width, and are not wrapped.
</para>
</note>

</sect1>

<sect1 id="color">
<title>Using Color and Mono Video Attributes</title>

<para>Usage:</para>

<cmdsynopsis>
<command>color</command>
<arg choice="plain">
<replaceable class="parameter">object</replaceable>
</arg>
<arg choice="plain">
<replaceable class="parameter">foreground</replaceable>
</arg>
<arg choice="plain">
<replaceable class="parameter">background</replaceable>
</arg>

<command>color</command>
<group choice="req">
<arg choice="plain">
<option>header</option>
</arg>
<arg choice="plain">
<option>body</option>
</arg>
</group>
<arg choice="plain">
<replaceable class="parameter">foreground</replaceable>
</arg>
<arg choice="plain">
<replaceable class="parameter">background</replaceable>
</arg>
<arg choice="plain">
<replaceable class="parameter">regexp</replaceable>
</arg>

<command>color</command>
<arg choice="plain">
<option>index-object</option>
</arg>
<arg choice="plain">
<replaceable class="parameter">foreground</replaceable>
</arg>
<arg choice="plain">
<replaceable class="parameter">background</replaceable>
</arg>
<arg choice="plain">
<replaceable class="parameter">pattern</replaceable>
</arg>

<command>uncolor</command>
<group choice="req">
<arg choice="plain">
<option>index-object</option>
</arg>
<arg choice="plain">
<option>header</option>
</arg>
<arg choice="plain">
<option>body</option>
</arg>
</group>
<group choice="req">
<arg choice="plain">
<replaceable>*</replaceable>
</arg>
<arg choice="plain" rep="repeat">
<replaceable>pattern</replaceable>
</arg>
</group>
</cmdsynopsis>

<para>
If your terminal supports color, you can spice up Mutt by creating your
own color scheme.  To define the color of an object (type of
information), you must specify both a foreground color
<emphasis>and</emphasis> a background color (it is not possible to only
specify one or the other).
</para>

<para>
<emphasis>header</emphasis> and <emphasis>body</emphasis> match
<emphasis>regexp</emphasis> in the header/body of a message,
<emphasis>index-object</emphasis> can match <emphasis>pattern</emphasis>
(see <xref linkend="patterns"/>) in the message index. Note that IMAP
server-side searches (=b, =B, =h) are not supported for color index
patterns.
</para>

<para>
<emphasis>object</emphasis> can be one of:
</para>

<itemizedlist>
<listitem><para>attachment</para></listitem>
<listitem><para>bold (highlighting bold patterns in the body of messages)</para></listitem>
<listitem><para>error (error messages printed by Mutt)</para></listitem>
<listitem><para>hdrdefault (default color of the message header in the pager)</para></listitem>
<listitem><para>index_author (color of the author name in the index, uses <emphasis>pattern</emphasis>)</para></listitem>
<listitem><para>index_collapsed (the number of messages in a collapsed thread in the index)</para></listitem>
<listitem><para>index_date (color of the date field in the index)</para></listitem>
<listitem><para>index_flags (color of the message flags in the index)</para></listitem>
<listitem><para>index_label (color of the message label in the index)</para></listitem>
<listitem><para>index_number (color of the message number in the index)</para></listitem>
<listitem><para>index_size (color of the message size and line number in the index)</para></listitem>
<listitem><para>index_subject (color of the subject in the index, uses <emphasis>pattern</emphasis>)</para></listitem>
<listitem><para>indicator (arrow or bar used to indicate the current item in a menu)</para></listitem>
<listitem><para>markers (the <quote>+</quote> markers at the beginning of wrapped lines in the pager)</para></listitem>
<listitem><para>message (informational messages)</para></listitem>
<listitem><para>normal</para></listitem>
<listitem><para><link linkend="progress">progress</link> (visual progress bar)</para></listitem>
<listitem><para>prompt</para></listitem>
<listitem><para>quoted (text matching <link linkend="quote-regexp">$quote_regexp</link> in the body of a message)</para></listitem>
<listitem><para>quoted1, quoted2, ..., quoted<emphasis>N</emphasis> (higher levels of quoting)</para></listitem>
<listitem><para>search (highlighting of words in the pager)</para></listitem>
<listitem><para>signature</para></listitem><listitem><para>status (mode lines used to display info about the mailbox or message)</para></listitem>
<listitem><para>tilde (the <quote>~</quote> used to pad blank lines in the pager)</para></listitem>
<listitem><para>tree (thread tree drawn in the message index and attachment menu)</para></listitem>
<listitem><para>underline (highlighting underlined patterns in the body of messages)</para></listitem>
</itemizedlist>

<para>
<emphasis>index-object</emphasis> can be one of the following:
</para>

<itemizedlist>
<listitem><para>index (default highlighting of the entire index line, uses <emphasis>pattern</emphasis>)</para></listitem>
<listitem><para>index_date (the date field)</para></listitem>
<listitem><para>index_flags (the message flags, %S %Z, uses <emphasis>pattern</emphasis>)</para></listitem>
<listitem><para>index_number (the message number, %C)</para></listitem>
<listitem><para>index_collapsed (the number of messages in a collapsed thread, %M)</para></listitem>
<listitem><para>index_author (the author name, %A %a %F %L %n, uses <emphasis>pattern</emphasis>)</para></listitem>
<listitem><para>index_subject (the subject, %s, uses <emphasis>pattern</emphasis>)</para></listitem>
<listitem><para>index_size (the message size, %c %l)</para></listitem>
<listitem><para>index_label (the message label, %y %Y)</para></listitem>
<listitem><para>index_tags (the transformed message tags, %g)</para></listitem>
<listitem><para>index_tag (an individual message tag, %G, uses <emphasis>pattern / tag name</emphasis>)</para></listitem>
</itemizedlist>

<para>
<emphasis>foreground</emphasis> and <emphasis>background</emphasis> can
be one of the following:
</para>

<itemizedlist>
<listitem><para>white</para></listitem>
<listitem><para>black</para></listitem>
<listitem><para>green</para></listitem>
<listitem><para>magenta</para></listitem>
<listitem><para>blue</para></listitem>
<listitem><para>cyan</para></listitem>
<listitem><para>yellow</para></listitem>
<listitem><para>red</para></listitem>
<listitem><para>default</para></listitem>
<listitem><para>color<emphasis>x</emphasis></para>
</listitem>
</itemizedlist>

<para>
<emphasis>foreground</emphasis> can optionally be prefixed with the
keyword <literal>bright</literal> to make the foreground color boldfaced
(e.g., <literal>brightred</literal>).
</para>

<para>
If your terminal supports it, the special keyword
<emphasis>default</emphasis> can be used as a transparent color.  The
value <emphasis>brightdefault</emphasis> is also valid.  If Mutt is
linked against the <emphasis>S-Lang</emphasis> library, you also need to
set the <literal>$COLORFGBG</literal> environment variable to the
default colors of your terminal for this to work; for example (for
Bourne-like shells):
</para>

<screen>
set COLORFGBG="green;black"
export COLORFGBG
</screen>

<note>
<para>
The <emphasis>S-Lang</emphasis> library requires you to use the
<emphasis>lightgray</emphasis> and <emphasis>brown</emphasis> keywords
instead of <emphasis>white</emphasis> and <emphasis>yellow</emphasis>
when setting this variable.
</para>
</note>

<note>
<para>
The <command>uncolor</command> command can be applied to the index,
header and body objects only.  It removes entries from the list. You
<emphasis>must</emphasis> specify the same pattern specified in the
<command>color</command> command for it to be removed.  The pattern
<quote>*</quote> is a special token which means to clear the color list
of all entries.
</para>
</note>

<para>
Mutt also recognizes the keywords <emphasis>color0</emphasis>,
<emphasis>color1</emphasis>, ...,
<emphasis>color</emphasis><emphasis>N-1</emphasis>
(<emphasis>N</emphasis> being the number of colors supported by your
terminal).  This is useful when you remap the colors for your display
(for example by changing the color associated with
<emphasis>color2</emphasis> for your xterm), since color names may then
lose their normal meaning.
</para>

<anchor id="mono"/>
<para>
If your terminal does not support color, it is still possible change the
video attributes through the use of the <quote>mono</quote>
command. Usage:
</para>

<cmdsynopsis>
<command>mono</command>
<arg choice="plain">
<replaceable class="parameter">object</replaceable>
</arg>
<arg choice="plain">
<replaceable class="parameter">attribute</replaceable>
</arg>

<command>mono</command>
<group choice="req">
<arg choice="plain">
<option>header</option>
</arg>
<arg choice="plain">
<option>body</option>
</arg>
</group>
<arg choice="plain">
<replaceable class="parameter">attribute</replaceable>
</arg>
<arg choice="plain">
<replaceable class="parameter">regexp</replaceable>
</arg>

<command>mono</command>
<arg choice="plain">
<option>index</option>
</arg>
<arg choice="plain">
<replaceable class="parameter">attribute</replaceable>
</arg>
<arg choice="plain">
<replaceable class="parameter">pattern</replaceable>
</arg>

<command>unmono</command>
<group choice="req">
<arg choice="plain">
<option>index-object</option>
</arg>
<arg choice="plain">
<option>header</option>
</arg>
<arg choice="plain">
<option>body</option>
</arg>
</group>
<group choice="req">
<arg choice="plain">
<replaceable>*</replaceable>
</arg>
<arg choice="plain" rep="repeat">
<replaceable>pattern</replaceable>
</arg>
</group>
</cmdsynopsis>

<para>
For <emphasis>object</emphasis>, see the <command>color</command>
command. <emphasis>attribute</emphasis> can be one of the following:
</para>

<itemizedlist>
<listitem><para>none</para></listitem>
<listitem><para>bold</para></listitem>
<listitem><para>underline</para></listitem>
<listitem><para>reverse</para></listitem>
<listitem><para>standout</para></listitem>
</itemizedlist>

</sect1>

<sect1 id="msg-hdr-display">
<title>Message Header Display</title>

<sect2 id="hdr-folding">
<title>Header Display</title>

<para>
When displaying a message in the pager, Mutt folds long header lines at
<link linkend="wrap">$wrap</link> columns. Though there're precise rules
about where to break and how, Mutt always folds headers using a tab for
readability. (Note that the sending side is not affected by this, Mutt
tries to implement standards compliant folding.)
</para>

</sect2>

<sect2 id="ignore">
<title>Selecting Headers</title>

<para>Usage:</para>

<cmdsynopsis>
<command>ignore</command>
<arg choice="plain">
<replaceable class="parameter">pattern</replaceable>
</arg>
<arg choice="opt" rep="repeat">
<replaceable class="parameter">pattern</replaceable>
</arg>

<command>unignore</command>
<group choice="req">
<arg choice="plain">
<replaceable>*</replaceable>
</arg>
<arg choice="plain" rep="repeat">
<replaceable>pattern</replaceable>
</arg>
</group>
</cmdsynopsis>

<para>
Messages often have many header fields added by automatic processing
systems, or which may not seem useful to display on the screen.  This
command allows you to specify header fields which you don't normally
want to see in the pager.
</para>

<para>
You do not need to specify the full header field name.  For example,
<quote>ignore content-</quote> will ignore all header fields that begin
with the pattern <quote>content-</quote>. <quote>ignore *</quote> will
ignore all headers.
</para>

<para>
To remove a previously added token from the list, use the
<quote>unignore</quote> command.  The <quote>unignore</quote> command
will make Mutt display headers with the given pattern.  For example, if
you do <quote>ignore x-</quote> it is possible to <quote>unignore
x-mailer</quote>.
</para>

<para>
<quote>unignore *</quote> will remove all tokens from the ignore list.
</para>

<example id="ex-header-weeding">
<title>Header weeding</title>
<screen>
<emphasis role="comment"># Sven's draconian header weeding</emphasis>
ignore *
unignore from date subject to cc
unignore organization organisation x-mailer: x-newsreader: x-mailing-list:
unignore posted-to:
</screen>
</example>

</sect2>

<sect2 id="hdr-order">
<title>Ordering Displayed Headers</title>

<para>Usage:</para>

<cmdsynopsis>
<command>hdr_order</command>
<arg choice="plain">
<replaceable class="parameter">header</replaceable>
</arg>
<arg choice="opt" rep="repeat">
<replaceable class="parameter">header</replaceable>
</arg>

<command>unhdr_order</command>
<group choice="req">
<arg choice="plain">
<replaceable>*</replaceable>
</arg>
<arg choice="plain" rep="repeat">
<replaceable>header</replaceable>
</arg>
</group>
</cmdsynopsis>

<para>
With the <command>hdr_order</command> command you can specify an order
in which Mutt will attempt to present these headers to you when viewing
messages.
</para>

<para>
<quote><command>unhdr_order</command> *</quote> will clear all previous
headers from the order list, thus removing the header order effects set
by the system-wide startup file.
</para>

<example id="ex-hdr-order">
<title>Configuring header display order</title>
<screen>
hdr_order From Date: From: To: Cc: Subject:
</screen>
</example>

</sect2>
</sect1>

<sect1 id="alternates">
<title>Alternative Addresses</title>

<para>Usage:</para>

<cmdsynopsis>
<command>alternates</command>
<arg choice="opt" rep="repeat">
<option>-group</option>
<replaceable>name</replaceable>
</arg>
<arg choice="plain">
<replaceable>regexp</replaceable>
</arg>
<arg choice="opt" rep="repeat">
<replaceable>regexp</replaceable>
</arg>

<command>unalternates</command>
<arg choice="opt" rep="repeat">
<option>-group</option>
<replaceable>name</replaceable>
</arg>
<group choice="req">
<arg choice="plain">
<replaceable>*</replaceable>
</arg>
<arg choice="plain" rep="repeat">
<replaceable>regexp</replaceable>
</arg>
</group>
</cmdsynopsis>

<para>
With various functions, Mutt will treat messages differently, depending
on whether you sent them or whether you received them from someone else.
For instance, when replying to a message that you sent to a different
party, Mutt will automatically suggest to send the response to the
original message's recipients &mdash; responding to yourself won't make
much sense in many cases.  (See <link
linkend="reply-to">$reply_to</link>.)
</para>

<para>
Many users receive e-mail under a number of different addresses. To
fully use Mutt's features here, the program must be able to recognize
what e-mail addresses you receive mail under. That's the purpose of the
<command>alternates</command> command: It takes a list of regular
expressions, each of which can identify an address under which you
receive e-mail.
</para>

<para>
As addresses are matched using regular expressions and not exact strict
comparisons, you should make sure you specify your addresses as precise
as possible to avoid mismatches. For example, if you specify:
</para>

<screen>
alternates user@example
</screen>

<para>
Mutt will consider <quote><literal>some-user@example</literal></quote>
as being your address, too which may not be desired. As a solution, in
such cases addresses should be specified as:
</para>

<screen>
alternates '^user@example$'
</screen>

<para>
The <literal>-group</literal> flag causes all of the subsequent regular
expressions to be added to the named group.
</para>

<para>
The <command>unalternates</command> command can be used to write
exceptions to <command>alternates</command> patterns. If an address
matches something in an <command>alternates</command> command, but you
nonetheless do not think it is from you, you can list a more precise
pattern under an <command>unalternates</command> command.
</para>

<para>
To remove a regular expression from the <command>alternates</command>
list, use the <command>unalternates</command> command with exactly the
same <emphasis>regexp</emphasis>.  Likewise, if the
<emphasis>regexp</emphasis> for an <command>alternates</command> command
matches an entry on the <command>unalternates</command> list, that
<command>unalternates</command> entry will be removed. If the
<emphasis>regexp</emphasis> for <command>unalternates</command> is
<quote>*</quote>, <emphasis>all entries</emphasis> on
<command>alternates</command> will be removed.
</para>

</sect1>

<sect1 id="lists">
<title>Mailing Lists</title>

<anchor id="subscribe"/>
<para>Usage:</para>

<cmdsynopsis>
<command>lists</command>
<arg choice="opt" rep="repeat">
<option>-group</option>
<replaceable class="parameter">name</replaceable>
</arg>
<arg choice="plain">
<replaceable class="parameter">regexp</replaceable>
</arg>
<arg choice="opt" rep="repeat">
<replaceable class="parameter">regexp</replaceable>
</arg>

<command>unlists</command>
<group choice="req">
<arg choice="plain">
<replaceable class="parameter">*</replaceable>
</arg>
<arg choice="plain" rep="repeat">
<replaceable class="parameter">regexp</replaceable>
</arg>
</group>

<command>subscribe</command>
<arg choice="opt" rep="repeat">
<option>-group</option>
<replaceable class="parameter">name</replaceable>
</arg>
<arg choice="plain">
<replaceable class="parameter">regexp</replaceable>
</arg>
<arg choice="opt" rep="repeat">
<replaceable class="parameter">regexp</replaceable>
</arg>

<command>unsubscribe</command>
<group choice="req">
<arg choice="plain">
<replaceable class="parameter">*</replaceable>
</arg>
<arg choice="plain" rep="repeat">
<replaceable class="parameter">regexp</replaceable>
</arg>
</group>
</cmdsynopsis>

<para>
Mutt has a few nice features for <link linkend="using-lists">handling
mailing lists</link>.  In order to take advantage of them, you must
specify which addresses belong to mailing lists, and which mailing lists
you are subscribed to. Mutt also has limited support for auto-detecting
mailing lists: it supports parsing <literal>mailto:</literal> links in
the common <literal>List-Post:</literal> header which has the same
effect as specifying the list address via the <command>lists</command>
command (except the group feature). Once you have done this, the <link
linkend="list-reply"><literal>&lt;list-reply&gt;</literal></link>
function will work for all known lists.  Additionally, when you send a
message to a subscribed list, Mutt will add a Mail-Followup-To header to
tell other users' mail user agents not to send copies of replies to your
personal address.
</para>

<note>
<para>
The Mail-Followup-To header is a non-standard extension which is not
supported by all mail user agents.  Adding it is not bullet-proof
against receiving personal CCs of list messages.  Also note that the
generation of the Mail-Followup-To header is controlled by the <link
linkend="followup-to">$followup_to</link> configuration variable since
it's common practice on some mailing lists to send Cc upon replies
(which is more a group- than a list-reply).
</para>
</note>

<para>
More precisely, Mutt maintains lists of patterns for the addresses of
known and subscribed mailing lists.  Every subscribed mailing list is
known. To mark a mailing list as known, use the <command>list</command>
command.  To mark it as subscribed, use <command>subscribe</command>.
</para>

<para>
You can use regular expressions with both commands. To mark all messages
sent to a specific bug report's address on Debian's bug tracking system
as list mail, for instance, you could say
</para>

<screen>
subscribe [0-9]+.*@bugs.debian.org</screen>

<para>
as it's often sufficient to just give a portion of the list's e-mail
address.
</para>

<para>
Specify as much of the address as you need to to remove ambiguity.  For
example, if you've subscribed to the Mutt mailing list, you will receive
mail addressed to <literal>mutt-users@mutt.org</literal>.  So, to tell
Mutt that this is a mailing list, you could add <literal>lists
mutt-users@</literal> to your initialization file.  To tell Mutt that
you are subscribed to it, add <literal><command>subscribe</command>
mutt-users</literal> to your initialization file instead.  If you also
happen to get mail from someone whose address is
<literal>mutt-users@example.com</literal>, you could use
<literal><command>lists</command> ^mutt-users@mutt\\.org$</literal> or
<literal><command>subscribe</command> ^mutt-users@mutt\\.org$</literal>
to match only mail from the actual list.
</para>

<para>
The <literal>-group</literal> flag adds all of the subsequent regular
expressions to the named <link linkend="addrgroup">address group</link>
in addition to adding to the specified address list.
</para>

<para>
The <quote>unlists</quote> command is used to remove a token from the
list of known and subscribed mailing-lists. Use <quote>unlists *</quote>
to remove all tokens.
</para>

<para>
To remove a mailing list from the list of subscribed mailing lists, but
keep it on the list of known mailing lists, use
<command>unsubscribe</command>.
</para>

</sect1>

<sect1 id="mbox-hook">
<title>Using Multiple Spool Mailboxes</title>

<para>Usage:</para>

<cmdsynopsis>
<command>mbox-hook</command>
<arg choice="plain">
<replaceable class="parameter">[!]regexp</replaceable>
</arg>
<arg choice="plain">
<replaceable class="parameter">mailbox</replaceable>
</arg>
</cmdsynopsis>

<para>
This command is used to move read messages from a specified mailbox to a
different mailbox automatically when you quit or change folders.
<emphasis>regexp</emphasis> is a regular expression specifying the
mailbox to treat as a <quote>spool</quote> mailbox and
<emphasis>mailbox</emphasis> specifies where mail should be saved when
read.
</para>

<para>
The regexp parameter has <link linkend="shortcuts">mailbox
shortcut</link> expansion performed on the first character.
See  <xref linkend="mailbox-hook"/> for more details.
</para>

<para>
Unlike some of the other <emphasis>hook</emphasis> commands, only the
<emphasis>first</emphasis> matching regexp is used (it is not possible
to save read mail in more than a single mailbox).
</para>

</sect1>

<sect1 id="mailboxes">
<title>Monitoring Incoming Mail</title>

<para>Usage:</para>

<cmdsynopsis>
<command>mailboxes</command>
<arg choice="plain">
<replaceable class="parameter">mailbox</replaceable>
</arg>
<arg choice="opt" rep="repeat">
<replaceable class="parameter">mailbox</replaceable>
</arg>

<command>unmailboxes</command>
<group choice="req">
<arg choice="plain">
<replaceable class="parameter">*</replaceable>
</arg>
<arg choice="plain" rep="repeat">
<replaceable class="parameter">mailbox</replaceable>
</arg>
</group>
</cmdsynopsis>

<para>
This command specifies folders which can receive mail and which will be
checked for new messages periodically.
</para>

<para>
<emphasis>folder</emphasis> can either be a local file or directory
(Mbox/Mmdf or Maildir/Mh). If Mutt was built with POP and/or IMAP
support, <emphasis>folder</emphasis> can also be a POP/IMAP folder
URL. The URL syntax is described in <xref linkend="url-syntax"/>, POP
and IMAP are described in <xref linkend="pop"/> and <xref
linkend="imap"/> respectively.
</para>

<para>
Mutt provides a number of advanced features for handling (possibly many)
folders and new mail within them, please refer to <xref
linkend="new-mail"/> for details (including in what situations and how
often Mutt checks for new mail).
</para>

<para>
The <quote>unmailboxes</quote> command is used to remove a token from
the list of folders which receive mail. Use <quote>unmailboxes *</quote>
to remove all tokens.
</para>

<note>
<para>
The folders in the <command>mailboxes</command> command are resolved
when the command is executed, so if these names contain <link
linkend="shortcuts">shortcut characters</link> (such as <quote>=</quote>
and <quote>!</quote>), any variable definition that affects these
characters (like <link linkend="folder">$folder</link> and <link
linkend="spoolfile">$spoolfile</link>) should be set before the
<command>mailboxes</command> command. If none of these shortcuts are
used, a local path should be absolute as otherwise Mutt tries to find it
relative to the directory from where Mutt was started which may not
always be desired.
</para>
</note>

</sect1>

<sect1 id="my-hdr">
<title>User-Defined Headers</title>

<para>Usage:</para>

<cmdsynopsis>
<command>my_hdr</command>
<arg choice="plain">
<replaceable class="parameter">string</replaceable>
</arg>

<command>unmy_hdr</command>
<group choice="req">
<arg choice="plain">
<replaceable class="parameter">*</replaceable>
</arg>
<arg choice="plain" rep="repeat">
<replaceable class="parameter">field</replaceable>
</arg>
</group>
</cmdsynopsis>

<para>
The <command>my_hdr</command> command allows you to create your own
header fields which will be added to every message you send and appear
in the editor if <link linkend="edit-headers">$edit_headers</link> is
set.
</para>

<para>
For example, if you would like to add an <quote>Organization:</quote>
header field to all of your outgoing messages, you can put the command
something like shown in <xref linkend="ex-my-hdr"/> in your
<literal>.muttrc</literal>.
</para>

<example id="ex-my-hdr">
<title>Defining custom headers</title>
<screen>
my_hdr Organization: A Really Big Company, Anytown, USA
</screen>
</example>

<note>
<para>
Space characters are <emphasis>not</emphasis> allowed between the
keyword and the colon (<quote>:</quote>). The standard for electronic
mail (RFC2822) says that space is illegal there, so Mutt enforces the
rule.
</para>
</note>

<para>
If you would like to add a header field to a single message, you should
either set the <link linkend="edit-headers">$edit_headers</link>
variable, or use the <literal>&lt;edit-headers&gt;</literal> function
(default: <quote>E</quote>) in the compose menu so that you can edit the
header of your message along with the body.
</para>

<para>
To remove user defined header fields, use the
<command>unmy_hdr</command> command. You may specify an asterisk
(<quote>*</quote>) to remove all header fields, or the fields to
remove. For example, to remove all <quote>To</quote> and
<quote>Cc</quote> header fields, you could use:
</para>

<screen>
unmy_hdr to cc
</screen>

</sect1>

<sect1 id="save-hook">
<title>Specify Default Save Mailbox</title>

<para>Usage:</para>

<cmdsynopsis>
<command>save-hook</command>
<arg choice="plain">
<replaceable class="parameter">[!]pattern</replaceable>
</arg>
<arg choice="plain">
<replaceable class="parameter">mailbox</replaceable>
</arg>
</cmdsynopsis>

<para>
This command is used to override the default mailbox used when saving
messages. <emphasis>mailbox</emphasis> will be used as the default if
the message matches <emphasis>pattern</emphasis>, see <xref
linkend="pattern-hook"/> for information on the exact format.
</para>

<para>
To provide more flexibility and good defaults, Mutt applies the expandos
of <link linkend="index-format">$index_format</link> to
<emphasis>mailbox</emphasis> after it was expanded.
</para>

<example id="ex-save-hook-exando">
<title>Using %-expandos in <command>save-hook</command></title>
<screen>
<emphasis role="comment"># default: save all to ~/Mail/&lt;author name&gt;</emphasis>
save-hook . ~/Mail/%F

<emphasis role="comment"># save from me@turing.cs.hmc.edu and me@cs.hmc.edu to $folder/elkins</emphasis>
save-hook me@(turing\\.)?cs\\.hmc\\.edu$ +elkins

<emphasis role="comment"># save from aol.com to $folder/spam</emphasis>
save-hook aol\\.com$ +spam
</screen>
</example>

<para>
Also see the <link
linkend="fcc-save-hook"><command>fcc-save-hook</command></link> command.
</para>

</sect1>

<sect1 id="fcc-hook">
<title>Specify Default Fcc: Mailbox When Composing</title>

<para>Usage:</para>

<cmdsynopsis>
<command>fcc-hook</command>
<arg choice="plain">
<replaceable class="parameter">[!]pattern</replaceable>
</arg>
<arg choice="plain">
<replaceable class="parameter">mailbox</replaceable>
</arg>
</cmdsynopsis>

<para>
This command is used to save outgoing mail in a mailbox other than <link
linkend="record">$record</link>.  Mutt searches the initial list of
message recipients for the first matching <emphasis>pattern</emphasis>
and uses <emphasis>mailbox</emphasis> as the default Fcc: mailbox.  If
no match is found the message will be saved to <link
linkend="record">$record</link> mailbox.
</para>

<para>
To provide more flexibility and good defaults, Mutt applies the
expandos of <link linkend="index-format">$index_format</link> to
<emphasis>mailbox</emphasis> after it was expanded.
</para>

<para>
See <xref linkend="pattern-hook"/> for information on the exact format
of <emphasis>pattern</emphasis>.
</para>

<screen>fcc-hook [@.]aol\\.com$ +spammers</screen>

<para>
...will save a copy of all messages going to the aol.com domain to the
`+spammers' mailbox by default.  Also see the <link
linkend="fcc-save-hook"><command>fcc-save-hook</command></link> command.
</para>

</sect1>

<sect1 id="fcc-save-hook">
<title>Specify Default Save Filename and Default Fcc: Mailbox at Once</title>

<para>Usage:</para>

<cmdsynopsis>
<command>fcc-save-hook</command>
<arg choice="plain">
<replaceable class="parameter">[!]pattern</replaceable>
</arg>
<arg choice="plain">
<replaceable class="parameter">mailbox</replaceable>
</arg>
</cmdsynopsis>

<para>
This command is a shortcut, equivalent to doing both a <link
linkend="fcc-hook"><command>fcc-hook</command></link> and a <link
linkend="save-hook"><command>save-hook</command></link> with its
arguments, including %-expansion on <emphasis>mailbox</emphasis>
according to <link linkend="index-format">$index_format</link>.
</para>

</sect1>

<sect1 id="send-hook">
<title>Change Settings Based Upon Message Recipients</title>

<anchor id="reply-hook"/>
<anchor id="send2-hook"/>

<para>Usage:</para>

<cmdsynopsis>
<command>reply-hook</command>
<arg choice="plain">
<replaceable class="parameter">[!]pattern</replaceable>
</arg>
<arg choice="plain">
<replaceable class="parameter">command</replaceable>
</arg>

<command>send-hook</command>
<arg choice="plain">
<replaceable class="parameter">[!]pattern</replaceable>
</arg>
<arg choice="plain">
<replaceable class="parameter">command</replaceable>
</arg>

<command>send2-hook</command>
<arg choice="plain">
<replaceable class="parameter">[!]pattern</replaceable>
</arg>
<arg choice="plain">
<replaceable class="parameter">command</replaceable>
</arg>
</cmdsynopsis>

<para>
These commands can be used to execute arbitrary configuration commands
based upon recipients of the message.  <emphasis>pattern</emphasis> is
used to match the message, see <xref linkend="pattern-hook"/> for
details. <emphasis>command</emphasis> is executed when
<emphasis>pattern</emphasis> matches.
</para>

<para>
<command>reply-hook</command> is matched against the message you are
<emphasis>replying to</emphasis>, instead of the message you are
<emphasis>sending</emphasis>.  <command>send-hook</command> is matched
against all messages, both <emphasis>new</emphasis> and
<emphasis>replies</emphasis>.
</para>

<note>
<para>
<command>reply-hook</command>s are matched <emphasis>before</emphasis> the
<command>send-hook</command>, <emphasis>regardless</emphasis> of the order
specified in the user's configuration file.  However, you can inhibit
<command>send-hook</command> in the reply case by using the pattern
<literal>'! ~Q'</literal> (<emphasis>not replied</emphasis>, see
<xref linkend="pattern-hook"/>) in the <command>send-hook</command> to tell
when <command>reply-hook</command> have been executed.
</para>
</note>

<para>
<command>send2-hook</command> is matched every time a message is
changed, either by editing it, or by using the compose menu to change
its recipients or subject.  <command>send2-hook</command> is executed
after <command>send-hook</command>, and can, e.g., be used to set
parameters such as the <link linkend="sendmail">$sendmail</link>
variable depending on the message's sender address.
</para>

<para>
For each type of <command>send-hook</command> or
<command>reply-hook</command>, when multiple matches occur, commands are
executed in the order they are specified in the
<literal>.muttrc</literal> (for that type of hook).
</para>

<para>
Example: <literal><command>send-hook</command> mutt
"<command>set</command> mime_forward signature=''"</literal>
</para>

<para>
Another typical use for this command is to change the values of the
<link linkend="attribution">$attribution</link>, <link
linkend="signature">$signature</link> and <link
linkend="locale">$locale</link> variables in order to change the
language of the attributions and signatures based upon the recipients.
</para>

<note>
<para>
<command>send-hook</command>'s are only executed once after getting the
initial list of recipients.  Adding a recipient after replying or
editing the message will not cause any <command>send-hook</command> to
be executed, similarly if <link linkend="autoedit">$autoedit</link> is
set (as then the initial list of recipients is empty). Also note that
<link linkend="my-hdr"><command>my_hdr</command></link> commands which
modify recipient headers, or the message's subject, don't have any
effect on the current message when executed from a
<command>send-hook</command>.
</para>
</note>

</sect1>

<sect1 id="message-hook">
<title>Change Settings Before Formatting a Message</title>

<para>Usage:</para>

<cmdsynopsis>
<command>message-hook</command>
<arg choice="plain">
<replaceable class="parameter">[!]pattern</replaceable>
</arg>
<arg choice="plain">
<replaceable class="parameter">command</replaceable>
</arg>
</cmdsynopsis>

<para>
This command can be used to execute arbitrary configuration commands
before viewing or formatting a message based upon information about the
message.  <emphasis>command</emphasis> is executed if the
<emphasis>pattern</emphasis> matches the message to be displayed. When
multiple matches occur, commands are executed in the order they are
specified in the <literal>.muttrc</literal>.
</para>

<para>
See <xref linkend="pattern-hook"/> for information on the exact format
of <emphasis>pattern</emphasis>.
</para>

<para>
Example:
</para>

<screen>
message-hook ~A 'set pager=builtin'
message-hook '~f freshmeat-news' 'set pager="less \"+/^  subject: .*\""'
</screen>

</sect1>

<sect1 id="crypt-hook">
<title>Choosing the Cryptographic Key of the Recipient</title>

<para>Usage:</para>

<cmdsynopsis>
<command>crypt-hook</command>
<arg choice="plain">
<replaceable class="parameter">regexp</replaceable>
</arg>
<arg choice="plain">
<replaceable class="parameter">keyid</replaceable>
</arg>
</cmdsynopsis>

<para>
When encrypting messages with PGP/GnuPG or OpenSSL, you may want to
associate a certain key with a given e-mail address automatically,
either because the recipient's public key can't be deduced from the
destination address, or because, for some reasons, you need to override
the key Mutt would normally use.  The <command>crypt-hook</command>
command provides a method by which you can specify the ID of the public
key to be used when encrypting messages to a certain recipient.
You may use multiple crypt-hooks with the same regexp; multiple
matching crypt-hooks result in the use of multiple keyids for
a recipient.  During key selection, Mutt will confirm whether each
crypt-hook is to be used (unless the <link
linkend="crypt-confirmhook">$crypt_confirmhook</link> option is unset).
If all crypt-hooks for a recipient are declined, Mutt will use the
original recipient address for key selection instead.
</para>

<para>
The meaning of <emphasis>keyid</emphasis> is to be taken broadly in this
context: You can either put a numerical key ID or fingerprint here, an
e-mail address, or even just a real name.
</para>

</sect1>

<sect1 id="push">
<title>Adding Key Sequences to the Keyboard Buffer</title>

<para>Usage:</para>

<cmdsynopsis>
<command>push</command>
<arg choice="plain">
<replaceable class="parameter">string</replaceable>
</arg>
</cmdsynopsis>

<para>
This command adds the named string to the beginning of the keyboard buffer. The string
may contain control characters, key names and function names like the
sequence string in the <link linkend="macro">macro</link> command. You
may use it to automatically run a sequence of commands at startup, or
when entering certain folders. For example, <xref
linkend="ex-folder-hook-push"/> shows how to automatically collapse all
threads when entering a folder.
</para>

<example id="ex-folder-hook-push">
<title>Embedding <command>push</command> in <command>folder-hook</command></title>
<screen>
folder-hook . 'push &lt;collapse-all&gt;'
</screen>
</example>

<para>
For using functions like shown in the example, it's important to use
angle brackets (<quote>&lt;</quote> and <quote>&gt;</quote>) to make
Mutt recognize the input as a function name. Otherwise it will simulate
individual just keystrokes, i.e. <quote><literal>push
collapse-all</literal></quote> would be interpreted as if you had typed
<quote>c</quote>, followed by <quote>o</quote>, followed by
<quote>l</quote>, ..., which is not desired and may lead to very
unexpected behavior.
</para>

<para>
Keystrokes can be used, too, but are less portable because of
potentially changed key bindings. With default bindings, this is
equivalent to the above example:
</para>

<screen>
folder-hook . 'push \eV'
</screen>

<para>
because it simulates that Esc+V was pressed (which is the default
binding of <literal>&lt;collapse-all&gt;</literal>).
</para>

</sect1>

<sect1 id="exec">
<title>Executing Functions</title>

<para>Usage:</para>

<cmdsynopsis>
<command>exec</command>
<arg choice="plain">
<replaceable class="parameter">function</replaceable>
</arg>
<arg choice="opt" rep="repeat">
<replaceable class="parameter">function</replaceable>
</arg>
</cmdsynopsis>

<para>
This command can be used to execute any function. Functions are listed
in the <link linkend="functions">function reference</link>.
<quote><command>exec</command> <literal>function</literal></quote> is
equivalent to <quote><literal>push &lt;function&gt;</literal></quote>.
</para>

</sect1>

<sect1 id="score-command">
<title>Message Scoring</title>

<para>Usage:</para>

<cmdsynopsis>
<command>score</command>
<arg choice="plain">
<replaceable class="parameter">pattern</replaceable>
</arg>
<arg choice="plain">
<replaceable class="parameter">value</replaceable>
</arg>

<command>unscore</command>
<group choice="req">
<arg choice="plain">
<replaceable class="parameter">*</replaceable>
</arg>
<arg choice="plain" rep="repeat">
<replaceable class="parameter">pattern</replaceable>
</arg>
</group>
</cmdsynopsis>

<para>
The <command>score</command> commands adds <emphasis>value</emphasis> to
a message's score if <emphasis>pattern</emphasis> matches it.
<emphasis>pattern</emphasis> is a string in the format described in the
<link linkend="patterns">patterns</link> section (note: For efficiency
reasons, patterns which scan information not available in the index,
such as <literal>~b</literal>, <literal>~B</literal> or
<literal>~h</literal>, may not be used).  <emphasis>value</emphasis> is
a positive or negative integer.  A message's final score is the sum
total of all matching <command>score</command> entries.  However, you
may optionally prefix <emphasis>value</emphasis> with an equal sign
(<quote>=</quote>) to cause evaluation to stop at a particular entry if
there is a match.  Negative final scores are rounded up to 0.
</para>

<para>
The <command>unscore</command> command removes score entries from the
list.  You <emphasis>must</emphasis> specify the same pattern specified
in the <command>score</command> command for it to be removed.  The
pattern <quote>*</quote> is a special token which means to clear the
list of all score entries.
</para>

</sect1>

<sect1 id="spam">
<title>Spam Detection</title>

<para>Usage:</para>

<cmdsynopsis>
<command>spam</command>
<arg choice="plain">
<replaceable class="parameter">pattern</replaceable>
</arg>
<arg choice="plain">
<replaceable class="parameter">format</replaceable>
</arg>

<command>nospam</command>
<group choice="req">
<arg choice="plain">
<replaceable class="parameter">*</replaceable>
</arg>
<arg choice="plain">
<replaceable class="parameter">pattern</replaceable>
</arg>
</group>
</cmdsynopsis>

<para>
Mutt has generalized support for external spam-scoring filters.  By
defining your spam patterns with the <command>spam</command> and
<literal>nospam</literal> commands, you can <emphasis>limit</emphasis>,
<emphasis>search</emphasis>, and <emphasis>sort</emphasis> your mail
based on its spam attributes, as determined by the external filter. You
also can display the spam attributes in your index display using the
<literal>%H</literal> selector in the <link
linkend="index-format">$index_format</link> variable. (Tip: try
<literal>%?H?[%H] ?</literal> to display spam tags only when they are
defined for a given message.)
</para>

<para>
Your first step is to define your external filter's spam patterns using
the <command>spam</command> command. <emphasis>pattern</emphasis> should
be a regular expression that matches a header in a mail message. If any
message in the mailbox matches this regular expression, it will receive
a <quote>spam tag</quote> or <quote>spam attribute</quote> (unless it
also matches a <command>nospam</command> pattern &mdash; see below.) The
appearance of this attribute is entirely up to you, and is governed by
the <emphasis>format</emphasis> parameter. <emphasis>format</emphasis>
can be any static text, but it also can include back-references from the
<emphasis>pattern</emphasis> expression. (A regular expression
<quote>back-reference</quote> refers to a sub-expression contained
within parentheses.) <literal>%1</literal> is replaced with the first
back-reference in the regex, <literal>%2</literal> with the second, etc.
</para>

<para>
To match spam tags, mutt needs the corresponding header information
which is always the case for local and POP folders but not for IMAP in
the default configuration. Depending on the spam header to be analyzed,
<link linkend="imap-headers">$imap_headers</link> may need to be
adjusted.
</para>

<para>
If you're using multiple spam filters, a message can have more than one
spam-related header. You can define <command>spam</command> patterns for
each filter you use. If a message matches two or more of these patterns,
and the <link linkend="spam-separator">$spam_separator</link> variable
is set to a string, then the message's spam tag will consist of all the
<emphasis>format</emphasis> strings joined together, with the value of
<link linkend="spam-separator">$spam_separator</link> separating them.
</para>

<para>
For example, suppose one uses DCC, SpamAssassin, and PureMessage, then
the configuration might look like in <xref linkend="ex-spam"/>.
</para>

<example id="ex-spam">
<title>Configuring spam detection</title>
<screen>
spam "X-DCC-.*-Metrics:.*(....)=many"         "90+/DCC-%1"
spam "X-Spam-Status: Yes"                     "90+/SA"
spam "X-PerlMX-Spam: .*Probability=([0-9]+)%" "%1/PM"
set spam_separator=", "
</screen>
</example>

<para>
If then a message is received that DCC registered with
<quote>many</quote> hits under the <quote>Fuz2</quote> checksum, and
that PureMessage registered with a 97% probability of being spam, that
message's spam tag would read <literal>90+/DCC-Fuz2,
97/PM</literal>. (The four characters before <quote>=many</quote> in a
DCC report indicate the checksum used &mdash; in this case,
<quote>Fuz2</quote>.)
</para>

<para>
If the <link linkend="spam-separator">$spam_separator</link> variable is
unset, then each spam pattern match supersedes the previous one. Instead
of getting joined <emphasis>format</emphasis> strings, you'll get only
the last one to match.
</para>

<para>
The spam tag is what will be displayed in the index when you use
<literal>%H</literal> in the <link
linkend="index-format">$index_format</link> variable. It's also the
string that the <literal>~H</literal> pattern-matching expression
matches against for <literal>&lt;search&gt;</literal> and
<literal>&lt;limit&gt;</literal> functions. And it's what sorting by
spam attribute will use as a sort key.
</para>

<para>
That's a pretty complicated example, and most people's actual
environments will have only one spam filter. The simpler your
configuration, the more effective Mutt can be, especially when it comes
to sorting.
</para>

<para>
Generally, when you sort by spam tag, Mutt will sort
<emphasis>lexically</emphasis> &mdash; that is, by ordering strings
alphanumerically. However, if a spam tag begins with a number, Mutt will
sort numerically first, and lexically only when two numbers are equal in
value. (This is like UNIX's <literal>sort -n</literal>.) A message with
no spam attributes at all &mdash; that is, one that didn't match
<emphasis>any</emphasis> of your <command>spam</command> patterns
&mdash; is sorted at lowest priority. Numbers are sorted next, beginning
with 0 and ranging upward. Finally, non-numeric strings are sorted, with
<quote>a</quote> taking lower priority than <quote>z</quote>. Clearly,
in general, sorting by spam tags is most effective when you can coerce
your filter to give you a raw number. But in case you can't, Mutt can
still do something useful.
</para>

<para>
The <command>nospam</command> command can be used to write exceptions to
<command>spam</command> patterns. If a header pattern matches something
in a <command>spam</command> command, but you nonetheless do not want it
to receive a spam tag, you can list a more precise pattern under a
<command>nospam</command> command.
</para>

<para>
If the <emphasis>pattern</emphasis> given to <command>nospam</command>
is exactly the same as the <emphasis>pattern</emphasis> on an existing
<command>spam</command> list entry, the effect will be to remove the
entry from the spam list, instead of adding an exception.  Likewise, if
the <emphasis>pattern</emphasis> for a <command>spam</command> command
matches an entry on the <command>nospam</command> list, that nospam
entry will be removed. If the <emphasis>pattern</emphasis> for
<command>nospam</command> is <quote>*</quote>, <emphasis>all entries on
both lists</emphasis> will be removed. This might be the default action
if you use <command>spam</command> and <command>nospam</command> in
conjunction with a <command>folder-hook</command>.
</para>

<para>
You can have as many <command>spam</command> or
<command>nospam</command> commands as you like.  You can even do your
own primitive <command>spam</command> detection within Mutt &mdash; for
example, if you consider all mail from <literal>MAILER-DAEMON</literal>
to be spam, you can use a <command>spam</command> command like this:
</para>

<screen>
spam "^From: .*MAILER-DAEMON"       "999"
</screen>

</sect1>

<sect1 id="set">
<title>Setting and Querying Variables</title>

<sect2 id="var-types">
<title>Variable Types</title>

<para>
Mutt supports these types of configuration variables:
</para>

<variablelist>
<varlistentry>
<term>boolean</term>
<listitem>
<para>
A boolean expression, either <quote>yes</quote> or <quote>no</quote>.
</para>
</listitem>
</varlistentry>
<varlistentry>
<term>number</term>
<listitem>
<para>
A signed integer number in the range -32768 to 32767.
</para>
</listitem>
</varlistentry>
<varlistentry>
<term>string</term>
<listitem>
<para>
Arbitrary text.
</para>
</listitem>
</varlistentry>
<varlistentry>
<term>path</term>
<listitem>
<para>
A specialized string for representing paths including support for
mailbox shortcuts (see <xref linkend="shortcuts"/>) as well as tilde
(<quote>~</quote>) for a user's home directory and more.
</para>
</listitem>
</varlistentry>
<varlistentry>
<term>quadoption</term>
<listitem>
<para>
Like a boolean but triggers a prompt when set to <quote>ask-yes</quote>
or <quote>ask-no</quote> with <quote>yes</quote> and <quote>no</quote>
preselected respectively.
</para>
</listitem>
</varlistentry>
<varlistentry>
<term>sort order</term>
<listitem>
<para>
A specialized string allowing only particular words as values depending
on the variable.
</para>
</listitem>
</varlistentry>
<varlistentry>
<term>regular expression</term>
<listitem>
<para>
A regular expression, see <xref linkend="regexp"/> for an introduction.
</para>
</listitem>
</varlistentry>
<varlistentry>
<term>folder magic</term>
<listitem>
<para>
Specifies the type of folder to use: <emphasis>mbox</emphasis>,
<emphasis>mmdf</emphasis>, <emphasis>mh</emphasis> or
<emphasis>maildir</emphasis>.  Currently only used to determine the type
for newly created folders.
</para>
</listitem>
</varlistentry>
<varlistentry>
<term>e-mail address</term>
<listitem>
<para>
An e-mail address either with or without realname. The older
<quote><literal>user@example.org (Joe User)</literal></quote> form is
supported but strongly deprecated.
</para>
</listitem>
</varlistentry>
<varlistentry>
<term>user-defined</term>
<listitem>
<para>
Arbitrary text, see <xref linkend="set-myvar"/> for details.
</para>
</listitem>
</varlistentry>
</variablelist>

</sect2>

<sect2 id="set-commands">
<title>Commands</title>

<para>
The following commands are available to manipulate and query variables:
</para>

<para>Usage:</para>

<cmdsynopsis>
<command>set</command>
<group choice="req">
<arg choice="plain">
<group choice="opt">
<arg choice="plain"><option>no</option></arg>
<arg choice="plain"><option>inv</option></arg>
</group>
<replaceable class="parameter">variable</replaceable>
</arg>
<arg choice="plain">
<replaceable class="parameter">variable=value</replaceable>
</arg>
</group>
<arg choice="opt" rep="repeat"></arg>

<command>toggle</command>
<arg choice="plain">
<replaceable class="parameter">variable</replaceable>
</arg>
<arg choice="opt" rep="repeat">
<replaceable class="parameter">variable</replaceable>
</arg>

<command>unset</command>
<arg choice="plain">
<replaceable class="parameter">variable</replaceable>
</arg>
<arg choice="opt" rep="repeat">
<replaceable class="parameter">variable</replaceable>
</arg>

<command>reset</command>
<arg choice="plain">
<replaceable class="parameter">variable</replaceable>
</arg>
<arg choice="opt" rep="repeat">
<replaceable class="parameter">variable</replaceable>
</arg>
</cmdsynopsis>

<para>
This command is used to set (and unset) <link
linkend="variables">configuration variables</link>.  There are four
basic types of variables: boolean, number, string and quadoption.
<emphasis>boolean</emphasis> variables can be <emphasis>set</emphasis>
(true) or <emphasis>unset</emphasis> (false).
<emphasis>number</emphasis> variables can be assigned a positive integer
value.  <emphasis>string</emphasis> variables consist of any number of
printable characters and must be enclosed in quotes if they contain
spaces or tabs.  You may also use the escape sequences <quote>\n</quote>
and <quote>\t</quote> for newline and tab, respectively.
<emphasis>quadoption</emphasis> variables are used to control whether or
not to be prompted for certain actions, or to specify a default action.
A value of <emphasis>yes</emphasis> will cause the action to be carried
out automatically as if you had answered yes to the question.
Similarly, a value of <emphasis>no</emphasis> will cause the action to
be carried out as if you had answered <quote>no.</quote> A value of
<emphasis>ask-yes</emphasis> will cause a prompt with a default answer
of <quote>yes</quote> and <emphasis>ask-no</emphasis> will provide a
default answer of <quote>no.</quote>
</para>

<para>
Prefixing a variable with <quote>no</quote> will unset it.  Example:
<literal><command>set</command> noaskbcc</literal>.
</para>

<para>
For <emphasis>boolean</emphasis> variables, you may optionally prefix
the variable name with <literal>inv</literal> to toggle the value (on or
off).  This is useful when writing macros.  Example:
<literal><command>set</command> invsmart_wrap</literal>.
</para>

<para>
The <command>toggle</command> command automatically prepends the
<literal>inv</literal> prefix to all specified variables.
</para>

<para>
The <command>unset</command> command automatically prepends the
<literal>no</literal> prefix to all specified variables.
</para>

<para>
Using the <literal>&lt;enter-command&gt;</literal> function in the
<emphasis>index</emphasis> menu, you can query the value of a variable
by prefixing the name of the variable with a question mark:
</para>

<screen>
set ?allow_8bit
</screen>

<para>
The question mark is actually only required for boolean and quadoption
variables.
</para>

<para>
The <command>reset</command> command resets all given variables to the
compile time defaults (hopefully mentioned in this manual). If you use
the command <command>set</command> and prefix the variable with
<quote>&amp;</quote> this has the same behavior as the
<command>reset</command> command.
</para>

<para>
With the <command>reset</command> command there exists the special
variable <quote>all</quote>, which allows you to reset all variables to
their system defaults.
</para>

</sect2>

<sect2 id="set-myvar">
<title>User-Defined Variables</title>

<sect3 id="set-myvar-intro">
<title>Introduction</title>

<para>
Along with the variables listed in the <link
linkend="variables">Configuration variables</link> section, Mutt
supports user-defined variables with names starting with
<literal>my_</literal> as in, for example, <literal>my_cfgdir</literal>.
</para>

<para>
The <command>set</command> command either creates a custom
<literal>my_</literal> variable or changes its value if it does exist
already. The <command>unset</command> and <command>reset</command>
commands remove the variable entirely.
</para>

<para>
Since user-defined variables are expanded in the same way that
environment variables are (except for the <link
linkend="shell-escape">shell-escape</link> command and backtick
expansion), this feature can be used to make configuration files more
readable.
</para>

</sect3>

<sect3 id="set-myvar-examples">
<title>Examples</title>

<para>
The following example defines and uses the variable
<literal>my_cfgdir</literal> to abbreviate the calls of the <link
linkend="source"><command>source</command></link> command:
</para>

<example id="ex-myvar1">
<title>Using user-defined variables for config file readability</title>
<screen>
set my_cfgdir = $HOME/mutt/config

source $my_cfgdir/hooks
source $my_cfgdir/macros
<emphasis role="comment"># more source commands...</emphasis>
</screen>
</example>

<para>
A custom variable can also be used in macros to backup the current value
of another variable. In the following example, the value of the <link
linkend="delete">$delete</link> is changed temporarily while its
original value is saved as <literal>my_delete</literal>.  After the
macro has executed all commands, the original value of <link
linkend="delete">$delete</link> is restored.
</para>

<example id="ex-myvar2">
<title>Using user-defined variables for backing up other config option values</title>
<screen>
macro pager ,x '\
&lt;enter-command&gt;set my_delete=$delete&lt;enter&gt;\
&lt;enter-command&gt;set delete=yes&lt;enter&gt;\
...\
&lt;enter-command&gt;set delete=$my_delete&lt;enter&gt;'
</screen>
</example>

<para>
Since Mutt expands such values already when parsing the configuration
file(s), the value of <literal>$my_delete</literal> in the
last example would be the value of <link linkend="delete">$delete</link> exactly
as it was at that point during parsing the configuration file. If
another statement would change the value for <link linkend="delete">$delete</link>
later in the same or another file, it would have no effect on
<literal>$my_delete</literal>. However, the expansion can
be deferred to runtime, as shown in the next example, when escaping the
dollar sign.
</para>

<example id="ex-myvar3">
<title>Deferring user-defined variable expansion to runtime</title>
<screen>
macro pager &lt;PageDown&gt; "\
&lt;enter-command&gt; set my_old_pager_stop=\$pager_stop pager_stop&lt;Enter&gt;\
&lt;next-page&gt;\
&lt;enter-command&gt; set pager_stop=\$my_old_pager_stop&lt;Enter&gt;\
&lt;enter-command&gt; unset my_old_pager_stop&lt;Enter&gt;"
</screen>
</example>

<para>
Note that there is a space between
<literal>&lt;enter-command&gt;</literal> and the <command>set</command>
configuration command, preventing Mutt from recording the
<command>macro</command>'s commands into its history.
</para>

</sect3>

</sect2>

<sect2 id="set-conversions">
<title>Type Conversions</title>

<para>
Variables are always assigned string values which Mutt parses into its
internal representation according to the type of the variable, for
example an integer number for numeric types. For all queries (including
$-expansion) the value is converted from its internal type back into
string. As a result, any variable can be assigned any value given that
its content is valid for the target. This also counts for custom
variables which are of type string. In case of parsing errors, Mutt will
print error messages. <xref linkend="ex-myvar4"/> demonstrates type
conversions.
</para>

<example id="ex-myvar4">
<title>Type conversions using variables</title>
<screen>
set my_lines = "5"                <emphasis role="comment"># value is string "5"</emphasis>
set pager_index_lines = $my_lines <emphasis role="comment"># value is integer 5</emphasis>

set my_sort = "date-received"     <emphasis role="comment"># value is string "date-received"</emphasis>
set sort = "last-$my_sort"        <emphasis role="comment"># value is sort last-date-received</emphasis>

set my_inc = $read_inc            <emphasis role="comment"># value is string "10" (default of $read_inc)</emphasis>
set my_foo = $my_inc              <emphasis role="comment"># value is string "10"</emphasis>
</screen>
</example>

<para>
These assignments are all valid. If, however, the value of
<literal>$my_lines</literal> would have been
<quote>five</quote> (or something else that cannot be parsed into a
number), the assignment to
<literal>$pager_index_lines</literal> would have
produced an error message.
</para>

<para>
Type conversion applies to all configuration commands which take
arguments. But please note that every expanded value of a variable is
considered just a single token. A working example is:
</para>

<screen>
set my_pattern = "~A"
set my_number = "10"

<emphasis role="comment"># same as: score ~A +10</emphasis>
score $my_pattern +$my_number</screen>

<para>
What does <emphasis>not</emphasis> work is:
</para>

<screen>
set my_mx = "+mailbox1 +mailbox2"
mailboxes $my_mx +mailbox3</screen>

<para>
because the value of <literal>$my_mx</literal> is interpreted as a
single mailbox named <quote>+mailbox1 +mailbox2</quote> and not two
distinct mailboxes.
</para>

</sect2>

</sect1>

<sect1 id="source">
<title>Reading Initialization Commands From Another File</title>

<para>Usage:</para>

<cmdsynopsis>
<command>source</command>
<arg choice="plain">
<replaceable class="parameter">filename</replaceable>
</arg>
</cmdsynopsis>

<para>
This command allows the inclusion of initialization commands from other
files.  For example, I place all of my aliases in
<literal>~/.mail_aliases</literal> so that I can make my
<literal>~/.muttrc</literal> readable and keep my aliases private.
</para>

<para>
If the filename begins with a tilde (<quote>~</quote>), it will be
expanded to the path of your home directory.
</para>

<para>
If the filename ends with a vertical bar (<quote>|</quote>), then
<emphasis>filename</emphasis> is considered to be an executable program
from which to read input (e.g.  <literal><command>source</command>
~/bin/myscript|</literal>).
</para>

</sect1>

<sect1 id="unhook">
<title>Removing Hooks</title>

<para>Usage:</para>

<cmdsynopsis>
<command>unhook</command>
<group choice="req">
<arg choice="plain">
<replaceable class="parameter">*</replaceable>
</arg>
<arg choice="plain">
<replaceable class="parameter">hook-type</replaceable>
</arg>
</group>
</cmdsynopsis>

<para>
This command permits you to flush hooks you have previously defined.
You can either remove all hooks by giving the <quote>*</quote> character
as an argument, or you can remove all hooks of a specific type by saying
something like <literal><command>unhook</command> send-hook</literal>.
</para>

</sect1>

<sect1 id="formatstrings">
<title>Format Strings</title>

<sect2 id="formatstrings-basics">
<title>Basic usage</title>

<para>
Format strings are a general concept you'll find in several locations
through the Mutt configuration, especially in the <link
linkend="index-format">$index_format</link>, <link
linkend="pager-format">$pager_format</link>, <link
linkend="status-format">$status_format</link>, and other related
variables. These can be very straightforward, and it's quite possible
you already know how to use them.
</para>

<para>
The most basic format string element is a percent symbol followed by
another character. For example, <literal>%s</literal> represents a
message's Subject: header in the <link
linkend="index-format">$index_format</link> variable. The
<quote>expandos</quote> available are documented with each format
variable, but there are general modifiers available with all formatting
expandos, too. Those are our concern here.
</para>

<para>
Some of the modifiers are borrowed right out of C (though you might know
them from Perl, Python, shell, or another language). These are the
<literal>[-]m.n</literal> modifiers, as in
<literal>%-12.12s</literal>. As with such programming languages, these
modifiers allow you to specify the minimum and maximum size of the
resulting string, as well as its justification. If the <quote>-</quote>
sign follows the percent, the string will be left-justified instead of
right-justified. If there's a number immediately following that, it's
the minimum amount of space the formatted string will occupy &mdash; if
it's naturally smaller than that, it will be padded out with spaces.  If
a decimal point and another number follow, that's the maximum space
allowable &mdash; the string will not be permitted to exceed that width,
no matter its natural size. Each of these three elements is optional, so
that all these are legal format strings: <literal>%-12s</literal>,
<literal>%4c</literal>, <literal>%.15F</literal> and
<literal>%-12.15L</literal>.
</para>

<para>
Mutt adds some other modifiers to format strings. If you use an equals
symbol (<literal>=</literal>) as a numeric prefix (like the minus
above), it will force the string to be centered within its minimum space
range. For example, <literal>%=14y</literal> will reserve 14 characters
for the %y expansion &mdash; that's the set of message keywords (formerly
X-Label).  If the expansion results in
a string less than 14 characters, it will be centered in a 14-character
space.  If the X-Label for a message were <quote>test</quote>, that
expansion would look like
<quote>&nbsp;&nbsp;&nbsp;&nbsp;&nbsp;test&nbsp;&nbsp;&nbsp;&nbsp;&nbsp;</quote>.
</para>

<para>
There are two very little-known modifiers that affect the way that an
expando is replaced. If there is an underline (<quote>_</quote>)
character between any format modifiers (as above) and the expando
letter, it will expands in all lower case. And if you use a colon
(<quote>:</quote>), it will replace all decimal points with underlines.
</para>

</sect2>

<sect2 id="formatstrings-conditionals">
<title>Conditionals</title>

<para>
Depending on the format string variable, some of its sequences can be
used to optionally print a string if their value is nonzero. For
example, you may only want to see the number of flagged messages if such
messages exist, since zero is not particularly meaningful. To optionally
print a string based upon one of the above sequences, the following
construct is used:
</para>

<screen>
%?&lt;sequence_char&gt;?&lt;optional_string&gt;?</screen>

<para>
where <emphasis>sequence_char</emphasis> is an expando, and
<emphasis>optional_string</emphasis> is the string you would like
printed if <emphasis>sequence_char</emphasis> is nonzero.
<emphasis>optional_string</emphasis> may contain other sequences as well
as normal text, but you may not nest optional strings.
</para>

<para>
Here is an example illustrating how to optionally print the number of
new messages in a mailbox in <link
linkend="status-format">$status_format</link>:
</para>

<screen>
%?n?%n new messages.?</screen>

<para>
You can also switch between two strings using the following construct:
</para>

<screen>
%?&lt;sequence_char&gt;?&lt;if_string&gt;&amp;&lt;else_string&gt;?</screen>

<para>
If the value of <emphasis>sequence_char</emphasis> is non-zero,
<emphasis>if_string</emphasis> will be expanded, otherwise
<emphasis>else_string</emphasis> will be expanded.
</para>

<para>
The conditional sequences can also be nested by using the %&lt; and &gt;
operators. The %? notation can still be used but requires quoting. For example:
</para>

<screen>
%&lt;x?true&amp;false&gt;
%&lt;x?%&lt;y?%&lt;z?xyz&amp;xy&gt;&amp;x&gt;&amp;none&gt;
</screen>

<para>For more examples, see <xref linkend="nested-if"/></para>

</sect2>

<sect2 id="formatstrings-filters">
<title>Filters</title>

<para>
Any format string ending in a vertical bar (<quote>|</quote>) will be
expanded and piped through the first word in the string, using spaces as
separator. The string returned will be used for display.  If the
returned string ends in %, it will be passed through the formatter a
second time. This allows the filter to generate a replacement format
string including % expandos.
</para>

<para>
All % expandos in a format string are expanded before the script is
called so that:
</para>

<example id="ex-fmtpipe">
<title>Using external filters in format strings</title>
<screen>
set status_format="script.sh '%r %f (%L)'|"
</screen>
</example>

<para>
will make Mutt expand <literal>%r</literal>, <literal>%f</literal> and
<literal>%L</literal> before calling the script. The example also shows
that arguments can be quoted: the script will receive the expanded
string between the single quotes as the only argument.
</para>

<para>
A practical example is the <literal>mutt_xtitle</literal> script
installed in the <literal>samples</literal> subdirectory of the Mutt
documentation: it can be used as filter for <link
linkend="status-format">$status_format</link> to set the current
terminal's title, if supported.
</para>

</sect2>

<sect2 id="formatstrings-padding">
<title>Padding</title>

<para>
In most format strings, Mutt supports different types of padding using
special %-expandos:
</para>

<variablelist>
<varlistentry>
<term><literal>%|X</literal></term>
<listitem>
<para>
When this occurs, Mutt will fill the rest of the line with the character
<literal>X</literal>. For example, filling the rest of the line with
dashes is done by setting:
</para>
<screen>
set status_format = "%v on %h: %B: %?n?%n&amp;no? new messages %|-"</screen>
</listitem>
</varlistentry>
<varlistentry>
<term>
<literal>%&gt;X</literal>
</term>
<listitem>
<para>
Since the previous expando stops at the end of line, there must be a way
to fill the gap between two items via the <literal>%&gt;X</literal>
expando: it puts as many characters <literal>X</literal> in between two
items so that the rest of the line will be right-justified. For example,
to not put the version string and hostname the above example on the left
but on the right and fill the gap with spaces, one might use (note the
space after <literal>%&gt;</literal>):
</para>
<screen>
set status_format = "%B: %?n?%n&amp;no? new messages %&gt; (%v on %h)"</screen>
</listitem>
</varlistentry>
<varlistentry>
<term><literal>%*X</literal>
</term>
<listitem>
<para>
Normal right-justification will print everything to the left of the
<literal>%&gt;</literal>, displaying padding and whatever lies to the
right only if there's room. By contrast, <quote>soft-fill</quote> gives
priority to the right-hand side, guaranteeing space to display it and
showing padding only if there's still room. If necessary, soft-fill will
eat text leftwards to make room for rightward text. For example, to
right-justify the subject making sure as much as possible of it fits on
screen, one might use (note two spaces after <literal>%* </literal>: the
second ensures there's a space between the truncated right-hand side and
the subject):
</para>
<screen>
set index_format="%4C %Z %{%b %d} %-15.15L (%?l?%4l&amp;%4c?)%*  %s"</screen>
</listitem>
</varlistentry>
</variablelist>

</sect2>

<sect2 id="formatstrings-conditional-dates">
<title>Conditional Dates</title>
<para>
This patch allows the format of dates in the index to vary based on how recent
the message is. This is especially useful in combination with David Champion's
patch to allow if-else sequences to be nested.
</para>

<para>
For example, using
<literal>%&lt;[y?%&lt;[d?%[%H:%M]&amp;%[%m/%d]&gt;&amp;%[%y.%m]&gt;</literal>
for the date in the <literal>$index_format</literal> will produce a display like:
</para>

<screen>
   1   + 14.12 Grace Hall      (   13) Gulliver's Travels
   2   + 10/02 Callum Harrison (   48) Huckleberry Finn
   3     12:17 Rhys Lee        (   42) The Lord Of The Rings
</screen>
</sect2>

</sect1>

<sect1 id="mailto-allow">
<title>Control allowed header fields in a mailto: URL</title>

<para>Usage:</para>

<cmdsynopsis>
<command>mailto_allow</command>
<group choice="req">
<arg choice="plain">
<replaceable class="parameter">*</replaceable>
</arg>
<arg choice="plain" rep="repeat">
<replaceable class="parameter">header-field</replaceable>
</arg>
</group>

<command>unmailto_allow</command>
<group choice="req">
<arg choice="plain">
<replaceable class="parameter">*</replaceable>
</arg>
<arg choice="plain" rep="repeat">
<replaceable class="parameter">header-field</replaceable>
</arg>
</group>
</cmdsynopsis>

<para>
As a security measure, Mutt will only add user-approved header fields from a
<literal>mailto:</literal> URL.  This is necessary since Mutt will handle
certain header fields, such as <literal>Attach:</literal>, in a special way.
The <literal>mailto_allow</literal> and <literal>unmailto_allow</literal>
commands allow the user to modify the list of approved headers.
</para>
<para>
Mutt initializes the default list to contain only the <literal>Subject</literal>
and <literal>Body</literal> header fields, which are the only requirement specified
by the <literal>mailto:</literal> specification in RFC2368.
</para>
</sect1>

</chapter>

<chapter id="advancedusage">
<title>Advanced Usage</title>

<sect1 id="charset-handling">
<title>Character Set Handling</title>

<para>
A <quote>character set</quote> is basically a mapping between bytes and
glyphs and implies a certain character encoding scheme. For example, for
the ISO 8859 family of character sets, an encoding of 8bit per character
is used. For the Unicode character set, different character encodings
may be used, UTF-8 being the most popular. In UTF-8, a character is
represented using a variable number of bytes ranging from 1 to 4.
</para>

<para>
Since Mutt is a command-line tool run from a shell, and delegates
certain tasks to external tools (such as an editor for composing/editing
messages), all of these tools need to agree on a character set and
encoding. There exists no way to reliably deduce the character set a
plain text file has. Interoperability is gained by the use of
well-defined environment variables. The full set can be printed by
issuing <literal>locale</literal> on the command line.
</para>

<para>
Upon startup, Mutt determines the character set on its own using
routines that inspect locale-specific environment variables. Therefore,
it is generally not necessary to set the <literal>$charset</literal>
variable in Mutt. It may even be counter-productive as Mutt uses system
and library functions that derive the character set themselves and on
which Mutt has no influence. It's safest to let Mutt work out the locale
setup itself.
</para>

<para>
If you happen to work with several character sets on a regular basis,
it's highly advisable to use Unicode and an UTF-8 locale. Unicode can
represent nearly all characters in a message at the same time.  When not
using a Unicode locale, it may happen that you receive messages with
characters not representable in your locale. When displaying such a
message, or replying to or forwarding it, information may get lost
possibly rendering the message unusable (not only for you but also for
the recipient, this breakage is not reversible as lost information
cannot be guessed).
</para>

<para>
A Unicode locale makes all conversions superfluous which eliminates the
risk of conversion errors. It also eliminates potentially wrong
expectations about the character set between Mutt and external programs.
</para>

<para>
The terminal emulator used also must be properly configured for the
current locale. Terminal emulators usually do <emphasis>not</emphasis>
derive the locale from environment variables, they need to be configured
separately. If the terminal is incorrectly configured, Mutt may display
random and unexpected characters (question marks, octal codes, or just
random glyphs), format strings may not work as expected, you may not be
abled to enter non-ascii characters, and possible more.  Data is always
represented using bytes and so a correct setup is very important as to
the machine, all character sets <quote>look</quote> the same.
</para>

<para>
Warning: A mismatch between what system and library functions think the
locale is and what Mutt was told what the locale is may make it behave
badly with non-ascii input: it will fail at seemingly random places.
This warning is to be taken seriously since not only local mail handling
may suffer: sent messages may carry wrong character set information the
<emphasis>receiver</emphasis> has too deal with. The need to set
<literal>$charset</literal> directly in most cases points at terminal
and environment variable setup problems, not Mutt problems.
</para>

<para>
A list of officially assigned and known character sets can be found at
<ulink url="http://www.iana.org/assignments/character-sets">IANA</ulink>,
a list of locally supported locales can be obtained by running
<literal>locale -a</literal>.
</para>

</sect1>

<sect1 id="regexp">
<title>Regular Expressions</title>

<para>
All string patterns in Mutt including those in more complex <link
linkend="patterns">patterns</link> must be specified using regular
expressions (regexp) in the <quote>POSIX extended</quote> syntax (which
is more or less the syntax used by egrep and GNU awk).  For your
convenience, we have included below a brief description of this syntax.
</para>

<para>
The search is case sensitive if the pattern contains at least one upper
case letter, and case insensitive otherwise.
</para>

<note>
<para>
<quote>\</quote> must be quoted if used for a regular expression in an
initialization command: <quote>\\</quote>.
</para>
</note>

<para>
A regular expression is a pattern that describes a set of strings.
Regular expressions are constructed analogously to arithmetic
expressions, by using various operators to combine smaller expressions.
</para>

<note>
<para>
The regular expression can be enclosed/delimited by either " or ' which
is useful if the regular expression includes a white-space character.
See <xref linkend="muttrc-syntax"/> for more information on " and '
delimiter processing.  To match a literal " or ' you must preface it
with \ (backslash).
</para>
</note>

<para>
The fundamental building blocks are the regular expressions that match a
single character.  Most characters, including all letters and digits,
are regular expressions that match themselves.  Any metacharacter with
special meaning may be quoted by preceding it with a backslash.
</para>

<para>
The period <quote>.</quote> matches any single character.  The caret
<quote>^</quote> and the dollar sign <quote>$</quote> are metacharacters
that respectively match the empty string at the beginning and end of a
line.
</para>

<para>
A list of characters enclosed by <quote>[</quote> and <quote>]</quote>
matches any single character in that list; if the first character of the
list is a caret <quote>^</quote> then it matches any character
<emphasis>not</emphasis> in the list.  For example, the regular
expression <emphasis>[0123456789]</emphasis> matches any single digit.
A range of ASCII characters may be specified by giving the first and
last characters, separated by a hyphen <quote>-</quote>.  Most
metacharacters lose their special meaning inside lists.  To include a
literal <quote>]</quote> place it first in the list.  Similarly, to
include a literal <quote>^</quote> place it anywhere but first.
Finally, to include a literal hyphen <quote>-</quote> place it last.
</para>

<para>
Certain named classes of characters are predefined.  Character classes
consist of <quote>[:</quote>, a keyword denoting the class, and
<quote>:]</quote>.  The following classes are defined by the POSIX
standard in
<xref linkend="posix-regex-char-classes"/>
</para>

<table id="posix-regex-char-classes">
<title>POSIX regular expression character classes</title>
<tgroup cols="2">
<thead>
<row><entry>Character class</entry><entry>Description</entry></row>
</thead>
<tbody>
<row><entry>[:alnum:]</entry><entry>Alphanumeric characters</entry></row>
<row><entry>[:alpha:]</entry><entry>Alphabetic characters</entry></row>
<row><entry>[:blank:]</entry><entry>Space or tab characters</entry></row>
<row><entry>[:cntrl:]</entry><entry>Control characters</entry></row>
<row><entry>[:digit:]</entry><entry>Numeric characters</entry></row>
<row><entry>[:graph:]</entry><entry>Characters that are both printable and visible. (A space is printable, but not visible, while an <quote>a</quote> is both)</entry></row>
<row><entry>[:lower:]</entry><entry>Lower-case alphabetic characters</entry></row>
<row><entry>[:print:]</entry><entry>Printable characters (characters that are not control characters)</entry></row>
<row><entry>[:punct:]</entry><entry>Punctuation characters (characters that are not letter, digits, control characters, or space characters)</entry></row>
<row><entry>[:space:]</entry><entry>Space characters (such as space, tab and formfeed, to name a few)</entry></row>
<row><entry>[:upper:]</entry><entry>Upper-case alphabetic characters</entry></row>
<row><entry>[:xdigit:]</entry><entry>Characters that are hexadecimal digits</entry></row>
</tbody>
</tgroup>
</table>

<para>
A character class is only valid in a regular expression inside the
brackets of a character list.
</para>

<note>
<para>
Note that the brackets in these class names are part of the symbolic
names, and must be included in addition to the brackets delimiting the
bracket list. For example, <emphasis>[[:digit:]]</emphasis> is
equivalent to <emphasis>[0-9]</emphasis>.
</para>
</note>

<para>
Two additional special sequences can appear in character lists.  These
apply to non-ASCII character sets, which can have single symbols (called
collating elements) that are represented with more than one character,
as well as several characters that are equivalent for collating or
sorting purposes:
</para>

<variablelist>

<varlistentry>
<term>Collating Symbols</term>
<listitem>
<para>
A collating symbol is a multi-character collating element enclosed in
<quote>[.</quote> and <quote>.]</quote>.  For example, if
<quote>ch</quote> is a collating element, then
<emphasis>[[.ch.]]</emphasis> is a regexp that matches this collating
element, while <emphasis>[ch]</emphasis> is a regexp that matches either
<quote>c</quote> or <quote>h</quote>.
</para>
</listitem>
</varlistentry>
<varlistentry>
<term>Equivalence Classes</term>
<listitem>
<para>
An equivalence class is a locale-specific name for a list of characters
that are equivalent. The name is enclosed in <quote>[=</quote> and
<quote>=]</quote>.  For example, the name <quote>e</quote> might be used
to represent all of <quote>e</quote> with grave
(<quote>&egrave;</quote>), <quote>e</quote> with acute
(<quote>&eacute;</quote>) and <quote>e</quote>.  In this case,
<emphasis>[[=e=]]</emphasis> is a regexp that matches any of:
<quote>e</quote> with grave (<quote>&egrave;</quote>), <quote>e</quote>
with acute (<quote>&eacute;</quote>) and <quote>e</quote>.
</para>
</listitem>
</varlistentry>
</variablelist>

<para>
A regular expression matching a single character may be followed by one
of several repetition operators described in <xref
linkend="regex-repeat"/>.
</para>

<table id="regex-repeat">
<title>Regular expression repetition operators</title>
<tgroup cols="2">
<thead>
<row><entry>Operator</entry><entry>Description</entry></row>
</thead>
<tbody>
<row><entry>?</entry><entry>The preceding item is optional and matched at most once</entry></row>
<row><entry>*</entry><entry>The preceding item will be matched zero or more times</entry></row>
<row><entry>+</entry><entry>The preceding item will be matched one or more times</entry></row>
<row><entry>{n}</entry><entry>The preceding item is matched exactly <emphasis>n</emphasis> times</entry></row>
<row><entry>{n,}</entry><entry>The preceding item is matched <emphasis>n</emphasis> or more times</entry></row>
<row><entry>{,m}</entry><entry>The preceding item is matched at most <emphasis>m</emphasis> times</entry></row>
<row><entry>{n,m}</entry><entry>The preceding item is matched at least <emphasis>n</emphasis> times, but no more than <emphasis>m</emphasis> times</entry></row>
</tbody>
</tgroup>
</table>

<para>
Two regular expressions may be concatenated; the resulting regular
expression matches any string formed by concatenating two substrings
that respectively match the concatenated subexpressions.
</para>

<para>
Two regular expressions may be joined by the infix operator
<quote>|</quote>; the resulting regular expression matches any string
matching either subexpression.
</para>

<para>
Repetition takes precedence over concatenation, which in turn takes
precedence over alternation.  A whole subexpression may be enclosed in
parentheses to override these precedence rules.
</para>

<note>
<para>
If you compile Mutt with the included regular expression engine, the
following operators may also be used in regular expressions as described
in <xref linkend="regex-gnu-ext"/>.
</para>
</note>

<table id="regex-gnu-ext">
<title>GNU regular expression extensions</title>
<tgroup cols="2">
<thead>
<row><entry>Expression</entry><entry>Description</entry></row>
</thead>
<tbody>
<row><entry>\\y</entry><entry>Matches the empty string at either the beginning or the end of a word</entry></row>
<row><entry>\\B</entry><entry>Matches the empty string within a word</entry></row>
<row><entry>\\&lt;</entry><entry>Matches the empty string at the beginning of a word</entry></row>
<row><entry>\\&gt;</entry><entry>Matches the empty string at the end of a word</entry></row>
<row><entry>\\w</entry><entry>Matches any word-constituent character (letter, digit, or underscore)</entry></row>
<row><entry>\\W</entry><entry>Matches any character that is not word-constituent</entry></row>
<row><entry>\\`</entry><entry>Matches the empty string at the beginning of a buffer (string)</entry></row>
<row><entry>\\'</entry><entry>Matches the empty string at the end of a buffer</entry></row>
</tbody>
</tgroup>
</table>

<para>
Please note however that these operators are not defined by POSIX, so
they may or may not be available in stock libraries on various systems.
</para>

</sect1>

<sect1 id="patterns">
<title>Patterns: Searching, Limiting and Tagging</title>

<sect2 id="patterns-modifier">
<title>Pattern Modifier</title>

<para>
Many of Mutt's commands allow you to specify a pattern to match
(<literal>limit</literal>, <literal>tag-pattern</literal>,
<literal>delete-pattern</literal>, etc.). <xref linkend="tab-patterns"/>
shows several ways to select messages.
</para>

<table id="tab-patterns">
<title>Pattern modifiers</title>
<tgroup cols="2">
<thead>
<row><entry>Pattern modifier</entry><entry>Description</entry></row>
</thead>
<tbody>
<row><entry>~A</entry><entry>all messages</entry></row>
<row><entry>~b <emphasis>EXPR</emphasis></entry><entry>messages which contain <emphasis>EXPR</emphasis> in the message body</entry></row>
<row><entry>=b <emphasis>STRING</emphasis></entry><entry>messages which contain <emphasis>STRING</emphasis> in the message body. If IMAP is enabled, searches for <emphasis>STRING</emphasis> on the server, rather than downloading each message and searching it locally.</entry></row>
<row><entry>~B <emphasis>EXPR</emphasis></entry><entry>messages which contain <emphasis>EXPR</emphasis> in the whole message</entry></row>
<row><entry>=B <emphasis>STRING</emphasis></entry><entry>messages which contain <emphasis>STRING</emphasis> in the whole message. If IMAP is enabled, searches for <emphasis>STRING</emphasis> on the server, rather than downloading each message and searching it locally.</entry></row>
<row><entry>~c <emphasis>EXPR</emphasis></entry><entry>messages carbon-copied to <emphasis>EXPR</emphasis></entry></row>
<row><entry>%c <emphasis>GROUP</emphasis></entry><entry>messages carbon-copied to any member of <emphasis>GROUP</emphasis></entry></row>
<row><entry>~C <emphasis>EXPR</emphasis></entry><entry>messages either to: or cc: <emphasis>EXPR</emphasis></entry></row>
<row><entry>%C <emphasis>GROUP</emphasis></entry><entry>messages either to: or cc: to any member of <emphasis>GROUP</emphasis></entry></row>
<row><entry>~d [<emphasis>MIN</emphasis>]-[<emphasis>MAX</emphasis>]</entry><entry>messages with <quote>date-sent</quote> in a Date range</entry></row>
<row><entry>~D</entry><entry>deleted messages</entry></row>
<row><entry>~e <emphasis>EXPR</emphasis></entry><entry>messages which contains <emphasis>EXPR</emphasis> in the <quote>Sender</quote> field</entry></row>
<row><entry>%e <emphasis>GROUP</emphasis></entry><entry>messages which contain a member of <emphasis>GROUP</emphasis> in the <quote>Sender</quote> field</entry></row>
<row><entry>~E</entry><entry>expired messages</entry></row>
<row><entry>~F</entry><entry>flagged messages</entry></row>
<row><entry>~f <emphasis>EXPR</emphasis></entry><entry>messages originating from <emphasis>EXPR</emphasis></entry></row>
<row><entry>%f <emphasis>GROUP</emphasis></entry><entry>messages originating from any member of <emphasis>GROUP</emphasis></entry></row>
<row><entry>~g</entry><entry>cryptographically signed messages</entry></row>
<row><entry>~G</entry><entry>cryptographically encrypted messages</entry></row>
<row><entry>~h <emphasis>EXPR</emphasis></entry><entry>messages which contain <emphasis>EXPR</emphasis> in the message header</entry></row>
<row><entry>=h <emphasis>STRING</emphasis></entry><entry>messages which contain <emphasis>STRING</emphasis> in the message header. If IMAP is enabled, searches for <emphasis>STRING</emphasis> on the server, rather than downloading each message and searching it locally; <emphasis>STRING</emphasis> must be of the form <quote>header: substring</quote> (see below).</entry></row>
<row><entry>~H <emphasis>EXPR</emphasis></entry><entry>messages with a spam attribute matching <emphasis>EXPR</emphasis></entry></row>
<row><entry>~i <emphasis>EXPR</emphasis></entry><entry>messages which match <emphasis>EXPR</emphasis> in the <quote>Message-ID</quote> field</entry></row>
<row><entry>~k</entry><entry>messages which contain PGP key material</entry></row>
<row><entry>~L <emphasis>EXPR</emphasis></entry><entry>messages either originated or received by <emphasis>EXPR</emphasis></entry></row>
<row><entry>%L <emphasis>GROUP</emphasis></entry><entry>message either originated or received by any member of <emphasis>GROUP</emphasis></entry></row>
<row><entry>~l</entry><entry>messages addressed to a known mailing list</entry></row>
<row><entry>~m [<emphasis>MIN</emphasis>]-[<emphasis>MAX</emphasis>]</entry><entry>messages in the range <emphasis>MIN</emphasis> to <emphasis>MAX</emphasis> *)</entry></row>
<row><entry>~n [<emphasis>MIN</emphasis>]-[<emphasis>MAX</emphasis>]</entry><entry>messages with a score in the range <emphasis>MIN</emphasis> to <emphasis>MAX</emphasis> *)</entry></row>
<row><entry>~N</entry><entry>new messages</entry></row>
<row><entry>~O</entry><entry>old messages</entry></row>
<row><entry>~p</entry><entry>messages addressed to you (consults <command>alternates</command>)</entry></row>
<row><entry>~P</entry><entry>messages from you (consults <command>alternates</command>)</entry></row>
<row><entry>~Q</entry><entry>messages which have been replied to</entry></row>
<row><entry>~r [<emphasis>MIN</emphasis>]-[<emphasis>MAX</emphasis>]</entry><entry>messages with <quote>date-received</quote> in a Date range</entry></row>
<row><entry>~R</entry><entry>read messages</entry></row>
<row><entry>~s <emphasis>EXPR</emphasis></entry><entry>messages having <emphasis>EXPR</emphasis> in the <quote>Subject</quote> field.</entry></row>
<row><entry>~S</entry><entry>superseded messages</entry></row>
<row><entry>~t <emphasis>EXPR</emphasis></entry><entry>messages addressed to <emphasis>EXPR</emphasis></entry></row>
<row><entry>~T</entry><entry>tagged messages</entry></row>
<row><entry>~u</entry><entry>messages addressed to a subscribed mailing list</entry></row>
<row><entry>~U</entry><entry>unread messages</entry></row>
<row><entry>~v</entry><entry>messages part of a collapsed thread.</entry></row>
<row><entry>~V</entry><entry>cryptographically verified messages</entry></row>
<row><entry>~x <emphasis>EXPR</emphasis></entry><entry>messages which contain <emphasis>EXPR</emphasis> in the <quote>References</quote> or <quote>In-Reply-To</quote> field</entry></row>
<row><entry>~X [<emphasis>MIN</emphasis>]-[<emphasis>MAX</emphasis>]</entry><entry>messages with <emphasis>MIN</emphasis> to <emphasis>MAX</emphasis> attachments *)</entry></row>
<row><entry>~y <emphasis>EXPR</emphasis></entry><entry>messages which contain <emphasis>EXPR</emphasis> in their keywords</entry></row>
<row><entry>~z [<emphasis>MIN</emphasis>]-[<emphasis>MAX</emphasis>]</entry><entry>messages with a size in the range <emphasis>MIN</emphasis> to <emphasis>MAX</emphasis> *) **)</entry></row>
<row><entry>~=</entry><entry>duplicated messages (see <link linkend="duplicate-threads">$duplicate_threads</link>)</entry></row>
<row><entry>~$</entry><entry>unreferenced messages (requires threaded view)</entry></row>
<row><entry>~(<emphasis>PATTERN</emphasis>)</entry><entry>messages in threads
containing messages matching <emphasis>PATTERN</emphasis>, e.g. all
threads containing messages from you: ~(~P)</entry></row>
</tbody>
</tgroup>
</table>

<para>
Where <emphasis>EXPR</emphasis> is a <link linkend="regexp">regular expression</link>, and <emphasis>GROUP</emphasis> is an
<link linkend="addrgroup">address group</link>.
</para>

<para>
*) The forms <quote>&lt;[<emphasis>MAX</emphasis>]</quote>,
<quote>&gt;[<emphasis>MIN</emphasis>]</quote>,
<quote>[<emphasis>MIN</emphasis>]-</quote> and
<quote>-[<emphasis>MAX</emphasis>]</quote> are allowed, too.
</para>

<para>
**) The suffixes <quote>K</quote> and <quote>M</quote> are allowed to
specify kilobyte and megabyte respectively.
</para>

<para>
Special attention has to be payed when using regular expressions inside
of patterns.  Specifically, Mutt's parser for these patterns will strip
one level of backslash (<quote>\</quote>), which is normally used for
quoting.  If it is your intention to use a backslash in the regular
expression, you will need to use two backslashes instead
(<quote>\\</quote>). You can force Mutt to treat
<emphasis>EXPR</emphasis> as a simple string instead of a regular
expression by using = instead of ~ in the pattern name. For example,
<literal>=b *.*</literal> will find all messages that contain the
literal string <quote>*.*</quote>. Simple string matches are less
powerful than regular expressions but can be considerably faster. This
is especially true for IMAP folders, because string matches can be
performed on the server instead of by fetching every message. IMAP
treats <literal>=h</literal> specially: it must be of the form
<quote>header: substring</quote> and will not partially match header
names. The substring part may be omitted if you simply wish to find
messages containing a particular header without regard to its value.
</para>

<para>
Patterns matching lists of addresses (notably c, C, p, P and t) match if
there is at least one match in the whole list. If you want to make sure
that all elements of that list match, you need to prefix your pattern
with <quote>^</quote>.  This example matches all mails which only has
recipients from Germany.
</para>

<example id="ex-recips">
<title>Matching all addresses in address lists</title>
<screen>
^~C \.de$
</screen>
</example>

</sect2>

<sect2 id="simple-searches">
<title>Simple Searches</title>

<para>
Mutt supports two versions of so called <quote>simple
searches</quote>. These are issued if the query entered for searching,
limiting and similar operations does not seem to contain a valid pattern
modifier (i.e. it does not contain one of these characters:
<quote>~</quote>, <quote>=</quote> or <quote>%</quote>). If the query is
supposed to contain one of these special characters, they must be
escaped by prepending a backslash (<quote>\</quote>).
</para>

<para>
The first type is by checking whether the query string equals
a keyword case-insensitively from <xref linkend="tab-simplesearch-keywords"/>:
If that is the case, Mutt will use the shown pattern modifier instead.
If a keyword would conflict with your search keyword, you need to turn
it into a regular expression to avoid matching the keyword table. For
example, if you want to find all messages matching <quote>flag</quote>
(using <link linkend="simple-search">$simple_search</link>)
but don't want to match flagged messages, simply search for
<quote><literal>[f]lag</literal></quote>.
</para>

<table id="tab-simplesearch-keywords">
<title>Simple search keywords</title>
<tgroup cols="2">
<thead>
<row><entry>Keyword</entry><entry>Pattern modifier</entry></row>
</thead>
<tbody>
<row><entry>all</entry><entry>~A</entry></row>
<row><entry>.</entry><entry>~A</entry></row>
<row><entry>^</entry><entry>~A</entry></row>
<row><entry>del</entry><entry>~D</entry></row>
<row><entry>flag</entry><entry>~F</entry></row>
<row><entry>new</entry><entry>~N</entry></row>
<row><entry>old</entry><entry>~O</entry></row>
<row><entry>repl</entry><entry>~Q</entry></row>
<row><entry>read</entry><entry>~R</entry></row>
<row><entry>tag</entry><entry>~T</entry></row>
<row><entry>unread</entry><entry>~U</entry></row>
</tbody>
</tgroup>
</table>

<para>
The second type of simple search is to build a complex search pattern
using <link linkend="simple-search">$simple_search</link> as a
template. Mutt will insert your query properly quoted and search for the
composed complex query.
</para>

</sect2>

<sect2 id="complex-patterns">
<title>Nesting and Boolean Operators</title>

<para>
Logical AND is performed by specifying more than one criterion.  For
example:
</para>

<screen>
~t mutt ~f elkins
</screen>

<para>
would select messages which contain the word <quote>mutt</quote> in the
list of recipients <emphasis>and</emphasis> that have the word
<quote>elkins</quote> in the <quote>From</quote> header field.
</para>

<para>
Mutt also recognizes the following operators to create more complex
search patterns:
</para>

<itemizedlist>
<listitem>

<para>
! &mdash; logical NOT operator
</para>
</listitem>
<listitem>

<para>
| &mdash; logical OR operator
</para>
</listitem>
<listitem>

<para>
() &mdash; logical grouping operator
</para>
</listitem>

</itemizedlist>

<para>
Here is an example illustrating a complex search pattern.  This pattern
will select all messages which do not contain <quote>mutt</quote> in the
<quote>To</quote> or <quote>Cc</quote> field and which are from
<quote>elkins</quote>.
</para>

<example id="ex-pattern-bool">
<title>Using boolean operators in patterns</title>
<screen>
!(~t mutt|~c mutt) ~f elkins
</screen>
</example>

<para>
Here is an example using white space in the regular expression (note the
<quote>'</quote> and <quote>"</quote> delimiters).  For this to match,
the mail's subject must match the <quote>^Junk +From +Me$</quote> and it
must be from either <quote>Jim +Somebody</quote> or <quote>Ed
+SomeoneElse</quote>:
</para>

<screen>
'~s "^Junk +From +Me$" ~f ("Jim +Somebody"|"Ed +SomeoneElse")'
</screen>

<note>
<para>
If a regular expression contains parenthesis, or a vertical bar ("|"),
you <emphasis>must</emphasis> enclose the expression in double or single
quotes since those characters are also used to separate different parts
of Mutt's pattern language.  For example: <literal>~f
"me@(mutt\.org|cs\.hmc\.edu)"</literal> Without the quotes, the
parenthesis wouldn't end.  This would be separated to two OR'd patterns:
<emphasis>~f me@(mutt\.org</emphasis> and
<emphasis>cs\.hmc\.edu)</emphasis>. They are never what you want.
</para>
</note>

</sect2>

<sect2 id="date-patterns">
<title>Searching by Date</title>

<para>
Mutt supports two types of dates, <emphasis>absolute</emphasis> and
<emphasis>relative</emphasis>.
</para>

<sect3 id="date-absolute">
<title>Absolute Dates</title>

<para>
Dates <emphasis>must</emphasis> be in DD/MM/YY format (month and year
are optional, defaulting to the current month and year).  An example of
a valid range of dates is:
</para>

<screen>
Limit to messages matching: ~d 20/1/95-31/10
</screen>

<para>
If you omit the minimum (first) date, and just specify
<quote>-DD/MM/YY</quote>, all messages <emphasis>before</emphasis> the
given date will be selected.  If you omit the maximum (second) date, and
specify <quote>DD/MM/YY-</quote>, all messages
<emphasis>after</emphasis> the given date will be selected.  If you
specify a single date with no dash (<quote>-</quote>), only messages
sent on the given date will be selected.
</para>

<para>
You can add error margins to absolute dates.  An error margin is a sign
(+ or -), followed by a digit, followed by one of the units in <xref
linkend="tab-date-units"/>. As a special case, you can replace the sign
by a <quote>*</quote> character, which is equivalent to giving identical
plus and minus error margins.
</para>

<table id="tab-date-units">
<title>Date units</title>
<tgroup cols="2">
<thead>
<row><entry>Unit</entry><entry>Description</entry></row>
</thead>
<tbody>
<row><entry>y</entry><entry>Years</entry></row>
<row><entry>m</entry><entry>Months</entry></row>
<row><entry>w</entry><entry>Weeks</entry></row>
<row><entry>d</entry><entry>Days</entry></row>
</tbody>
</tgroup>
</table>

<para>
Example: To select any messages two weeks around January 15, 2001, you'd
use the following pattern:
</para>

<screen>
Limit to messages matching: ~d 15/1/2001*2w
</screen>

</sect3>

<sect3 id="dates-relative">
<title>Relative Dates</title>

<para>
This type of date is relative to the current date, and may be specified
as:
</para>

<itemizedlist>
<listitem>

<para>
&gt;<emphasis>offset</emphasis> for messages older than
<emphasis>offset</emphasis> units
</para>
</listitem>
<listitem>

<para>
&lt;<emphasis>offset</emphasis> for messages newer than
<emphasis>offset</emphasis> units
</para>
</listitem>
<listitem>

<para>
=<emphasis>offset</emphasis> for messages exactly
<emphasis>offset</emphasis> units old
</para>
</listitem>

</itemizedlist>

<para>
<emphasis>offset</emphasis> is specified as a positive number with one
of the units from <xref linkend="tab-date-units"/>.
</para>

<para>
Example: to select messages less than 1 month old, you would use
</para>

<screen>
Limit to messages matching: ~d &lt;1m
</screen>

<note>
<para>
All dates used when searching are relative to the
<emphasis>local</emphasis> time zone, so unless you change the setting
of your <link linkend="index-format">$index_format</link> to include a
<literal>%[...]</literal> format, these are <emphasis>not</emphasis> the
dates shown in the main index.
</para>
</note>

</sect3>

</sect2>

</sect1>

<sect1 id="tags">
<title>Using Tags</title>

<para>
Sometimes it is desirable to perform an operation on a group of messages
all at once rather than one at a time.  An example might be to save
messages to a mailing list to a separate folder, or to delete all
messages with a given subject.  To tag all messages matching a pattern,
use the <literal>&lt;tag-pattern&gt;</literal> function, which is bound
to <quote>shift-T</quote> by default.  Or you can select individual
messages by hand using the <literal>&lt;tag-message&gt;</literal>
function, which is bound to <quote>t</quote> by default.  See <link
linkend="patterns">patterns</link> for Mutt's pattern matching syntax.
</para>

<para>
Once you have tagged the desired messages, you can use the
<quote>tag-prefix</quote> operator, which is the <quote>;</quote>
(semicolon) key by default.  When the <quote>tag-prefix</quote> operator
is used, the <emphasis>next</emphasis> operation will be applied to all
tagged messages if that operation can be used in that manner.  If the
<link linkend="auto-tag">$auto_tag</link> variable is set, the next
operation applies to the tagged messages automatically, without
requiring the <quote>tag-prefix</quote>.
</para>

<para>
In <link linkend="macro"><command>macro</command>s</link> or <link
linkend="push"><command>push</command></link> commands, you can use the
<literal>&lt;tag-prefix-cond&gt;</literal> operator.  If there are no
tagged messages, Mutt will <quote>eat</quote> the rest of the macro to
abort it's execution.  Mutt will stop <quote>eating</quote> the macro
when it encounters the <literal>&lt;end-cond&gt;</literal> operator;
after this operator the rest of the macro will be executed as normal.
</para>

</sect1>

<sect1 id="hooks">
<title>Using Hooks</title>

<para>
A <emphasis>hook</emphasis> is a concept found in many other programs
which allows you to execute arbitrary commands before performing some
operation.  For example, you may wish to tailor your configuration based
upon which mailbox you are reading, or to whom you are sending mail.  In
the Mutt world, a <emphasis>hook</emphasis> consists of a <link
linkend="regexp">regular expression</link> or <link
linkend="patterns">pattern</link> along with a configuration
option/command.  See:

<itemizedlist>

<listitem>
<para>
<link linkend="account-hook"><command>account-hook</command></link>
</para>
</listitem>

<listitem>
<para>
<link linkend="append-hook"><command>append-hook</command></link>
</para>
</listitem>

<listitem>
<para>
<link linkend="charset-hook"><command>charset-hook</command></link>
</para>
</listitem>

<listitem>
<para>
<link linkend="close-hook"><command>close-hook</command></link>
</para>
</listitem>

<listitem>
<para>
<link linkend="crypt-hook"><command>crypt-hook</command></link>
</para>
</listitem>

<listitem>
<para>
<link linkend="fcc-hook"><command>fcc-hook</command></link>
</para>
</listitem>

<listitem>
<para>
<link linkend="fcc-save-hook"><command>fcc-save-hook</command></link>
</para>
</listitem>

<listitem>
<para>
<link linkend="folder-hook"><command>folder-hook</command></link>
</para>
</listitem>

<listitem>
<para>
<link linkend="iconv-hook"><command>iconv-hook</command></link>
</para>
</listitem>

<listitem>
<para>
<link linkend="mbox-hook"><command>mbox-hook</command></link>
</para>
</listitem>

<listitem>
<para>
<link linkend="message-hook"><command>message-hook</command></link>
</para>
</listitem>

<listitem>
<para>
<link linkend="open-hook"><command>open-hook</command></link>
</para>
</listitem>

<listitem>
<para>
<link linkend="reply-hook"><command>reply-hook</command></link>
</para>
</listitem>

<listitem>
<para>
<link linkend="save-hook"><command>save-hook</command></link>
</para>
</listitem>

<listitem>
<para>
<link linkend="send-hook"><command>send-hook</command></link>
</para>
</listitem>

<listitem>
<para>
<link linkend="send2-hook"><command>send2-hook</command></link>
</para>
</listitem>

</itemizedlist>

for specific details on each type of <emphasis>hook</emphasis> available.
</para>

<note>
<para>
If a hook changes configuration settings, these changes remain effective
until the end of the current Mutt session. As this is generally not
desired, a <quote>default</quote> hook needs to be added before all
other hooks of that type to restore configuration defaults.
</para>
</note>

<example id="ex-default-hook">
<title>Specifying a <quote>default</quote> hook</title>
<screen>
send-hook . 'unmy_hdr From:'
send-hook ~C'^b@b\.b$' my_hdr from: c@c.c
</screen>
</example>

<para>
In <xref linkend="ex-default-hook"/>, by default the value of <link
linkend="from">$from</link> and <link
linkend="realname">$realname</link> is not overridden. When sending
messages either To: or Cc: to <literal>&lt;b@b.b&gt;</literal>, the
From: header is changed to <literal>&lt;c@c.c&gt;</literal>.
</para>

<sect2 id="pattern-hook" xreflabel="Message Matching in Hooks">
<title>Message Matching in Hooks</title>

<para>
Hooks that act upon messages (<command>message-hook</command>,
<command>reply-hook</command>, <command>send-hook</command>,
<command>send2-hook</command>, <command>save-hook</command>,
<command>fcc-hook</command>) are evaluated in a slightly different
manner. For the other types of hooks, a <link linkend="regexp">regular
expression</link> is sufficient.  But in dealing with messages a finer
grain of control is needed for matching since for different purposes you
want to match different criteria.
</para>

<para>
Mutt allows the use of the <link linkend="patterns">search
pattern</link> language for matching messages in hook commands.  This
works in exactly the same way as it would when
<emphasis>limiting</emphasis> or <emphasis>searching</emphasis> the
mailbox, except that you are restricted to those operators which match
information Mutt extracts from the header of the message (i.e., from,
to, cc, date, subject, etc.).
</para>

<para>
For example, if you wanted to set your return address based upon sending
mail to a specific address, you could do something like:
</para>

<screen>
send-hook '~t ^me@cs\.hmc\.edu$' 'my_hdr From: Mutt User &lt;user@host&gt;'
</screen>

<para>
which would execute the given command when sending mail to
<emphasis>me@cs.hmc.edu</emphasis>.
</para>

<para>
However, it is not required that you write the pattern to match using
the full searching language.  You can still specify a simple
<emphasis>regular expression</emphasis> like the other hooks, in which
case Mutt will translate your pattern into the full language, using the
translation specified by the <link
linkend="default-hook">$default_hook</link> variable.  The pattern is
translated at the time the hook is declared, so the value of <link
linkend="default-hook">$default_hook</link> that is in effect at that
time will be used.
</para>

</sect2>

<sect2 id="mailbox-hook" xreflabel="Mailbox Matching in Hooks">
<title>Mailbox Matching in Hooks</title>

<para>
Hooks that match against mailboxes (<command>folder-hook</command>,
<command>mbox-hook</command>) apply both <link linkend="regexp">regular
expression</link> syntax as well as <link linkend="shortcuts">mailbox
shortcut</link> expansion on the regexp parameter.  There is some
overlap between these, so special attention should be paid to the first
character of the regexp.
</para>

<screen>
# Here, ^ will expand to "the current mailbox" not "beginning of string":
folder-hook ^/home/user/Mail/bar "set sort=threads"

# If you want ^ to be interpreted as "beginning of string", one workaround
# is to enclose the regexp in parenthesis:
folder-hook (^/home/user/Mail/bar) "set sort=threads"

# This will expand to the default save folder for the alias "imap.example.com", which
# is probably not what you want:
folder-hook @imap.example.com "set sort=threads"

# A workaround is to use parenthesis or a backslash:
folder-hook (@imap.example.com) "set sort=threads"
folder-hook '\@imap.example.com' "set sort=threads"
</screen>

<para>
Keep in mind that mailbox shortcut expansion on the regexp parameter
takes place when the hook is initially parsed, not when the hook is
matching against a mailbox.  When Mutt starts up and is reading the
.muttrc, some mailbox shortcuts may not be usable.  For example, the
"current mailbox" shortcut, ^, will expand to an empty string because no
mailbox has been opened yet.  Mutt will issue an error for this case or
if the mailbox shortcut results in an empty regexp.
</para>

</sect2>

</sect1>

<sect1 id="query">
<title>External Address Queries</title>

<para>
Mutt supports connecting to external directory databases such as LDAP,
ph/qi, bbdb, or NIS through a wrapper script which connects to Mutt
using a simple interface.  Using the <link
linkend="query-command">$query_command</link> variable, you specify the
wrapper command to use.  For example:
</para>

<screen>
set query_command = "mutt_ldap_query.pl %s"
</screen>

<para>
The wrapper script should accept the query on the command-line.  It
should return a one line message, then each matching response on a
single line, each line containing a tab separated address then name then
some other optional information.  On error, or if there are no matching
addresses, return a non-zero exit code and a one line error message.
</para>

<para>
An example multiple response output:
</para>

<screen>
Searching database ... 20 entries ... 3 matching:
me@cs.hmc.edu           Michael Elkins  mutt dude
blong@fiction.net       Brandon Long    mutt and more
roessler@does-not-exist.org        Thomas Roessler mutt pgp
</screen>

<para>
There are two mechanisms for accessing the query function of Mutt.  One
is to do a query from the index menu using the
<literal>&lt;query&gt;</literal> function (default: Q).  This will
prompt for a query, then bring up the query menu which will list the
matching responses.  From the query menu, you can select addresses to
create aliases, or to mail.  You can tag multiple addresses to mail,
start a new query, or have a new query appended to the current
responses.
</para>

<para>
The other mechanism for accessing the query function is for address
completion, similar to the alias completion.  In any prompt for address
entry, you can use the <literal>&lt;complete-query&gt;</literal>
function (default: ^T) to run a query based on the current address you
have typed.  Like aliases, Mutt will look for what you have typed back
to the last space or comma.  If there is a single response for that
query, Mutt will expand the address in place.  If there are multiple
responses, Mutt will activate the query menu.  At the query menu, you
can select one or more addresses to be added to the prompt.
</para>

</sect1>

<sect1 id="mailbox-formats">
<title>Mailbox Formats</title>

<para>
Mutt supports reading and writing of four different local mailbox
formats: mbox, MMDF, MH and Maildir.  The mailbox type is auto detected,
so there is no need to use a flag for different mailbox types.  When
creating new mailboxes, Mutt uses the default specified with the <link
linkend="mbox-type">$mbox_type</link> variable. A short description of
the formats follows.
</para>

<para>
<emphasis>mbox</emphasis>.  This is a widely used mailbox format for
UNIX.  All messages are stored in a single file.  Each message has a
line of the form:
</para>

<screen>
From me@cs.hmc.edu Fri, 11 Apr 1997 11:44:56 PST
</screen>

<para>
to denote the start of a new message (this is often referred to as the
<quote>From_</quote> line). The mbox format requires mailbox locking, is
prone to mailbox corruption with concurrently writing clients or
misinterpreted From_ lines. Depending on the environment, new mail
detection can be unreliable. Mbox folders are fast to open and easy to
archive.
</para>

<para>
<emphasis>MMDF</emphasis>.  This is a variant of the
<emphasis>mbox</emphasis> format.  Each message is surrounded by lines
containing <quote>^A^A^A^A</quote> (four times control-A's). The same
problems as for mbox apply (also with finding the right message
separator as four control-A's may appear in message bodies).
</para>

<para>
<emphasis>MH</emphasis>. A radical departure from
<emphasis>mbox</emphasis> and <emphasis>MMDF</emphasis>, a mailbox
consists of a directory and each message is stored in a separate file.
The filename indicates the message number (however, this is may not
correspond to the message number Mutt displays). Deleted messages are
renamed with a comma (<quote>,</quote>) prepended to the filename. Mutt
detects this type of mailbox by looking for either
<literal>.mh_sequences</literal> or <literal>.xmhcache</literal> files
(needed to distinguish normal directories from MH mailboxes). MH is more
robust with concurrent clients writing the mailbox, but still may suffer
from lost flags; message corruption is less likely to occur than with
mbox/mmdf. It's usually slower to open compared to mbox/mmdf since many
small files have to be read (Mutt provides <xref
linkend="header-caching"/> to greatly speed this process up).  Depending
on the environment, MH is not very disk-space efficient.
</para>

<para>
<emphasis>Maildir</emphasis>.  The newest of the mailbox formats, used
by the Qmail MTA (a replacement for sendmail).  Similar to
<emphasis>MH</emphasis>, except that it adds three subdirectories of the
mailbox: <emphasis>tmp</emphasis>, <emphasis>new</emphasis> and
<emphasis>cur</emphasis>.  Filenames for the messages are chosen in such
a way they are unique, even when two programs are writing the mailbox
over NFS, which means that no file locking is needed and corruption is
very unlikely. Maildir maybe slower to open without caching in Mutt, it
too is not very disk-space efficient depending on the environment. Since
no additional files are used for metadata (which is embedded in the
message filenames) and Maildir is locking-free, it's easy to sync across
different machines using file-level synchronization tools.
</para>

</sect1>

<sect1 id="shortcuts">
<title>Mailbox Shortcuts</title>

<para>
There are a number of built in shortcuts which refer to specific
mailboxes.  These shortcuts can be used anywhere you are prompted for a
file or mailbox path or in path-related configuration variables. Note
that these only work at the beginning of a string.
</para>

<table id="tab-mailbox-shortcuts">
<title>Mailbox shortcuts</title>
<tgroup cols="2">
<thead>
<row><entry>Shortcut</entry><entry>Refers to...</entry></row>
</thead>
<tbody>
<row><entry><literal>!</literal></entry><entry>your <link linkend="spoolfile">$spoolfile</link> (incoming) mailbox</entry></row>
<row><entry><literal>&gt;</literal></entry><entry>your <link linkend="mbox">$mbox</link> file</entry></row>
<row><entry><literal>&lt;</literal></entry><entry>your <link linkend="record">$record</link> file</entry></row>
<row><entry><literal>^</literal></entry><entry>the current mailbox</entry></row>
<row><entry><literal>-</literal> or <literal>!!</literal></entry><entry>the file you've last visited</entry></row>
<row><entry><literal>~</literal></entry><entry>your home directory</entry></row>
<row><entry><literal>=</literal> or <literal>+</literal></entry><entry>your <link linkend="folder">$folder</link> directory</entry></row>
<row><entry><emphasis>@alias</emphasis></entry><entry>to the <link linkend="save-hook">default save folder</link> as determined by the address of the alias</entry></row>
</tbody>
</tgroup>
</table>

<para>
For example, to store a copy of outgoing messages in the folder they
were composed in, a <link
linkend="folder-hook"><command>folder-hook</command></link> can be used
to set <link linkend="record">$record</link>:
</para>

<screen>
folder-hook . 'set record=^'</screen>

</sect1>

<sect1 id="using-lists">
<title>Handling Mailing Lists</title>

<para>
Mutt has a few configuration options that make dealing with large
amounts of mail easier.  The first thing you must do is to let Mutt know
what addresses you consider to be mailing lists (technically this does
not have to be a mailing list, but that is what it is most often used
for), and what lists you are subscribed to.  This is accomplished
through the use of the <link linkend="lists"><command>lists</command>
and <command>subscribe</command></link> commands in your
<literal>.muttrc</literal>.
</para>

<para>
Now that Mutt knows what your mailing lists are, it can do several
things, the first of which is the ability to show the name of a list
through which you received a message (i.e., of a subscribed list) in the
<emphasis>index</emphasis> menu display.  This is useful to distinguish
between personal and list mail in the same mailbox.  In the <link
linkend="index-format">$index_format</link> variable, the expando
<quote>%L</quote> will print the string <quote>To &lt;list&gt;</quote>
when <quote>list</quote> appears in the <quote>To</quote> field, and
<quote>Cc &lt;list&gt;</quote> when it appears in the <quote>Cc</quote>
field (otherwise it prints the name of the author).
</para>

<para>
Often times the <quote>To</quote> and <quote>Cc</quote> fields in
mailing list messages tend to get quite large. Most people do not bother
to remove the author of the message they reply to from the list,
resulting in two or more copies being sent to that person.  The
<literal>&lt;list-reply&gt;</literal> function, which by default is
bound to <quote>L</quote> in the <emphasis>index</emphasis> menu and
<emphasis>pager</emphasis>, helps reduce the clutter by only replying to
the known mailing list addresses instead of all recipients (except as
specified by <literal>Mail-Followup-To</literal>, see below).
</para>

<para>
Mutt also supports the <literal>Mail-Followup-To</literal> header.  When
you send a message to a list of recipients which includes one or several
subscribed mailing lists, and if the <link
linkend="followup-to">$followup_to</link> option is set, Mutt will
generate a Mail-Followup-To header which contains all the recipients to
whom you send this message, but not your address. This indicates that
group-replies or list-replies (also known as <quote>followups</quote>)
to this message should only be sent to the original recipients of the
message, and not separately to you - you'll receive your copy through
one of the mailing lists you are subscribed to.
</para>

<para>
Conversely, when group-replying or list-replying to a message which has
a <literal>Mail-Followup-To</literal> header, Mutt will respect this
header if the <link
linkend="honor-followup-to">$honor_followup_to</link> configuration
variable is set.  Using <link linkend="list-reply">list-reply</link>
will in this case also make sure that the reply goes to the mailing
list, even if it's not specified in the list of recipients in the
<literal>Mail-Followup-To</literal>.
</para>

<note>
<para>
When header editing is enabled, you can create a
<literal>Mail-Followup-To</literal> header manually.  Mutt will only
auto-generate this header if it doesn't exist when you send the message.
</para>
</note>

<para>
The other method some mailing list admins use is to generate a
<quote>Reply-To</quote> field which points back to the mailing list
address rather than the author of the message.  This can create problems
when trying to reply directly to the author in private, since most mail
clients will automatically reply to the address given in the
<quote>Reply-To</quote> field.  Mutt uses the <link
linkend="reply-to">$reply_to</link> variable to help decide which
address to use.  If set to <emphasis>ask-yes</emphasis> or
<emphasis>ask-no</emphasis>, you will be prompted as to whether or not
you would like to use the address given in the <quote>Reply-To</quote>
field, or reply directly to the address given in the <quote>From</quote>
field.  When set to <emphasis>yes</emphasis>, the
<quote>Reply-To</quote> field will be used when present.
</para>

<para>
Lastly, Mutt has the ability to <link linkend="sort">sort</link> the
mailbox into <link linkend="threads">threads</link>.  A thread is a
group of messages which all relate to the same subject.  This is usually
organized into a tree-like structure where a message and all of its
replies are represented graphically.  If you've ever used a threaded
news client, this is the same concept.  It makes dealing with large
volume mailing lists easier because you can easily delete uninteresting
threads and quickly find topics of value.
</para>

</sect1>

<sect1 id="using-keywords">
<title>Keyword Management</title>

<para>
Mutt has supported textual labels (usually known as X-Labels after
the header that we use to store them) for many years.  Since we
initially added support for X-Lanels, however, the larger community
has evolved more common ways of using and managing such labels, often
known as <quote>keywords</quote> or <quote>tags</quote>.
</para>

<para>
If you are new to Mutt or to using keywords in Mutt, you only need
to know that the &lt;edit-label&gt; binding (<literal>y</literal> by
default) will edit keywords, and that you can search for keywords
using the <literal>~y</literal> pattern, and use the <literal>%y</literal>
expando to display it in your <literal>$index_format</literal>.  You also
can sort by keyword.  Keywords that you set will be stored to the
<literal>X-Label:</literal> header by default.
</para>

<para>
If you've been using X-Labels for a while, things have grown slightly.
Mutt still supports X-Labels much as it has since 2000, but the scope
of this support has expanded to support three additional header-based
techniques for storing keyword metadata on messages:
</para>

<variablelist>

<varlistentry>
<term>X-Keywords</term>
<listitem>
<para>
Informal design; space-delimited keywords
</para>
</listitem>
</varlistentry>

<varlistentry>
<term>X-Mozilla-Keys</term>
<listitem>
<para>
Informal design used by Mozilla-based agents; space-delimited keywords
</para>
</listitem>
</varlistentry>

<varlistentry>
<term>Keywords</term>
<listitem>
<para>
Standardized in RFC2822 (2001); comma-space-delimited keywords
</para>
</listitem>
</varlistentry>

<varlistentry>
<term>X-Label</term>
<listitem>
<para>
Mutt-specific design; freeform text (but see <link linkend="xlabel-delimiter">$xlabel_delimiter</link>)
</para>
</listitem>
</varlistentry>

</variablelist>

<para>
With X-Label, mutt's only notion of a message keyword was the literal
string value of the X-Label header.  Under the new, integrated support,
each message may have a list of distinct message keywords.  When reading
keywords from one of the headers in the list above, the header value is
split on the indicated delimiter (space or comma-space) for X-Keywords:,
X-Mozilla-Keys:, and Keywords:.  By default, X-Label: is parsed as a
single keyword.  By setting $xlabel_delimiter, you can force splitting
of X-Label: as well.
</para>

<para>
Two boolean variables control how keywords are saved when writing
messages to a mailbox.  The default settings preserve backward
compatibility within mutt completely, but by changing these
values you can transition to more standard keyword storage. <link
linkend="keywords-legacy">$keywords_legacy</link>, if set, will tell
mutt to use only "legacy" headers -- i.e., <literal>X-Keywords:</literal>,
<literal>X-Mozilla-Keys</literal>, <literal>Keywords</literal>, or
<literal>X-Label:</literal>.  Keywords will be saved to whichever
header was in use by the message the keyword was read from.  If
<link linkend="keywords-standard">$keywords_standard</link> is
set, keywords will be saved without exception to the standard
<literal>Keywords:</literal> header.  (If both are set, both will be used;
if both are unset, legacy headers are used.)  Additionally, <link
linkend="xlabel-delimiter">$xlabel_delimiter</link> is used to format
the X-Label: header on saves.
</para>

<para>
To migrate completely to the new standard,
unset <literal>$keywords_legacy</literal> and set
<literal>$keywords_standard</literal>, and set
<literal>$xlabel_delimiter</literal> either to what you currently use to
delimit keywords in X-Labels, or to <quote>,&nbsp;</quote> (comma
space).
</para>

<para>
Note that it is common practice to insert <literal>X-Label:</literal> or
other keyword headers from proxmail or other mail filters.  This is
a useful trick for categorizing messages en masse as they are delivered
to your inbox, and it is fully compatible with the new keywords code.
</para>

</sect1>

<sect1 id="new-mail">
<title>New Mail Detection</title>

<para>
Mutt supports setups with multiple folders, allowing all of them to be
monitored for new mail (see <xref linkend="mailboxes"/> for details).
</para>

<sect2 id="new-mail-formats">
<title>How New Mail Detection Works</title>

<para>
For Mbox and Mmdf folders, new mail is detected by comparing access
and/or modification times of files: Mutt assumes a folder has new mail
if it wasn't accessed after it was last modified. Utilities like
<literal>biff</literal> or <literal>frm</literal> or any other program
which accesses the mailbox might cause Mutt to never detect new mail for
that mailbox if they do not properly reset the access time. Other
possible causes of Mutt not detecting new mail in these folders are
backup tools (updating access times) or filesystems mounted without
access time update support (for Linux systems, see the
<literal>relatime</literal> option).
</para>

<note>
<para>
Contrary to older Mutt releases, it now maintains the new mail status of
a folder by properly resetting the access time if the folder contains at
least one message which is neither read, nor deleted, nor marked as old.
</para>
</note>

<para>
In cases where new mail detection for Mbox or Mmdf folders appears to be
unreliable, the <link linkend="check-mbox-size">$check_mbox_size</link>
option can be used to make Mutt track and consult file sizes for new
mail detection instead which won't work for size-neutral changes.
</para>

<para>
New mail for Maildir is assumed if there is one message in the
<literal>new/</literal> subdirectory which is not marked deleted (see
<link linkend="maildir-trash">$maildir_trash</link>). For MH folders, a
mailbox is considered having new mail if there's at least one message in
the <quote>unseen</quote> sequence as specified by <link
linkend="mh-seq-unseen">$mh_seq_unseen</link>. Optionally, <link
linkend="new-mail-command">$new_mail_command</link> can be configured to
execute an external program every time new mail is detected in the current
inbox.
</para>

<para>
Mutt does not poll POP3 folders for new mail, it only periodically
checks the currently opened folder (if it's a POP3 folder).
</para>

<para>
For IMAP, by default Mutt uses recent message counts provided by the
server to detect new mail. If the <link
linkend="imap-idle">$imap_idle</link> option is set, it'll use the IMAP
IDLE extension if advertised by the server.
</para>

<para>
The <link linkend="mail-check-recent">$mail_check_recent</link>
option changes whether Mutt will notify you of new mail in an
already visited mailbox.  When set (the default) it will only notify
you of new mail received since the last time you opened the mailbox.
When unset, Mutt will notify you of any new mail in the mailbox.
</para>

</sect2>

<sect2 id="new-mail-polling">
<title>Polling For New Mail</title>

<para>
When in the index menu and being idle (also see <link
linkend="timeout">$timeout</link>), Mutt periodically checks for new
mail in all folders which have been configured via the
<command>mailboxes</command> command. The interval depends on the folder
type: for local/IMAP folders it consults <link
linkend="mail-check">$mail_check</link> and <link
linkend="pop-checkinterval">$pop_checkinterval</link> for POP folders.
</para>

<para>
Outside the index menu the directory browser supports checking for new
mail using the <literal>&lt;check-new&gt;</literal> function which is
unbound by default. Pressing TAB will bring up a menu showing the files
specified by the <command>mailboxes</command> command, and indicate
which contain new messages. Mutt will automatically enter this mode when
invoked from the command line with the <literal>-y</literal> option.
</para>

<para>
For the pager, index and directory browser menus, Mutt contains the
<literal>&lt;buffy-list&gt;</literal> function (bound to
<quote>.</quote> by default) which will print a list of folders with new
mail in the command line at the bottom of the screen.
</para>

<para>
For the index, by default Mutt displays the number of mailboxes with new
mail in the status bar, please refer to the <link
linkend="status-format">$status_format</link> variable for details.
</para>

<para>
When changing folders, Mutt fills the prompt with the first folder from
the mailboxes list containing new mail (if any), pressing
<literal>&lt;Space&gt;</literal> will cycle through folders with new
mail.  The (by default unbound) function
<literal>&lt;next-unread-mailbox&gt;</literal> in the index can be used
to immediately open the next folder with unread mail (if any).
</para>

</sect2>

<sect2 id="calc-mailbox-counts">
<title>Calculating Mailbox Message Counts</title>

<para>
If <link linkend="mail-check-stats">$mail_check_stats</link> is set,
Mutt will periodically calculate the unread, flagged, and total
message counts for each mailbox watched by the
<command>mailboxes</command> command.  This calculation takes place at
the same time as new mail polling, but is controlled by a separate
timer: <link
linkend="mail-check-stats-interval">$mail_check_stats_interval</link>.
</para>

<para>
The sidebar can display these message counts.  See <link
linkend="sidebar-format">$sidebar_format</link>.
</para>

</sect2>

</sect1>

<sect1 id="editing-threads">
<title>Editing Threads</title>

<para>
Mutt has the ability to dynamically restructure threads that are broken
either by misconfigured software or bad behavior from some
correspondents. This allows to clean your mailboxes from these
annoyances which make it hard to follow a discussion.
</para>

<sect2 id="link-threads">
<title>Linking Threads</title>

<para>
Some mailers tend to <quote>forget</quote> to correctly set the
<quote>In-Reply-To:</quote> and <quote>References:</quote> headers when
replying to a message. This results in broken discussions because Mutt
has not enough information to guess the correct threading.  You can fix
this by tagging the reply, then moving to the parent message and using
the <literal>&lt;link-threads&gt;</literal> function (bound to &amp; by
default). The reply will then be connected to this parent message.
</para>

<para>
You can also connect multiple children at once, tagging them and using
the <literal>&lt;tag-prefix&gt;</literal> command (<quote>;</quote>) or
the <link linkend="auto-tag">$auto_tag</link> option.
</para>

</sect2>

<sect2 id="break-threads">
<title>Breaking Threads</title>

<para>
On mailing lists, some people are in the bad habit of starting a new
discussion by hitting <quote>reply</quote> to any message from the list
and changing the subject to a totally unrelated one.  You can fix such
threads by using the <literal>&lt;break-thread&gt;</literal> function
(bound by default to #), which will turn the subthread starting from the
current message into a whole different thread.
</para>

</sect2>

</sect1>

<sect1 id="dsn">
<title>Delivery Status Notification (DSN) Support</title>

<para>
RFC1894 defines a set of MIME content types for relaying information
about the status of electronic mail messages.  These can be thought of
as <quote>return receipts.</quote>
</para>

<para>
To support DSN, there are two variables. <link
linkend="dsn-notify">$dsn_notify</link> is used to request receipts for
different results (such as failed message, message delivered, etc.).
<link linkend="dsn-return">$dsn_return</link> requests how much of your
message should be returned with the receipt (headers or full message).
</para>

<para>
When using <link linkend="sendmail">$sendmail</link> for mail delivery,
you need to use either Berkeley sendmail 8.8.x (or greater) a MTA
supporting DSN command line options compatible to Sendmail: The -N and
-R options can be used by the mail client to make requests as to what
type of status messages should be returned. Please consider your MTA
documentation whether DSN is supported.
</para>

<para>
For SMTP delivery using <link linkend="smtp-url">$smtp_url</link>, it
depends on the capabilities announced by the server whether Mutt will
attempt to request DSN or not.
</para>

</sect1>

<sect1 id="urlview">
<title>Start a WWW Browser on URLs</title>

<para>
If a message contains URLs, it is efficient to get a menu with all the
URLs and start a WWW browser on one of them.  This functionality is
provided by the external urlview program which can be retrieved at
<ulink
url="ftp://ftp.mutt.org/mutt/contrib/">ftp://ftp.mutt.org/mutt/contrib/</ulink>
and the configuration commands:
</para>

<screen>
macro index \cb |urlview\n
macro pager \cb |urlview\n
</screen>

</sect1>

<sect1 id="misc-topics">
<title>Miscellany</title>

<para>
This section documents various features that fit nowhere else.
</para>

<variablelist>
<varlistentry>
<term>
Address normalization
</term>
<listitem>
<para>
Mutt normalizes all e-mail addresses to the simplest form possible. If
an address contains a realname, the form <emphasis>Joe User
&lt;joe@example.com&gt;</emphasis> is used and the pure e-mail address
without angle brackets otherwise, i.e. just
<emphasis>joe@example.com</emphasis>.
</para>
<para>
This normalization affects all headers Mutt generates including aliases.
</para>
</listitem>
</varlistentry>
<varlistentry>
<term>
Initial folder selection
</term>
<listitem>
<para>
The folder Mutt opens at startup is determined as follows: the folder
specified in the <literal>$MAIL</literal> environment variable if
present. Otherwise, the value of <literal>$MAILDIR</literal> is taken
into account. If that isn't present either, Mutt takes the user's
mailbox in the mailspool as determined at compile-time (which may also
reside in the home directory). The <link
linkend="spoolfile">$spoolfile</link> setting overrides this
selection. Highest priority has the mailbox given with the
<literal>-f</literal> command line option.
</para>
</listitem>
</varlistentry>
</variablelist>

</sect1>

</chapter>

<chapter id="mimesupport">
<title>Mutt's MIME Support</title>

<para>
Quite a bit of effort has been made to make Mutt the premier text-mode
MIME MUA.  Every effort has been made to provide the functionality that
the discerning MIME user requires, and the conformance to the standards
wherever possible.  When configuring Mutt for MIME, there are two extra
types of configuration files which Mutt uses.  One is the
<literal>mime.types</literal> file, which contains the mapping of file
extensions to IANA MIME types.  The other is the
<literal>mailcap</literal> file, which specifies the external commands
to use for handling specific MIME types.
</para>

<sect1 id="using-mime">
<title>Using MIME in Mutt</title>

<sect2 id="mime-overview">
<title>MIME Overview</title>

<para>
MIME is short for <quote>Multipurpose Internet Mail Extension</quote>
and describes mechanisms to internationalize and structure mail
messages. Before the introduction of MIME, messages had a single text
part and were limited to us-ascii header and content. With MIME,
messages can have attachments (and even attachments which itself have
attachments and thus form a tree structure), nearly arbitrary characters
can be used for sender names, recipients and subjects.
</para>

<para>
Besides the handling of non-ascii characters in message headers, to Mutt
the most important aspect of MIME are so-called MIME types. These are
constructed using a <emphasis>major</emphasis> and
<emphasis>minor</emphasis> type separated by a forward slash.  These
specify details about the content that follows. Based upon these, Mutt
decides how to handle this part. The most popular major type is
<quote><literal>text</literal></quote> with minor types for plain text,
HTML and various other formats. Major types also exist for images,
audio, video and of course general application data (e.g. to separate
cryptographically signed data with a signature, send office documents,
and in general arbitrary binary data). There's also the
<literal>multipart</literal> major type which represents the root of a
subtree of MIME parts. A list of supported MIME types can be found in
<xref linkend="supported-mime-types"/>.
</para>

<para>
MIME also defines a set of encoding schemes for transporting MIME
content over the network: <literal>7bit</literal>,
<literal>8bit</literal>, <literal>quoted-printable</literal>,
<literal>base64</literal> and <literal>binary</literal>. There're some
rules when to choose what for encoding headers and/or body (if needed),
and Mutt will in general make a good choice.
</para>

<para>
Mutt does most of MIME encoding/decoding behind the scenes to form
messages conforming to MIME on the sending side. On reception, it can be
flexibly configured as to how what MIME structure is displayed (and if
it's displayed): these decisions are based on the content's MIME type.
There are three areas/menus in dealing with MIME: the pager (while
viewing a message), the attachment menu and the compose menu.
</para>

</sect2>

<sect2 id="mime-pager">
<title>Viewing MIME Messages in the Pager</title>

<para>
When you select a message from the index and view it in the pager, Mutt
decodes as much of a message as possible to a text representation.  Mutt
internally supports a number of MIME types, including the
<literal>text</literal> major type (with all minor types), the
<literal>message/rfc822</literal> (mail messages) type and some
<literal>multipart</literal> types. In addition, it recognizes a variety
of PGP MIME types, including PGP/MIME and
<literal>application/pgp</literal>.
</para>

<para>
Mutt will denote attachments with a couple lines describing them.
These lines are of the form:
</para>

<screen>
[-- Attachment #1: Description --]
[-- Type: text/plain, Encoding: 7bit, Size: 10000 --]
</screen>

<para>
Where the <emphasis>Description</emphasis> is the description or
filename given for the attachment, and the <emphasis>Encoding</emphasis>
is one of the already mentioned content encodings.
</para>

<para>
If Mutt cannot deal with a MIME type, it will display a message like:
</para>

<screen>
[-- image/gif is unsupported (use 'v' to view this part) --]
</screen>

</sect2>

<sect2 id="attach-menu">
<title>The Attachment Menu</title>

<para>
The default binding for <literal>&lt;view-attachments&gt;</literal> is
<quote>v</quote>, which displays the attachment menu for a message.  The
attachment menu displays a list of the attachments in a message.  From
the attachment menu, you can save, print, pipe, delete, and view
attachments.  You can apply these operations to a group of attachments
at once, by tagging the attachments and by using the
<literal>&lt;tag-prefix&gt;</literal> operator.  You can also reply to
the current message from this menu, and only the current attachment (or
the attachments tagged) will be quoted in your reply.  You can view
attachments as text, or view them using the mailcap viewer definition
(the mailcap mechanism is explained later in detail).
</para>

<para>
Finally, you can apply the usual message-related functions (like <link
linkend="resend-message"><literal>&lt;resend-message&gt;</literal></link>,
and the <literal>&lt;reply&gt;</literal> and
<literal>&lt;forward&gt;</literal> functions) to attachments of type
<literal>message/rfc822</literal>.
</para>

<para>
See table <xref linkend="tab-attachment-bindings"/> for all available
functions.
</para>

</sect2>

<sect2 id="compose-menu">
<title>The Compose Menu</title>

<para>
The compose menu is the menu you see before you send a message.  It
allows you to edit the recipient list, the subject, and other aspects of
your message.  It also contains a list of the attachments of your
message, including the main body.  From this menu, you can print, copy,
filter, pipe, edit, compose, review, and rename an attachment or a list
of tagged attachments.  You can also modifying the attachment
information, notably the type, encoding and description.
</para>

<para>
Attachments appear as follows by default:
</para>

<screen>
- 1 [text/plain, 7bit, 1K]           /tmp/mutt-euler-8082-0 &lt;no description&gt;
  2 [applica/x-gunzip, base64, 422K] ~/src/mutt-0.85.tar.gz &lt;no description&gt;
</screen>

<para>
The <quote>-</quote> denotes that Mutt will delete the file after
sending (or postponing, or canceling) the message.  It can be toggled
with the <literal>&lt;toggle-unlink&gt;</literal> command (default: u).
The next field is the MIME content-type, and can be changed with the
<literal>&lt;edit-type&gt;</literal> command (default: ^T).  The next
field is the encoding for the attachment, which allows a binary message
to be encoded for transmission on 7bit links.  It can be changed with
the <literal>&lt;edit-encoding&gt;</literal> command (default: ^E).  The
next field is the size of the attachment, rounded to kilobytes or
megabytes.  The next field is the filename, which can be changed with
the <literal>&lt;rename-file&gt;</literal> command (default: R).  The
final field is the description of the attachment, and can be changed
with the <literal>&lt;edit-description&gt;</literal> command (default:
d). See <link linkend="attach-format">$attach_format</link> for a full
list of available expandos to format this display to your needs.
</para>

</sect2>

</sect1>

<sect1 id="mime-types">
<title>MIME Type Configuration with <literal>mime.types</literal></title>

<para>
To get most out of MIME, it's important that a MIME part's content type
matches the content as closely as possible so that the recipient's
client can automatically select the right viewer for the
content. However, there's no reliable for Mutt to know how to detect
every possible file type. Instead, it uses a simple plain text mapping
file that specifies what file extension corresponds to what MIME
type. This file is called <literal>mime.types</literal>.
</para>

<para>
When you add an attachment to your mail message, Mutt searches your
personal <literal>mime.types</literal> file at
<literal>$HOME/.mime.types</literal>, and then the system
<literal>mime.types</literal> file at
<literal>/usr/local/share/mutt/mime.types</literal> or
<literal>/etc/mime.types</literal>
</para>

<para>
Each line starts with the full MIME type, followed by a space and
space-separated list of file extensions. For example you could use:
</para>

<example id="ex-mime-types">
<title><literal>mime.types</literal></title>
<screen>
application/postscript          ps eps
application/pgp                 pgp
audio/x-aiff                    aif aifc aiff
</screen>
</example>

<para>
A sample <literal>mime.types</literal> file comes with the Mutt
distribution, and should contain most of the MIME types you are likely
to use.
</para>

<para>
If Mutt can not determine the MIME type by the extension of the file you
attach, it will look at the file.  If the file is free of binary
information, Mutt will assume that the file is plain text, and mark it
as <literal>text/plain</literal>.  If the file contains binary
information, then Mutt will mark it as
<literal>application/octet-stream</literal>.  You can change the MIME
type that Mutt assigns to an attachment by using the
<literal>&lt;edit-type&gt;</literal> command from the compose menu
(default: ^T), see <xref linkend="supported-mime-types"/> for supported
major types. Mutt recognizes all of these if the appropriate entry is
found in the <literal>mime.types</literal> file. Non-recognized mime
types should only be used if the recipient of the message is likely to
be expecting such attachments.
</para>

<table id="supported-mime-types">
<title>Supported MIME types</title>
<tgroup cols="3">
<thead>
<row><entry>MIME major type</entry><entry>Standard</entry><entry>Description</entry></row>
</thead>
<tbody>
<row><entry><literal>application</literal></entry><entry>yes</entry><entry>General application data</entry></row>
<row><entry><literal>audio</literal></entry><entry>yes</entry><entry>Audio data</entry></row>
<row><entry><literal>image</literal></entry><entry>yes</entry><entry>Image data</entry></row>
<row><entry><literal>message</literal></entry><entry>yes</entry><entry>Mail messages, message status information</entry></row>
<row><entry><literal>model</literal></entry><entry>yes</entry><entry>VRML and other modeling data</entry></row>
<row><entry><literal>multipart</literal></entry><entry>yes</entry><entry>Container for other MIME parts</entry></row>
<row><entry><literal>text</literal></entry><entry>yes</entry><entry>Text data</entry></row>
<row><entry><literal>video</literal></entry><entry>yes</entry><entry>Video data</entry></row>
<row><entry><literal>chemical</literal></entry><entry>no</entry><entry>Mostly molecular data</entry></row>
</tbody>
</tgroup>
</table>

<para>
MIME types are not arbitrary, they need to be assigned by <ulink
url="http://www.iana.org/assignments/media-types/">IANA</ulink>.
</para>

</sect1>

<sect1 id="mailcap">
<title>MIME Viewer Configuration with Mailcap</title>

<para>
Mutt supports RFC 1524 MIME Configuration, in particular the Unix
specific format specified in Appendix A of RFC 1524.  This file format
is commonly referred to as the <quote>mailcap</quote> format.  Many MIME
compliant programs utilize the mailcap format, allowing you to specify
handling for all MIME types in one place for all programs.  Programs
known to use this format include Firefox, lynx and metamail.
</para>

<para>
In order to handle various MIME types that Mutt doesn't have built-in
support for, it parses a series of external configuration files to find
an external handler. The default search string for these files is a
colon delimited list containing the following files:
</para>

<orderedlist>
<listitem><para><literal>$HOME/.mailcap</literal></para></listitem>
<listitem><para><literal>$PKGDATADIR/mailcap</literal></para></listitem>
<listitem><para><literal>$SYSCONFDIR/mailcap</literal></para></listitem>
<listitem><para><literal>/etc/mailcap</literal></para></listitem>
<listitem><para><literal>/usr/etc/mailcap</literal></para></listitem>
<listitem><para><literal>/usr/local/etc/mailcap</literal></para></listitem>
</orderedlist>

<para>
where <literal>$HOME</literal> is your home directory. The
<literal>$PKGDATADIR</literal> and the <literal>$SYSCONFDIR</literal>
directories depend on where Mutt is installed: the former is the default
for shared data, the latter for system configuration files.
</para>

<para>
The default search path can be obtained by running the following
command:
</para>

<screen>
mutt -nF /dev/null -Q mailcap_path
</screen>

<para>
In particular, the metamail distribution will install a mailcap file,
usually as <literal>/usr/local/etc/mailcap</literal>, which contains
some baseline entries.
</para>

<sect2 id="mailcap-basics">
<title>The Basics of the Mailcap File</title>

<para>
A mailcap file consists of a series of lines which are comments, blank,
or definitions.
</para>

<para>
A comment line consists of a # character followed by anything you want.
</para>

<para>
A blank line is blank.
</para>

<para>
A definition line consists of a content type, a view command, and any
number of optional fields.  Each field of a definition line is divided
by a semicolon <quote>;</quote> character.
</para>

<para>
The content type is specified in the MIME standard
<quote>type/subtype</quote> notation.  For example,
<literal>text/plain</literal>, <literal>text/html</literal>,
<literal>image/gif</literal>, etc.  In addition, the mailcap format
includes two formats for wildcards, one using the special
<quote>*</quote> subtype, the other is the implicit wild, where you only
include the major type.  For example, <literal>image/*</literal>, or
<literal>video</literal> will match all image types and video types,
respectively.
</para>

<para>
The view command is a Unix command for viewing the type specified. There
are two different types of commands supported. The default is to send
the body of the MIME message to the command on stdin. You can change
this behavior by using <literal>%s</literal> as a parameter to your view
command.  This will cause Mutt to save the body of the MIME message to a
temporary file, and then call the view command with the
<literal>%s</literal> replaced by the name of the temporary file. In
both cases, Mutt will turn over the terminal to the view program until
the program quits, at which time Mutt will remove the temporary file if
it exists. This means that mailcap does <emphasis>not</emphasis> work
out of the box with programs which detach themselves from the terminal
right after starting, like <literal>open</literal> on Mac OS X. In order
to nevertheless use these programs with mailcap, you probably need
custom shell scripts.
</para>

<para>
So, in the simplest form, you can send a <literal>text/plain</literal>
message to the external pager more on standard input:
</para>

<screen>
text/plain; more
</screen>

<para>
Or, you could send the message as a file:
</para>

<screen>
text/plain; more %s
</screen>

<para>
Perhaps you would like to use lynx to interactively view a
<literal>text/html</literal> message:
</para>

<screen>
text/html; lynx %s
</screen>

<para>
In this case, lynx does not support viewing a file from standard input,
so you must use the <literal>%s</literal> syntax.
</para>

<note>
<para>
<emphasis>Some older versions of lynx contain a bug where they will
check the mailcap file for a viewer for <literal>text/html</literal>.
They will find the line which calls lynx, and run it.  This causes lynx
to continuously spawn itself to view the object.</emphasis>
</para>
</note>

<para>
On the other hand, maybe you don't want to use lynx interactively, you
just want to have it convert the <literal>text/html</literal> to
<literal>text/plain</literal>, then you can use:
</para>

<screen>
text/html; lynx -dump %s | more
</screen>

<para>
Perhaps you wish to use lynx to view <literal>text/html</literal> files,
and a pager on all other text formats, then you would use the following:
</para>

<screen>
text/html; lynx %s
text/*; more
</screen>

</sect2>

<sect2 id="secure-mailcap">
<title>Secure Use of Mailcap</title>

<para>
The interpretation of shell meta-characters embedded in MIME parameters
can lead to security problems in general.  Mutt tries to quote
parameters in expansion of <literal>%s</literal> syntaxes properly, and
avoids risky characters by substituting them, see the <link
linkend="mailcap-sanitize">$mailcap_sanitize</link> variable.
</para>

<para>
Although Mutt's procedures to invoke programs with mailcap seem to be
safe, there are other applications parsing mailcap, maybe taking less
care of it.  Therefore you should pay attention to the following rules:
</para>

<para>
<emphasis>Keep the %-expandos away from shell quoting.</emphasis> Don't
quote them with single or double quotes.  Mutt does this for you, the
right way, as should any other program which interprets mailcap.  Don't
put them into backtick expansions.  Be highly careful with evil
statements, and avoid them if possible at all.  Trying to fix broken
behavior with quotes introduces new leaks &mdash; there is no
alternative to correct quoting in the first place.
</para>

<para>
If you have to use the %-expandos' values in context where you need
quoting or backtick expansions, put that value into a shell variable and
reference the shell variable where necessary, as in the following
example (using <literal>$charset</literal> inside the backtick expansion
is safe, since it is not itself subject to any further expansion):
</para>

<screen>
text/test-mailcap-bug; cat %s; copiousoutput; test=charset=%{charset} \
        &amp;&amp; test "`echo $charset | tr '[A-Z]' '[a-z]'`" != iso-8859-1
</screen>

</sect2>

<sect2 id="advanced-mailcap">
<title>Advanced Mailcap Usage</title>

<sect3 id="optional-mailcap-fields">
<title>Optional Fields</title>

<para>
In addition to the required content-type and view command fields, you
can add semi-colon <quote>;</quote> separated fields to set flags and
other options.  Mutt recognizes the following optional fields:
</para>

<variablelist>

<varlistentry>
<term>copiousoutput</term>
<listitem>
<para>
This flag tells Mutt that the command passes possibly large amounts of
text on standard output.  This causes Mutt to invoke a pager (either
the internal pager or the external pager defined by the pager variable)
on the output of the view command.  Without this flag, Mutt assumes that
the command is interactive.  One could use this to replace the pipe to
<literal>more</literal> in the <literal>lynx -dump</literal> example in
the Basic section:
</para>

<screen>
text/html; lynx -dump %s ; copiousoutput
</screen>

<para>
This will cause lynx to format the <literal>text/html</literal> output
as <literal>text/plain</literal> and Mutt will use your standard pager
to display the results.
</para>

<para>
Mutt will set the <literal>COLUMNS</literal> environment variable to
the width of the pager.  Some programs make use of this environment
variable automatically.  Others provide a command line argument that
can use this to set the output width:
</para>

<screen>
text/html; lynx -dump -width ${COLUMNS:-80} %s; copiousoutput
</screen>

<para>
Note that when using the built-in pager, <emphasis>only</emphasis>
entries with this flag will be considered a handler for a MIME type
&mdash; all other entries will be ignored.
</para>
</listitem>
</varlistentry>
<varlistentry>
<term>needsterminal</term>
<listitem>
<para>
Mutt uses this flag when viewing attachments with <link
linkend="auto-view"><command>auto_view</command></link>, in order to
decide whether it should honor the setting of the <link
linkend="wait-key">$wait_key</link> variable or not.  When an attachment
is viewed using an interactive program, and the corresponding mailcap
entry has a <emphasis>needsterminal</emphasis> flag, Mutt will use <link
linkend="wait-key">$wait_key</link> and the exit status of the program
to decide if it will ask you to press a key after the external program
has exited.  In all other situations it will not prompt you for a key.
</para>
</listitem>
</varlistentry>
<varlistentry>
<term>compose=&lt;command&gt;</term>
<listitem>
<para>
This flag specifies the command to use to create a new attachment of a
specific MIME type.  Mutt supports this from the compose menu.
</para>
</listitem>
</varlistentry>
<varlistentry>
<term>composetyped=&lt;command&gt;</term>
<listitem>
<para>
This flag specifies the command to use to create a new attachment of a
specific MIME type.  This command differs from the compose command in
that Mutt will expect standard MIME headers on the data.  This can be
used to specify parameters, filename, description, etc. for a new
attachment.  Mutt supports this from the compose menu.
</para>
</listitem>
</varlistentry>
<varlistentry>
<term>print=&lt;command&gt;</term>
<listitem>
<para>
This flag specifies the command to use to print a specific MIME type.
Mutt supports this from the attachment and compose menus.
</para>
</listitem>
</varlistentry>
<varlistentry>
<term>edit=&lt;command&gt;</term>
<listitem>
<para>
This flag specifies the command to use to edit a specific MIME type.
Mutt supports this from the compose menu, and also uses it to compose
new attachments.  Mutt will default to the defined <link
linkend="editor">$editor</link> for text attachments.
</para>
</listitem>
</varlistentry>
<varlistentry>
<term>nametemplate=&lt;template&gt;</term>
<listitem>
<para>
This field specifies the format for the file denoted by
<literal>%s</literal> in the command fields.  Certain programs will
require a certain file extension, for instance, to correctly view a
file.  For instance, lynx will only interpret a file as
<literal>text/html</literal> if the file ends in
<literal>.html</literal>.  So, you would specify lynx as a
<literal>text/html</literal> viewer with a line in the mailcap file
like:
</para>

<screen>
text/html; lynx %s; nametemplate=%s.html
</screen>

</listitem>
</varlistentry>
<varlistentry>
<term>test=&lt;command&gt;</term>
<listitem>
<para>
This field specifies a command to run to test whether this mailcap entry
should be used.  The command is defined with the command expansion rules
defined in the next section.  If the command returns 0, then the test
passed, and Mutt uses this entry.  If the command returns non-zero, then
the test failed, and Mutt continues searching for the right entry.  Note
that the content-type must match before Mutt performs the test.  For
example:
</para>

<screen>
text/html; firefox -remote 'openURL(%s)' ; test=RunningX
text/html; lynx %s
</screen>

<para>
In this example, Mutt will run the program <literal>RunningX</literal>
which will return 0 if the X Window manager is running, and non-zero if
it isn't.  If <literal>RunningX</literal> returns 0, then Mutt will run
firefox to display the <literal>text/html</literal> object.  If RunningX
doesn't return 0, then Mutt will go on to the next entry and use lynx to
display the <literal>text/html</literal> object.
</para>
</listitem>
</varlistentry>
</variablelist>

</sect3>

<sect3 id="mailcap-search-order">
<title>Search Order</title>

<para>
When searching for an entry in the mailcap file, Mutt will search for
the most useful entry for its purpose.  For instance, if you are
attempting to print an <literal>image/gif</literal>, and you have the
following entries in your mailcap file, Mutt will search for an entry
with the print command:
</para>

<screen>
image/*;        xv %s
image/gif;      ; print= anytopnm %s | pnmtops | lpr; \
                nametemplate=%s.gif
</screen>

<para>
Mutt will skip the <literal>image/*</literal> entry and use the
<literal>image/gif</literal> entry with the print command.
</para>

<para>
In addition, you can use this with <link
linkend="auto-view"><command>auto_view</command></link> to denote two
commands for viewing an attachment, one to be viewed automatically, the
other to be viewed interactively from the attachment menu using the
<literal>&lt;view-mailcap&gt;</literal> function (bound to
<quote>m</quote> by default). In addition, you can then use the test
feature to determine which viewer to use interactively depending on your
environment.
</para>

<screen>
text/html;      firefox -remote 'openURL(%s)' ; test=RunningX
text/html;      lynx %s; nametemplate=%s.html
text/html;      lynx -dump %s; nametemplate=%s.html; copiousoutput
</screen>

<para>
For <link linkend="auto-view"><command>auto_view</command></link>, Mutt
will choose the third entry because of the
<literal>copiousoutput</literal> tag.  For interactive viewing, Mutt
will run the program <literal>RunningX</literal> to determine if it
should use the first entry.  If the program returns non-zero, Mutt will
use the second entry for interactive viewing. The last entry is for
inline display in the pager and the
<literal>&lt;view-attach&gt;</literal> function in the attachment menu.
</para>

<para>
Entries with the <literal>copiousoutput</literal> tag should always be
specified as the last one per type. For non-interactive use, the last
entry will then actually be the first matching one with the tag set.
For non-interactive use, only <literal>copiousoutput</literal>-tagged
entries are considered. For interactive use, Mutt ignores this tag and
treats all entries equally. Therefore, if not specified last, all
following entries without this tag would never be considered for
<literal>&lt;view-attach&gt;</literal> because the
<literal>copiousoutput</literal> before them matched already.
</para>

</sect3>

<sect3 id="mailcap-command-expansion">
<title>Command Expansion</title>

<para>
The various commands defined in the mailcap files are passed to the
<literal>/bin/sh</literal> shell using the <literal>system(3)</literal>
function.  Before the command is passed to <literal>/bin/sh
-c</literal>, it is parsed to expand various special parameters with
information from Mutt.  The keywords Mutt expands are:
</para>

<variablelist>

<varlistentry>
<term>%s</term>
<listitem>
<para>
As seen in the basic mailcap section, this variable is expanded to a
filename specified by the calling program.  This file contains the body
of the message to view/print/edit or where the composing program should
place the results of composition.  In addition, the use of this keyword
causes Mutt to not pass the body of the message to the view/print/edit
program on stdin.
</para>
</listitem>
</varlistentry>
<varlistentry>
<term>%t</term>
<listitem>
<para>
Mutt will expand <literal>%t</literal> to the text representation of the
content type of the message in the same form as the first parameter of
the mailcap definition line, i.e. <literal>text/html</literal> or
<literal>image/gif</literal>.
</para>
</listitem>
</varlistentry>
<varlistentry>
<term>%{&lt;parameter&gt;}</term>
<listitem>
<para>
Mutt will expand this to the value of the specified parameter from the
Content-Type: line of the mail message.  For instance, if your mail
message contains:
</para>

<screen>
Content-Type: text/plain; charset=iso-8859-1
</screen>

<para>
then Mutt will expand <literal>%{charset}</literal> to
<quote>iso-8859-1</quote>.  The default metamail mailcap file uses this
feature to test the charset to spawn an xterm using the right charset to
view the message.
</para>
</listitem>
</varlistentry>
<varlistentry>
<term>\%</term>
<listitem>
<para>
This will be replaced by a literal <literal>%</literal>.
</para>
</listitem>
</varlistentry>
</variablelist>

<para>
Mutt does not currently support the <literal>%F</literal> and
<literal>%n</literal> keywords specified in RFC 1524.  The main purpose
of these parameters is for multipart messages, which is handled
internally by Mutt.
</para>

</sect3>

</sect2>

<sect2 id="mailcap-example">
<title>Example Mailcap Files</title>

<para>
This mailcap file is fairly simple and standard:
</para>

<screen>
<emphasis role="comment"># I'm always running X :)</emphasis>
video/*;        xanim %s &gt; /dev/null
image/*;        xv %s &gt; /dev/null

<emphasis role="comment"># I'm always running firefox (if my computer had more memory, maybe)</emphasis>
text/html;      firefox -remote 'openURL(%s)'
</screen>

<para>
This mailcap file shows quite a number of examples:
</para>

<screen>
<emphasis role="comment"># Use xanim to view all videos   Xanim produces a header on startup,
# send that to /dev/null so I don't see it</emphasis>
video/*;        xanim %s &gt; /dev/null

<emphasis role="comment"># Send html to a running firefox by remote</emphasis>
text/html;      firefox -remote 'openURL(%s)'; test=RunningFirefox

<emphasis role="comment"># If I'm not running firefox but I am running X, start firefox on the
# object</emphasis>
text/html;      firefox %s; test=RunningX

<emphasis role="comment"># Else use lynx to view it as text</emphasis>
text/html;      lynx %s

<emphasis role="comment"># This version would convert the text/html to text/plain</emphasis>
text/html;      lynx -dump %s; copiousoutput

<emphasis role="comment"># I use enscript to print text in two columns to a page</emphasis>
text/*;         more %s; print=enscript -2Gr %s

<emphasis role="comment"># Firefox adds a flag to tell itself to view jpegs internally</emphasis>
image/jpeg;xv %s; x-mozilla-flags=internal

<emphasis role="comment"># Use xv to view images if I'm running X</emphasis>
<emphasis role="comment"># In addition, this uses the \ to extend the line and set my editor</emphasis>
<emphasis role="comment"># for images</emphasis>
image/*;xv %s; test=RunningX; \
        edit=xpaint %s

<emphasis role="comment"># Convert images to text using the netpbm tools</emphasis>
image/*;  (anytopnm %s | pnmscale -xysize 80 46 | ppmtopgm | pgmtopbm |
pbmtoascii -1x2 ) 2&gt;&amp;1 ; copiousoutput

<emphasis role="comment"># Send excel spreadsheets to my NT box</emphasis>
application/ms-excel; open.pl %s
</screen>

</sect2>

</sect1>

<sect1 id="auto-view">
<title>MIME Autoview</title>

<para>
Usage:
</para>

<cmdsynopsis>
<command>auto_view</command>
<arg choice="plain">
<replaceable>mimetype</replaceable>
</arg>
<arg choice="opt" rep="repeat">
<replaceable>mimetype</replaceable>
</arg>

<command>unauto_view</command>
<group choice="req">
<arg choice="plain">
<replaceable>*</replaceable>
</arg>
<arg choice="plain" rep="repeat">
<replaceable>mimetype</replaceable>
</arg>
</group>
</cmdsynopsis>

<para>
In addition to explicitly telling Mutt to view an attachment with the
MIME viewer defined in the mailcap file from the attachments menu, Mutt
has support for automatically viewing MIME attachments while in the
pager.
</para>

<para>
For this to work, you must define a viewer in the mailcap file which
uses the <literal>copiousoutput</literal> option to denote that it is
non-interactive.  Usually, you also use the entry to convert the
attachment to a text representation which you can view in the pager.
</para>

<para>
You then use the <command>auto_view</command> configuration command to
list the content-types that you wish to view automatically.  For
instance, if you set it to:
</para>

<screen>
auto_view text/html application/x-gunzip \
  application/postscript image/gif application/x-tar-gz
</screen>

<para>
...Mutt would try to find corresponding entries for rendering
attachments of these types as text. A corresponding mailcap could look
like:
</para>

<screen>
text/html;      lynx -dump %s; copiousoutput; nametemplate=%s.html
image/*;        anytopnm %s | pnmscale -xsize 80 -ysize 50 | ppmtopgm | \
                pgmtopbm | pbmtoascii ; copiousoutput
application/x-gunzip;   gzcat; copiousoutput
application/x-tar-gz; gunzip -c %s | tar -tf - ; copiousoutput
application/postscript; ps2ascii %s; copiousoutput
</screen>

<para>
<command>unauto_view</command> can be used to remove previous entries
from the <command>auto_view</command> list.  This can be used with <link
linkend="message-hook"><command>message-hook</command></link> to
autoview messages based on size, etc.
<quote><command>unauto_view</command> *</quote> will remove all previous
entries.
</para>

</sect1>

<sect1 id="alternative-order">
<title>MIME Multipart/Alternative</title>

<para>
The <literal>multipart/alternative</literal> container type only has
child MIME parts which represent the same content in an alternative
way. This is often used to send HTML messages which contain an
alternative plain text representation.
</para>

<para>
Mutt has some heuristics for determining which attachment of a
<literal>multipart/alternative</literal> type to display:
</para>

<orderedlist>
<listitem>
<para>
First, Mutt will check the <command>alternative_order</command> list to
determine if one of the available types is preferred.  It consists of a
number of MIME types in order, including support for implicit and
explicit wildcards. For example:
</para>

<screen>
alternative_order text/enriched text/plain text \
  application/postscript image/*
</screen>
</listitem>
<listitem>
<para>
Next, Mutt will check if any of the types have a defined <link
linkend="auto-view"><command>auto_view</command></link>, and use that.
</para>
</listitem>
<listitem>
<para>
Failing that, Mutt will look for any text type.
</para>
</listitem>
<listitem>
<para>
As a last attempt, Mutt will look for any type it knows how to handle.
</para>
</listitem>
</orderedlist>

<para>
To remove a MIME type from the <command>alternative_order</command>
list, use the <command>unalternative_order</command> command.
</para>

</sect1>

<sect1 id="attachments">
<title>Attachment Searching and Counting</title>

<para>
If you ever lose track of attachments in your mailboxes, Mutt's
attachment-counting and -searching support might be for you.  You can
make your message index display the number of qualifying attachments in
each message, or search for messages by attachment count.  You also can
configure what kinds of attachments qualify for this feature with the
<command>attachments</command> and <command>unattachments</command>
commands.
</para>

<para>
In order to provide this information, Mutt needs to fully MIME-parse all
messages affected first. This can slow down operation especially for
remote mail folders such as IMAP because all messages have to be
downloaded first regardless whether the user really wants to view them
or not though using <xref linkend="body-caching"/> usually means to
download the message just once.
</para>

<para>
The syntax is:
</para>

<cmdsynopsis>
<command>attachments</command>
<arg choice="plain">
<replaceable>{ + | - }disposition</replaceable>
</arg>
<arg choice="plain">
<replaceable>mime-type</replaceable>
</arg>

<command>unattachments</command>
<arg choice="plain">
<replaceable>{ + | - }disposition</replaceable>
</arg>
<arg choice="plain">
<replaceable>mime-type</replaceable>
</arg>

<command>attachments</command>
<arg choice="plain">
<replaceable>?</replaceable>
</arg>
</cmdsynopsis>

<para>
<emphasis>disposition</emphasis> is the attachment's Content-Disposition
type &mdash; either <literal>inline</literal> or
<literal>attachment</literal>.  You can abbreviate this to
<literal>I</literal> or <literal>A</literal>.
</para>

<para>
Disposition is prefixed by either a <quote>+</quote> symbol or a
<quote>-</quote> symbol.  If it's a <quote>+</quote>, you're saying that
you want to allow this disposition and MIME type to qualify.  If it's a
<quote>-</quote>, you're saying that this disposition and MIME type is
an exception to previous <quote>+</quote> rules.  There are examples
below of how this is useful.
</para>

<para>
<emphasis>mime-type</emphasis> is the MIME type of the attachment you
want the command to affect.  A MIME type is always of the format
<literal>major/minor</literal>, where <literal>major</literal> describes
the broad category of document you're looking at, and
<literal>minor</literal> describes the specific type within that
category.  The major part of mime-type must be literal text (or the
special token <quote><literal>*</literal></quote>), but the minor part
may be a regular expression.  (Therefore,
<quote><literal>*/.*</literal></quote> matches any MIME type.)
</para>

<para>
The MIME types you give to the <command>attachments</command> directive
are a kind of pattern.  When you use the <command>attachments</command>
directive, the patterns you specify are added to a list.  When you use
<command>unattachments</command>, the pattern is removed from the list.
The patterns are not expanded and matched to specific MIME types at this
time &mdash; they're just text in a list.  They're only matched when
actually evaluating a message.
</para>

<para>
Some examples might help to illustrate.  The examples that are not
commented out define the default configuration of the lists.
</para>

<example id="ex-attach-count">
<title>Attachment counting</title>
<screen>
<emphasis role="comment">
# Removing a pattern from a list removes that pattern literally. It
# does not remove any type matching the pattern.
#
#  attachments   +A */.*
#  attachments   +A image/jpeg
#  unattachments +A */.*
#
# This leaves "attached" image/jpeg files on the allowed attachments
# list. It does not remove all items, as you might expect, because the
# second */.* is not a matching expression at this time.
#
# Remember: "unattachments" only undoes what "attachments" has done!
# It does not trigger any matching on actual messages.

# Qualify any MIME part with an "attachment" disposition, EXCEPT for
# text/x-vcard and application/pgp parts. (PGP parts are already known
# to mutt, and can be searched for with ~g, ~G, and ~k.)
#
# I've added x-pkcs7 to this, since it functions (for S/MIME)
# analogously to PGP signature attachments. S/MIME isn't supported
# in a stock mutt build, but we can still treat it specially here.
#
</emphasis>
attachments   +A */.*
attachments   -A text/x-vcard application/pgp.*
attachments   -A application/x-pkcs7-.*

<emphasis role="comment">
# Discount all MIME parts with an "inline" disposition, unless they're
# text/plain. (Why inline a text/plain part unless it's external to the
# message flow?)
</emphasis>
attachments   +I text/plain

<emphasis role="comment">
# These two lines make Mutt qualify MIME containers.  (So, for example,
# a message/rfc822 forward will count as an attachment.)  The first
# line is unnecessary if you already have "attach-allow */.*", of
# course.  These are off by default!  The MIME elements contained
# within a message/* or multipart/* are still examined, even if the
# containers themselves don't qualify.

#attachments  +A message/.* multipart/.*
#attachments  +I message/.* multipart/.*
</emphasis>

<emphasis role="comment">## You probably don't really care to know about deleted attachments.</emphasis>
attachments   -A message/external-body
attachments   -I message/external-body
</screen>
</example>

<para>
Entering the command <quote><command>attachments</command> ?</quote> as
a command will list your current settings in Muttrc format, so that it
can be pasted elsewhere.
</para>

</sect1>

<sect1 id="mime-lookup">
<title>MIME Lookup</title>

<para>
Usage:
</para>

<cmdsynopsis>
<command>mime_lookup</command>
<arg choice="plain">
<replaceable>mimetype</replaceable>
</arg>
<arg choice="opt" rep="repeat">
<replaceable>mimetype</replaceable>
</arg>

<command>unmime_lookup</command>
<group choice="req">
<arg choice="plain">
<replaceable>*</replaceable>
</arg>
<arg choice="plain" rep="repeat">
<replaceable>mimetype</replaceable>
</arg>
</group>
</cmdsynopsis>

<para>
Mutt's <command>mime_lookup</command> list specifies a list of MIME
types that should <emphasis>not</emphasis> be treated according to their
mailcap entry.  This option is designed to deal with binary types such
as <literal>application/octet-stream</literal>.  When an attachment's
MIME type is listed in <command>mime_lookup</command>, then the
extension of the filename will be compared to the list of extensions in
the <literal>mime.types</literal> file.  The MIME type associated with
this extension will then be used to process the attachment according to
the rules in the mailcap file and according to any other configuration
options (such as <command>auto_view</command>) specified.  Common usage
would be:
</para>

<screen>
mime_lookup application/octet-stream application/X-Lotus-Manuscript
</screen>

<para>
In addition, the <literal>unmime_lookup</literal> command may be used to
disable this feature for any particular MIME type if it had been set,
for example, in a global <literal>.muttrc</literal>.
</para>

</sect1>

</chapter>

<chapter id="optionalfeatures">
<title>Optional Features</title>

<sect1 id="optionalfeatures-notes">
<title>General Notes</title>

<sect2 id="compile-time-features">
<title>Enabling/Disabling Features</title>

<para>
Mutt supports several of optional features which can be enabled or
disabled at compile-time by giving the <emphasis>configure</emphasis>
script certain arguments. These are listed in the <quote>Optional
features</quote> section of the <emphasis>configure --help</emphasis>
output.
</para>

<para>
Which features are enabled or disabled can later be determined from the
output of <literal>mutt -v</literal>. If a compile option starts with
<quote>+</quote> it is enabled and disabled if prefixed with
<quote>-</quote>. For example, if Mutt was compiled using GnuTLS for
encrypted communication instead of OpenSSL, <literal>mutt -v</literal>
would contain:
</para>

<screen>
-USE_SSL_OPENSSL +USE_SSL_GNUTLS</screen>

</sect2>

<sect2 id="mutt-patches">
<title>Mutt Patches</title>
<para>
Mutt may also be <quote>patched</quote> to support smaller features.
These patches should add a free-form string to the end Mutt's version string.
Running <literal>mutt -v</literal> might show:
<screen>patch-1.6.2.sidebar.20160709</screen>
</para>
</sect2>

<sect2 id="url-syntax">
<title>URL Syntax</title>

<para>
Mutt optionally supports the IMAP, POP3 and SMTP protocols which require
to access servers using URLs. The canonical syntax for specifying URLs
in Mutt is (an item enclosed in <literal>[]</literal> means it is
optional and may be omitted):
</para>

<screen>
proto[s]://[username[:password]@]server[:port][/path]
</screen>

<para>
<emphasis>proto</emphasis> is the communication protocol:
<literal>imap</literal> for IMAP, <literal>pop</literal> for POP3 and
<literal>smtp</literal> for SMTP. If <quote>s</quote> for <quote>secure
communication</quote> is appended, Mutt will attempt to establish an
encrypted communication using SSL or TLS.
</para>

<para>
Since all protocols supported by Mutt support/require authentication,
login credentials may be specified in the URL. This has the advantage
that multiple IMAP, POP3 or SMTP servers may be specified (which isn't
possible using, for example, <link
linkend="imap-user">$imap_user</link>). The username may contain the
<quote>@</quote> symbol being used by many mail systems as part of the
login name. The special characters <quote>/</quote>
(<literal>%2F</literal>), <quote>:</quote> (<literal>%3A</literal>) and
<quote>%</quote> (<literal>%25</literal>) have to be URL-encoded in
usernames using the <literal>%</literal>-notation.
</para>

<para>
A password can be given, too but is not recommended if the URL is
specified in a configuration file on disk.
</para>

<para>
If no port number is given, Mutt will use the system's default for the
given protocol (usually consulting <literal>/etc/services</literal>).
</para>

<para>
The optional path is only relevant for IMAP and ignored elsewhere.
</para>

<example id="ex-url">
<title>URLs</title>
<screen>
pops://host/
imaps://user@host/INBOX/Sent
smtp://user@host:587/
</screen>
</example>

</sect2>

</sect1>

<sect1 id="ssl">
<title>SSL/TLS Support</title>

<para>
If Mutt is compiled with IMAP, POP3 and/or SMTP support, it can also be
compiled with support for SSL or TLS using either OpenSSL or GnuTLS ( by
running the <emphasis>configure</emphasis> script with the
<emphasis>--enable-ssl=...</emphasis> option for OpenSSL or
<emphasis>--enable-gnutls=...</emphasis> for GnuTLS). Mutt can then
attempt to encrypt communication with remote servers if these protocols
are suffixed with <quote>s</quote> for <quote>secure
communication</quote>.
</para>

</sect1>

<sect1 id="pop">
<title>POP3 Support</title>

<para>
If Mutt is compiled with POP3 support (by running the
<emphasis>configure</emphasis> script with the
<emphasis>--enable-pop</emphasis> flag), it has the ability to work with
mailboxes located on a remote POP3 server and fetch mail for local
browsing.
</para>

<para>
Remote POP3 servers can be accessed using URLs with the
<literal>pop</literal> protocol for unencrypted and
<literal>pops</literal> for encrypted communication, see <xref
linkend="url-syntax"/> for details.
</para>

<para>
Polling for new mail is more expensive over POP3 than locally. For this
reason the frequency at which Mutt will check for mail remotely can be
controlled by the <link
linkend="pop-checkinterval">$pop_checkinterval</link> variable, which
defaults to every 60 seconds.
</para>

<para>
POP is read-only which doesn't allow for some features like editing
messages or changing flags. However, using <xref
linkend="header-caching"/> and <xref linkend="body-caching"/> Mutt
simulates the new/old/read flags as well as flagged and replied.  Mutt
applies some logic on top of remote messages but cannot change them so
that modifications of flags are lost when messages are downloaded from
the POP server (either by Mutt or other tools).
</para>

<anchor id="fetch-mail"/>
<para>
Another way to access your POP3 mail is the
<literal>&lt;fetch-mail&gt;</literal> function (default: G).  It allows
to connect to <link linkend="pop-host">$pop_host</link>, fetch all your
new mail and place it in the local <link
linkend="spoolfile">$spoolfile</link>.  After this point, Mutt runs
exactly as if the mail had always been local.
</para>

<note>
<para>
If you only need to fetch all messages to a local mailbox you should
consider using a specialized program, such as
<literal>fetchmail(1)</literal>, <literal>getmail(1)</literal> or
similar.
</para>
</note>

</sect1>

<sect1 id="imap">
<title>IMAP Support</title>

<para>
If Mutt was compiled with IMAP support (by running the
<emphasis>configure</emphasis> script with the
<emphasis>--enable-imap</emphasis> flag), it has the ability to work
with folders located on a remote IMAP server.
</para>

<para>
You can access the remote inbox by selecting the folder by its URL (see
<xref linkend="url-syntax"/> for details) using the
<literal>imap</literal> or <literal>imaps</literal> protocol.
Alternatively, a pine-compatible notation is also supported, i.e.
<literal>{[username@]imapserver[:port][/ssl]}path/to/folder</literal>
</para>

<para>
Note that not all servers use <quote>/</quote> as the hierarchy
separator.  Mutt should correctly notice which separator is being used
by the server and convert paths accordingly.
</para>

<para>
When browsing folders on an IMAP server, you can toggle whether to look
at only the folders you are subscribed to, or all folders with the
<emphasis>toggle-subscribed</emphasis> command.  See also the <link
linkend="imap-list-subscribed">$imap_list_subscribed</link> variable.
</para>

<para>
Polling for new mail on an IMAP server can cause noticeable delays. So,
you'll want to carefully tune the <link
linkend="mail-check">$mail_check</link> and <link
linkend="timeout">$timeout</link> variables. Reasonable values are:
</para>

<screen>
set mail_check=90
set timeout=15
</screen>

<para>
with relatively good results even over slow modem lines.
</para>

<note>
<para>
Note that if you are using mbox as the mail store on UW servers prior to
v12.250, the server has been reported to disconnect a client if another
client selects the same folder.
</para>
</note>

<sect2 id="imap-browser">
<title>The IMAP Folder Browser</title>

<para>
As of version 1.2, Mutt supports browsing mailboxes on an IMAP
server. This is mostly the same as the local file browser, with the
following differences:
</para>

<itemizedlist>
<listitem>

<para>
In lieu of file permissions, Mutt displays the string
<quote>IMAP</quote>, possibly followed by the symbol <quote>+</quote>,
indicating that the entry contains both messages and subfolders. On
Cyrus-like servers folders will often contain both messages and
subfolders.
</para>
</listitem>
<listitem>

<para>
For the case where an entry can contain both messages and subfolders,
the selection key (bound to <literal>enter</literal> by default) will
choose to descend into the subfolder view. If you wish to view the
messages in that folder, you must use <literal>view-file</literal>
instead (bound to <literal>space</literal> by default).
</para>
</listitem>
<listitem>

<para>
You can create, delete and rename mailboxes with the
<literal>&lt;create-mailbox&gt;</literal>,
<literal>&lt;delete-mailbox&gt;</literal>, and
<literal>&lt;rename-mailbox&gt;</literal> commands (default bindings:
<literal>C</literal>, <literal>d</literal> and <literal>r</literal>,
respectively). You may also <literal>&lt;subscribe&gt;</literal> and
<literal>&lt;unsubscribe&gt;</literal> to mailboxes (normally these are
bound to <literal>s</literal> and <literal>u</literal>, respectively).
</para>
</listitem>

</itemizedlist>

</sect2>

<sect2 id="imap-authentication">
<title>Authentication</title>

<para>
Mutt supports four authentication methods with IMAP servers: SASL,
GSSAPI, CRAM-MD5, and LOGIN (there is a patch by Grant Edwards to add
NTLM authentication for you poor exchange users out there, but it has
yet to be integrated into the main tree). There is also support for the
pseudo-protocol ANONYMOUS, which allows you to log in to a public IMAP
server without having an account. To use ANONYMOUS, simply make your
username blank or <quote>anonymous</quote>.
</para>

<para>
SASL is a special super-authenticator, which selects among several
protocols (including GSSAPI, CRAM-MD5, ANONYMOUS, and DIGEST-MD5) the
most secure method available on your host and the server. Using some of
these methods (including DIGEST-MD5 and possibly GSSAPI), your entire
session will be encrypted and invisible to those teeming network
snoops. It is the best option if you have it. To use it, you must have
the Cyrus SASL library installed on your system and compile Mutt with
the <emphasis>--with-sasl</emphasis> flag.
</para>

<para>
Mutt will try whichever methods are compiled in and available on the
server, in the following order: SASL, ANONYMOUS, GSSAPI, CRAM-MD5,
LOGIN.
</para>

<para>
There are a few variables which control authentication:
</para>

<itemizedlist>
<listitem>

<para>
<link linkend="imap-user">$imap_user</link> - controls the username
under which you request authentication on the IMAP server, for all
authenticators. This is overridden by an explicit username in the
mailbox path (i.e. by using a mailbox name of the form
<literal>{user@host}</literal>).
</para>
</listitem>
<listitem>

<para>
<link linkend="imap-pass">$imap_pass</link> - a password which you may
preset, used by all authentication methods where a password is needed.
</para>
</listitem>
<listitem>

<para>
<link linkend="imap-authenticators">$imap_authenticators</link> - a
colon-delimited list of IMAP authentication methods to try, in the order
you wish to try them. If specified, this overrides Mutt's default
(attempt everything, in the order listed above).
</para>
</listitem>

</itemizedlist>

</sect2>

</sect1>

<sect1 id="smtp">
<title>SMTP Support</title>

<para>
Besides supporting traditional mail delivery through a
sendmail-compatible program, Mutt supports delivery through SMTP if it
was configured and built with <literal>--enable-smtp</literal>.
</para>

<para>
If the configuration variable <link linkend="smtp-url">$smtp_url</link>
is set, Mutt will contact the given SMTP server to deliver messages; if
it is unset, Mutt will use the program specified by <link
linkend="sendmail">$sendmail</link>.
</para>

<para>
For details on the URL syntax, please see <xref linkend="url-syntax"/>.
</para>

<para>
The built-in SMTP support supports encryption (the
<literal>smtps</literal> protocol using SSL or TLS) as well as SMTP
authentication using SASL. The authentication mechanisms for SASL are
specified in <link
linkend="smtp-authenticators">$smtp_authenticators</link> defaulting to
an empty list which makes Mutt try all available methods from
most-secure to least-secure.
</para>

</sect1>

<sect1 id="account-hook">
<title>Managing Multiple Accounts</title>

<para>
Usage:
</para>

<cmdsynopsis>
<command>account-hook</command>
<arg choice="plain">
<replaceable class="parameter">regexp</replaceable>
</arg>
<arg choice="plain">
<replaceable class="parameter">command</replaceable>
</arg>
</cmdsynopsis>

<para>
If you happen to have accounts on multiple IMAP, POP and/or SMTP
servers, you may find managing all the authentication settings
inconvenient and error-prone. The <link
linkend="account-hook"><command>account-hook</command></link> command
may help. This hook works like <link
linkend="folder-hook"><command>folder-hook</command></link> but is
invoked whenever Mutt needs to access a remote mailbox (including inside
the folder browser), not just when you open the mailbox. This includes
(for example) polling for new mail, storing Fcc messages and saving
messages to a folder. As a consequence, <link
linkend="account-hook"><command>account-hook</command></link> should
only be used to set connection-related settings such as passwords or
tunnel commands but not settings such as sender address or name (because
in general it should be considered unpredictable which <link
linkend="account-hook"><command>account-hook</command></link> was last
used).
</para>

<para>
Some examples:
</para>

<screen>
account-hook . 'unset imap_user; unset imap_pass; unset tunnel'
account-hook imap://host1/ 'set imap_user=me1 imap_pass=foo'
account-hook imap://host2/ 'set tunnel="ssh host2 /usr/libexec/imapd"'
account-hook smtp://user@host3/ 'set tunnel="ssh host3 /usr/libexec/smtpd"'
</screen>

<para>
To manage multiple accounts with, for example, different values of <link
linkend="record">$record</link> or sender addresses, <link
linkend="folder-hook"><command>folder-hook</command></link> has to be be
used together with the <link
linkend="mailboxes"><command>mailboxes</command></link> command.
</para>

<example id="ex-multiaccount">
<title>Managing multiple accounts</title>
<screen>
mailboxes imap://user@host1/INBOX
folder-hook imap://user@host1/ 'set folder=imap://host1/ ; set record=+INBOX/Sent'

mailboxes imap://user@host2/INBOX
folder-hook imap://user@host2/ 'set folder=imap://host2/ ; set record=+INBOX/Sent'
</screen>
</example>

<para>
In example <xref linkend="ex-multiaccount"/> the folders are defined
using <link linkend="mailboxes"><command>mailboxes</command></link> so
Mutt polls them for new mail. Each <link
linkend="folder-hook"><command>folder-hook</command></link> triggers
when one mailbox below each IMAP account is opened and sets <link
linkend="folder">$folder</link> to the account's root folder. Next, it
sets <link linkend="record">$record</link> to the
<emphasis>INBOX/Sent</emphasis> folder below the newly set <link
linkend="folder">$folder</link>. Please notice that the value the
<quote>+</quote> <link linkend="shortcuts">mailbox shortcut</link>
refers to depends on the <emphasis>current</emphasis> value of <link
linkend="folder">$folder</link> and therefore has to be set separately
per account. Setting other values like <link linkend="from">$from</link>
or <link linkend="signature">$signature</link> is analogous to setting
<link linkend="record">$record</link>.
</para>

</sect1>

<sect1 id="caching">
<title>Local Caching</title>

<para>
Mutt contains two types of local caching: <emphasis>(1)</emphasis> the
so-called <quote>header caching</quote> and <emphasis>(2)</emphasis> the
so-called <quote>body caching</quote> which are both described in this
section.
</para>

<para>
Header caching is optional as it depends on external libraries, body
caching is always enabled if Mutt is compiled with POP and/or IMAP
support as these use it (body caching requires no external library).
</para>

<sect2 id="header-caching">
<title>Header Caching</title>

<para>
Mutt provides optional support for caching message headers for the
following types of folders: IMAP, POP, Maildir and MH. Header caching
greatly speeds up opening large folders because for remote folders,
headers usually only need to be downloaded once. For Maildir and MH,
reading the headers from a single file is much faster than looking at
possibly thousands of single files (since Maildir and MH use one file
per message.)
</para>

<para>
Header caching can be enabled via the configure script and the
<emphasis>--enable-hcache</emphasis> option. It's not turned on by
default because external database libraries are required: one of
tokyocabinet, qdbm, gdbm or bdb must be present.
</para>

<para>
If enabled, <link linkend="header-cache">$header_cache</link> can be
used to either point to a file or a directory. If set to point to a
file, one database file for all folders will be used (which may result
in lower performance), but one file per folder if it points to a
directory.
</para>

</sect2>

<sect2 id="body-caching">
<title>Body Caching</title>

<para>
Both cache methods can be combined using the same directory for storage
(and for IMAP/POP even provide meaningful file names) which simplifies
manual maintenance tasks.
</para>

<para>
In addition to caching message headers only, Mutt can also cache whole
message bodies. This results in faster display of messages for POP and
IMAP folders because messages usually have to be downloaded only once.
</para>

<para>
For configuration, the variable <link linkend="message-cachedir"
>$message_cachedir</link> must point to a directory. There, Mutt will
create a hierarchy of subdirectories named like the account and mailbox
path the cache is for.
</para>

</sect2>

<sect2 id="cache-dirs">
<title>Cache Directories</title>

<para>
For using both, header and body caching, <link
linkend="header-cache">$header_cache</link> and <link
linkend="message-cachedir" >$message_cachedir</link> can be safely set
to the same value.
</para>

<para>
In a header or body cache directory, Mutt creates a directory hierarchy
named like: <literal>proto:user@hostname</literal> where
<literal>proto</literal> is either <quote>pop</quote> or
<quote>imap.</quote> Within there, for each folder, Mutt stores messages
in single files and header caches in files with the
<quote>.hcache</quote> extension.  All files can be removed as needed if
the consumed disk space becomes an issue as Mutt will silently fetch
missing items again. Pathnames are always stored in UTF-8 encoding.
</para>

<para>
For Maildir and MH, the header cache files are named after the MD5
checksum of the path.
</para>

</sect2>

<sect2 id="maint-cache">
<title>Maintenance</title>

<para>
Mutt does not (yet) support maintenance features for header cache
database files so that files have to be removed in case they grow too
big. It depends on the database library used for header caching whether
disk space freed by removing messages is re-used.
</para>

<para>
For body caches, Mutt can keep the local cache in sync with the remote
mailbox if the <link
linkend="message-cache-clean">$message_cache_clean</link> variable is
set. Cleaning means to remove messages from the cache which are no
longer present in the mailbox which only happens when other mail clients
or instances of Mutt using a different body cache location delete
messages (Mutt itself removes deleted messages from the cache when
syncing a mailbox). As cleaning can take a noticeable amount of time, it
should not be set in general but only occasionally.
</para>

</sect2>

</sect1>

<sect1 id="exact-address">
<title>Exact Address Generation</title>

<para>
Mutt supports the <quote>Name &lt;user@host&gt;</quote> address syntax
for reading and writing messages, the older <quote>user@host
(Name)</quote> syntax is only supported when reading messages. The
<emphasis>--enable-exact-address</emphasis> switch can be given to
configure to build it with write-support for the latter
syntax. <literal>EXACT_ADDRESS</literal> in the output of <literal>mutt
-v</literal> indicates whether it's supported.
</para>

</sect1>

<sect1 id="sending-mixmaster">
<title>Sending Anonymous Messages via Mixmaster</title>

<para>
You may also have compiled Mutt to co-operate with Mixmaster, an
anonymous remailer.  Mixmaster permits you to send your messages
anonymously using a chain of remailers. Mixmaster support in Mutt is for
mixmaster version 2.04 or later.
</para>

<para>
To use it, you'll have to obey certain restrictions.  Most important,
you cannot use the <literal>Cc</literal> and <literal>Bcc</literal>
headers.  To tell Mutt to use mixmaster, you have to select a remailer
chain, using the mix function on the compose menu.
</para>

<para>
The chain selection screen is divided into two parts.  In the (larger)
upper part, you get a list of remailers you may use.  In the lower part,
you see the currently selected chain of remailers.
</para>

<para>
You can navigate in the chain using the
<literal>&lt;chain-prev&gt;</literal> and
<literal>&lt;chain-next&gt;</literal> functions, which are by default
bound to the left and right arrows and to the <literal>h</literal> and
<literal>l</literal> keys (think vi keyboard bindings).  To insert a
remailer at the current chain position, use the
<literal>&lt;insert&gt;</literal> function.  To append a remailer behind
the current chain position, use <literal>&lt;select-entry&gt;</literal>
or <literal>&lt;append&gt;</literal>.  You can also delete entries from
the chain, using the corresponding function.  Finally, to abandon your
changes, leave the menu, or <literal>&lt;accept&gt;</literal> them
pressing (by default) the <literal>Return</literal> key.
</para>

<para>
Note that different remailers do have different capabilities, indicated
in the %c entry of the remailer menu lines (see <link
linkend="mix-entry-format">$mix_entry_format</link>).  Most important is
the <quote>middleman</quote> capability, indicated by a capital
<quote>M</quote>: This means that the remailer in question cannot be
used as the final element of a chain, but will only forward messages to
other mixmaster remailers.  For details on the other capabilities,
please have a look at the mixmaster documentation.
</para>

</sect1>

<sect1 id="compress">
  <title>Compressed Folders Patch</title>
  <subtitle>Read from/write to compressed mailboxes</subtitle>

  <sect2 id="compress-patch">
    <title>Patch</title>

    <para>
      To check if Mutt supports <quote>Compress Folders</quote>, look for
      <quote>+USE_COMPRESSED</quote> in the mutt version.
      See: <xref linkend="compile-time-features"/>.
    </para>

    <itemizedlist>
      <title>Dependencies:</title>
      <listitem><para>mutt-1.6.2</para></listitem>
    </itemizedlist>

    <para>
      This patch can be disabled by running <literal>configure</literal> with
      the option <literal>--disable-fmemopen</literal>
    </para>

    <para>This patch is part of the <ulink url="http://www.neomutt.org/">NeoMutt Project</ulink>.</para>
  </sect2>

  <sect2 id="compress-intro">
    <title>Introduction</title>

    <para>
<<<<<<< HEAD
      The Compressed Folder patch allows Mutt to read mailbox files that are
      compressed.  But it isn't limited to compressed files.  It works well
      with encrypted files, too.  In fact, if you can create a program/script
      to convert to and from your format, then Mutt can read it.
    </para>

    <para>
      The patch adds three hooks to Mutt: <literal>open-hook</literal>,
      <literal>close-hook</literal> and <literal>append-hook</literal>.  They
      define commands to: uncompress a file; compress a file; append
      messages to an already compressed file.
    </para>

    <para>
      There are some examples of both compressed and encrypted files,
      later.  For now, the documentation will just concentrate on
      compressed files.
=======
      This patch adds a new way of using the
      <link linkend="tuning-search">Limit Command</link>.
      The <literal>&lt;limit-current-thread&gt;</literal>
      function restricts the view to just the current thread.
      Setting the limit (the <literal>l</literal> key) to
      <quote>all</quote> will restore the full email list.
>>>>>>> 906e11c4
    </para>

  </sect2>

<!--
  <sect2 id="compress-variables">
    <title>Variables</title>
    <para>None</para>
  </sect2>

  <sect2 id="compress-functions">
    <title>Functions</title>
    <para>None</para>
  </sect2>
-->

<<<<<<< HEAD
  <sect2 id="compress-commands">
    <title>Commands</title>
    <cmdsynopsis>
      <command>open-hook</command>
      <arg choice="plain">
        <replaceable class="parameter">pattern</replaceable>
      </arg>
      <arg choice="plain">
        <replaceable class="parameter">shell-command</replaceable>
      </arg>
      <command>close-hook</command>
      <arg choice="plain">
        <replaceable class="parameter">pattern</replaceable>
      </arg>
      <arg choice="plain">
        <replaceable class="parameter">shell-command</replaceable>
      </arg>
      <command>append-hook</command>
      <arg choice="plain">
        <replaceable class="parameter">pattern</replaceable>
      </arg>
      <arg choice="plain">
        <replaceable class="parameter">shell-command</replaceable>
      </arg>
    </cmdsynopsis>

    <para>
      The shell-command must contain two placeholders for filenames:
      <literal>%f</literal> and <literal>%t</literal>.  These represent
      <quote>from</quote> and <quote>to</quote> filenames.  It's a good idea to
      put quotes around these placeholders.
    </para>

    <para>
      If you need the exact string <quote>%f</quote> or <quote>%t</quote> in your
      command, simply double up the <quote>%</quote> character, e.g.
      <quote>%%f</quote> or <quote>%%t</quote>.
    </para>

    <table id="table-compress-optional">
      <title>Not all Hooks are Required</title>
      <tgroup cols="5">
        <thead>
          <row>
            <entry>Open</entry>
            <entry>Close</entry>
            <entry>Append</entry>
            <entry>Effect</entry>
            <entry>Useful if</entry>
=======
    <para>
      Limit-current-thread adds the following function to Mutt.
      By default, it is not bound to a key.
    </para>

    <table id="table-limit-current-thread-functions">
      <title>Limit-Current-Thread Functions</title>
      <tgroup cols="3">
        <thead>
          <row>
            <entry>Menus</entry>
            <entry>Function</entry>
            <entry>Description</entry>
>>>>>>> 906e11c4
          </row>
        </thead>
        <tbody>
          <row>
<<<<<<< HEAD
            <entry>Open</entry>
            <entry>-</entry>
            <entry>-</entry>
            <entry>Folder is readonly</entry>
            <entry>The folder is just a backup</entry>
          </row>
          <row>
            <entry>Open</entry>
            <entry>Close</entry>
            <entry>-</entry>
            <entry>Folder is read/write, but the entire folder must be
              written if anything is changed</entry>
            <entry>Your compression format doesn't support appending</entry>
          </row>
          <row>
            <entry>Open</entry>
            <entry>Close</entry>
            <entry>Append</entry>
            <entry>Folder is read/write and emails can be efficiently added
              to the end</entry>
            <entry>Your compression format supports appending</entry>
          </row>
          <row>
            <entry>Open</entry>
            <entry>-</entry>
            <entry>Append</entry>
            <entry>Folder is readonly, but can be appended to</entry>
            <entry>You want to store emails, but never change them</entry>
=======
            <entry>index</entry>
            <entry><literal>&lt;limit-current-thread&gt;</literal></entry>
            <entry>Limit view to current thread</entry>
>>>>>>> 906e11c4
          </row>
        </tbody>
      </tgroup>
    </table>

    <note>
      <para>The command:</para>
      <itemizedlist>
        <listitem><para>should return a non-zero exit status on failure</para></listitem>
        <listitem><para>should not delete any files</para></listitem>
      </itemizedlist>
    </note>

    <sect3 id="open-hook">
      <title>Read from compressed mailbox</title>

      <screen>open-hook regexp shell-command</screen>

      <para>
        If Mutt is unable to open a file, it then looks for
        <literal>open-hook</literal> that matches the filename.
      </para>

      <para>
        If your compression program doesn't have a well-defined extension,
        then you can use <literal>.</literal> as the regexp.
      </para>

      <sect4 id="compress-open-hook-example">
        <title>Example of open-hook</title>

        <screen>open-hook '\.gz$' &quot;gzip -cd '%f' &gt; '%t'&quot;</screen>

        <itemizedlist>
          <listitem><para>Mutt finds a file, <quote>example.gz</quote>,
              that it can't read</para></listitem>
          <listitem><para>Mutt has an <literal>open-hook</literal>
              whose regexp matches the filename:
              <literal>\.gz$</literal></para></listitem>
          <listitem><para>Mutt uses the command <literal>gzip -cd</literal>
              to create a temporary file that it <emphasis>can</emphasis>
              read</para></listitem>
        </itemizedlist>
      </sect4>
    </sect3>

    <sect3 id="close-hook">
      <title>Write to a compressed mailbox</title>

      <screen>close-hook regexp shell-command</screen>

      <para>
        When Mutt has finished with a compressed mail folder, it will look
        for a matching <literal>close-hook</literal> to recompress the file.
        This hook is <link linkend="table-compress-optional">optional</link>.
      </para>

      <note>
        <para>
          If the folder has not been modifed, the
          <literal>close-hook</literal> will not be called.
        </para>
      </note>

      <sect4 id="compress-close-hook-example">
        <title>Example of close-hook</title>

        <screen>close-hook '\.gz$' &quot;gzip -c '%t' &gt; '%f'&quot;</screen>

        <itemizedlist>
          <listitem><para>Mutt has finished with a folder, <quote>example.gz</quote>,
              that it opened with <literal>open-hook</literal></para></listitem>
          <listitem><para>The folder has been modified</para></listitem>
          <listitem><para>Mutt has a <literal>close-hook</literal> whose regexp
              matches the filename: <literal>\.gz$</literal></para></listitem>
          <listitem><para>Mutt uses the command <literal>gzip -c</literal>
              to create a new compressed file</para></listitem>
        </itemizedlist>
      </sect4>
    </sect3>

    <sect3 id="append-hook">
      <title>Append to a compressed mailbox</title>

      <screen>append-hook regexp shell-command</screen>

      <para>
        When Mutt wants to append an email to a compressed mail folder, it
        will look for a matching <literal>append-hook</literal>.
        This hook is <link linkend="table-compress-optional">optional</link>.
      </para>

      <para>
        Using the <literal>append-hook</literal> will save time, but
        Mutt won't be able to determine the type of the mail folder
        inside the compressed file.
      </para>

      <para>
        Mutt will <emphasis>assume</emphasis> the type to be that of
        the <literal>$mbox_type</literal> variable.  Mutt also uses
        this type for temporary files.
      </para>

      <para>
        Mutt will only use the <literal>append-hook</literal> for existing files.
        The <literal>close-hook</literal> will be used for empty, or missing files.
      </para>

      <sect4 id="compress-append-hook-example">
        <title>Example of append-hook</title>

        <screen>append-hook '\.gz$' &quot;gzip -c '%t' &gt;&gt; '%f'&quot;</screen>

        <itemizedlist>
          <listitem><para>Mutt wants to append an email to a folder, <quote>example.gz</quote>,
              that it opened with <literal>open-hook</literal></para></listitem>
          <listitem><para>Mutt has an <literal>append-hook</literal> whose regexp matches
              the filename: <literal>\.gz$</literal></para></listitem>
          <listitem><para>Mutt knows the mailbox type from the <literal>$mbox</literal>
              variable</para></listitem>
          <listitem><para>Mutt uses the command <literal>gzip -c</literal>
              to append to an existing compressed file</para></listitem>
        </itemizedlist>
      </sect4>

    </sect3>

    <sect3 id="compress-empty">
      <title>Empty Files</title>

      <para>
        Mutt assumes that an empty file is not compressed.  In this
        situation, unset <link linkend="save-empty">$save_empty</link>, so
        that the compressed file will be removed if you delete all of the
        messages.
      </para>
    </sect3>

    <sect3 id="compress-security">
      <title>Security</title>

      <para>
        Encrypted files are decrypted into temporary files which are
        stored in the <link linkend="tmpdir">$tmpdir</link> directory.
        This could be a security risk.
      </para>
    </sect3>
  </sect2>

<!--
  <sect2 id="compress-colors">
    <title>Colors</title>
    <para>None</para>
  </sect2>

  <sect2 id="compress-sort">
    <title>Sort</title>
    <para>None</para>
  </sect2>
-->

  <sect2 id="compress-muttrc">
    <title>Muttrc</title>
<screen>
<emphasis role="comment"># Example Mutt config file for the 'compressed folders' feature.
 
# This feature adds three hooks to Mutt which allow it to
# work with compressed, or encrypted, mailboxes.
 
# The hooks are of the form:
#       open-hook   regexp &quot;shell-command&quot;
#       close-hook  regexp &quot;shell-command&quot;
#       append-hook regexp &quot;shell-command&quot;
 
# The 'append-hook' is optional.
 
# Hander for gzip compressed mailboxes</emphasis>
open-hook   '\.gz$'  &quot;gzip -cd  '%f' &gt;  '%t'&quot;
close-hook  '\.gz$'  &quot;gzip -c   '%t' &gt;  '%f'&quot;
append-hook '\.gz$'  &quot;gzip -c   '%t' &gt;&gt; '%f'&quot;
 
<emphasis role="comment"># Hander for bzip2 compressed mailboxes</emphasis>
open-hook   '\.bz2$' &quot;bzip2 -cd '%f' &gt;  '%t'&quot;
close-hook  '\.bz2$' &quot;bzip2 -c  '%t' &gt;  '%f'&quot;
append-hook '\.bz2$' &quot;bzip2 -c  '%t' &gt;&gt; '%f'&quot;
 
<emphasis role="comment"># Hander for xz compressed mailboxes</emphasis>
open-hook   '\.xz$'  &quot;xz    -cd '%f' &gt;  '%t'&quot;
close-hook  '\.xz$'  &quot;xz    -c  '%t' &gt;  '%f'&quot;
append-hook '\.xz$'  &quot;xz    -c  '%t' &gt;&gt; '%f'&quot;
 
<emphasis role="comment"># Hander for pgp encrypted mailboxes
# PGP does not support appending to an encrypted file</emphasis>
open-hook   '\.pgp$' &quot;pgp -f &lt; '%f' &gt; '%t'&quot;
close-hook  '\.pgp$' &quot;pgp -fe YourPgpUserIdOrKeyId &lt; '%t' &gt; '%f'&quot;
 
<emphasis role="comment"># Hander for gpg encrypted mailboxes
# gpg does not support appending to an encrypted file</emphasis>
open-hook   '\.gpg$' &quot;gpg --decrypt &lt; '%f' &gt; '%t'&quot;
close-hook  '\.gpg$' &quot;gpg --encrypt --recipient YourGpgUserIdOrKeyId &lt; '%t' &gt; '%f'&quot;
 
<emphasis role="comment"># vim: syntax=muttrc</emphasis>
</screen>
  </sect2>

  <sect2 id="compress-see-also">
    <title>See Also</title>

    <itemizedlist>
      <listitem><para><ulink url="http://www.neomutt.org/">NeoMutt Project</ulink></para></listitem>
      <listitem><para><link linkend="compile-time-features">Compile-Time Features</link></para></listitem>
      <listitem><para><link linkend="regexp">Regular Expressions</link></para></listitem>
      <listitem><para><link linkend="tmpdir">$tmpdir</link></para></listitem>
      <listitem><para><link linkend="mbox-type">$mbox_type</link></para></listitem>
      <listitem><para><link linkend="save-empty">$save_empty</link></para></listitem>
      <listitem><para><link linkend="folder-hook">folder-hook</link></para></listitem>
    </itemizedlist>
  </sect2>

  <sect2 id="compress-known-bugs">
    <title>Known Bugs</title>

    <itemizedlist>
      <listitem><para>The Compressed Folder hooks cannot deal with filenames that contains quotes/apostrophes.</para></listitem>
    </itemizedlist>
  </sect2>

  <sect2 id="compress-credits">
    <title>Credits</title>
    <itemizedlist>
    <listitem><para>Roland Rosenfeld <email>roland@spinnaker.de</email></para></listitem>
    <listitem><para>Alain Penders <email>Alain@Finale-Dev.com</email></para></listitem>
    <listitem><para>Christoph <quote>Myon</quote> Berg <email>myon@debian.org</email></para></listitem>
    <listitem><para>Evgeni Golov <email>evgeni@debian.org</email></para></listitem>
    <listitem><para>Richard Russon <email>rich@flatcap.org</email></para></listitem>
    </itemizedlist>
  </sect2>
</sect1>

<sect1 id="cond-date">
  <title>Conditional Dates Patch</title>
  <subtitle>Use rules to choose date format</subtitle>

  <sect2 id="cond-date-patch">
    <title>Patch</title>

    <para>
      To check if Mutt supports <quote>Conditional Dates</quote>, look for
      <quote>patch-cond-date</quote> in the mutt version.
      See: <xref linkend="mutt-patches"/>.
    </para>

    <itemizedlist>
      <title>Dependencies:</title>
      <listitem><para>mutt-1.6.2</para></listitem>
      <listitem><para><link linkend="nested-if">nested-if patch</link></para></listitem>
    </itemizedlist>

    <para>
      This patch is part of the <ulink url="http://www.neomutt.org/">NeoMutt Project</ulink>.
    </para>
  </sect2>

  <sect2 id="cond-date-intro">
    <title>Introduction</title>

    <para>
    The <quote>cond-date</quote> patch allows you to construct
    <link linkend="index-format">$index_format</link> expressions based on the age of the email.
    </para>

    <para>
    Mutt's default <literal>$index_format</literal> displays email dates in the
    form: abbreviated-month day-of-month &mdash; <quote>Jan 14</quote>.
    </para>

    <para>
    The format is configurable but only per-mailbox.  This patch allows you
    to configure the display depending on the age of the email.
    </para>

    <table id="table-cond-date-scheme">
      <title>Potential Formatting Scheme</title>
      <tgroup cols="3">
        <thead>
          <row>
            <entry>Email Sent</entry>
            <entry>Format</entry>
            <entry>Example</entry>
          </row>
        </thead>
        <tbody>
          <row>
            <entry>Today</entry>
            <entry><literal>%H:%M</literal></entry>
            <entry>13:23</entry>
          </row>
          <row>
            <entry>This Month</entry>
            <entry><literal>%a %d</literal></entry>
            <entry>Thu 17</entry>
          </row>
          <row>
            <entry>This Year</entry>
            <entry><literal>%b %d</literal></entry>
            <entry>Dec 10</entry>
          </row>
          <row>
            <entry>Older than 1 Year</entry>
            <entry><literal>%m/%y</literal></entry>
            <entry>06/14</entry>
          </row>
        </tbody>
      </tgroup>
    </table>

    <para>
        For an explanation of the date formatting strings, see
        <literal>strftime(3).</literal>
    </para>

    <para>
        By carefully picking your formats, the dates can remain
        unambiguous and compact.
    </para>

    <para>
    Mutt's conditional format strings have the form:
    (whitespace introduced for clarity)
    </para>

    <screen>%? TEST ? TRUE &amp; FALSE ?</screen>

    <para>
    The examples below use the test <quote>%[</quote> &mdash; the date
    of the message in the local timezone.  They will also work with
    <quote>%(</quote> &mdash; the local time that the message arrived.
    </para>

    <para>
    The date tests are of the form:
    </para>

    <screen>%[nX? TRUE &amp; FALSE ?</screen>

    <itemizedlist>
    <listitem><para><quote>n</quote> is an optional count (defaults to 1 if missing)</para></listitem>
    <listitem><para><quote>X</quote> is the time period</para></listitem>
    </itemizedlist>

    <table id="table-cond-date-format-codes">
      <title>Date Formatting Codes</title>
      <tgroup cols="2">
        <thead>
          <row>
            <entry>Letter</entry>
            <entry>Time Period</entry>
          </row>
        </thead>
        <tbody>
          <row>
            <entry>y</entry>
            <entry>Years</entry>
          </row>
          <row>
            <entry>m</entry>
            <entry>Months</entry>
          </row>
          <row>
            <entry>w</entry>
            <entry>Weeks</entry>
          </row>
          <row>
            <entry>d</entry>
            <entry>Days</entry>
          </row>
          <row>
            <entry>H</entry>
            <entry>Hours</entry>
          </row>
          <row>
            <entry>M</entry>
            <entry>Minutes</entry>
          </row>
        </tbody>
      </tgroup>
    </table>

    <table id="table-cond-date-example-tests">
      <title>Example Date Tests</title>
      <tgroup cols="2">
        <thead>
          <row>
            <entry>Test</entry>
            <entry>Meaning</entry>
          </row>
        </thead>
        <tbody>
          <row>
            <entry><literal>%[y</literal></entry>
            <entry>This year</entry>
          </row>
          <row>
            <entry><literal>%[1y</literal></entry>
            <entry>This year</entry>
          </row>
          <row>
            <entry><literal>%[6m</literal></entry>
            <entry>In the last 6 months</entry>
          </row>
          <row>
            <entry><literal>%[w</literal></entry>
            <entry>This week</entry>
          </row>
          <row>
            <entry><literal>%[d</literal></entry>
            <entry>Today</entry>
          </row>
          <row>
            <entry><literal>%[4H</literal></entry>
            <entry>In the last 4 hours</entry>
          </row>
        </tbody>
      </tgroup>
    </table>

    <sect3 id="cond-date-example1">
      <title>Example 1</title>

      <para>We start with a one-condition test.</para>

      <table id="table-cond-date-example1">
        <title>Example 1</title>
        <tgroup cols="4">
          <thead>
            <row>
              <entry>Test</entry>
              <entry>Date Range</entry>
              <entry>Format String</entry>
              <entry>Example</entry>
            </row>
          </thead>
          <tbody>
            <row>
              <entry><literal>%[1m</literal></entry>
              <entry>This month</entry>
              <entry><literal>%[%b %d]</literal></entry>
              <entry>Dec 10</entry>
            </row>
            <row>
              <entry></entry>
              <entry>Older</entry>
              <entry><literal>%[%Y-%m-%d]</literal></entry>
              <entry>2015-04-23</entry>
            </row>
          </tbody>
        </tgroup>
      </table>

      <para>The $index_format string would contain:</para>
<screen>
%?[1m?%[%b %d]&amp;%[%Y-%m-%d]?
</screen>
 
      <para>
        Reparsed a little, for clarity, you can see the
        test condition and the two format strings.
      </para>

<screen>
%?[1m?        &amp;           ?
      %[%b %d] %[%Y-%m-%d]
</screen>

    </sect3>

    <sect3 id="cond-date-example2">
      <title>Example 2</title>

      <para>
      This example contains three test conditions and four date formats.
      </para>

      <table id="table-cond-date-example2">
        <title>Example 2</title>
        <tgroup cols="4">
          <thead>
            <row>
              <entry>Test</entry>
              <entry>Date Range</entry>
              <entry>Format String</entry>
              <entry>Example</entry>
            </row>
          </thead>
          <tbody>
            <row>
              <entry><literal>%[d</literal></entry>
              <entry>Today</entry>
              <entry><literal>%[%H:%M ] </literal></entry>
              <entry>12:34</entry>
            </row>
            <row>
              <entry><literal>%[m</literal></entry>
              <entry>This month</entry>
              <entry><literal>%[%a %d]</literal></entry>
              <entry>Thu 12</entry>
            </row>
            <row>
              <entry><literal>%[y</literal></entry>
              <entry>This year</entry>
              <entry><literal>%[%b %d]</literal></entry>
              <entry>Dec 10</entry>
            </row>
            <row>
              <entry></entry>
              <entry>Older</entry>
              <entry><literal>%[%m/%y ]</literal></entry>
              <entry>06/15</entry>
            </row>
          </tbody>
        </tgroup>
      </table>

      <para>The $index_format string would contain:</para>
 
<screen>
%&lt;[y?%&lt;[m?%&lt;[d?%[%H:%M ]&amp;%[%a %d]&gt;&amp;%[%b %d]&gt;&amp;%[%m/%y ]&gt;
</screen>

      <para>
        Reparsed a little, for clarity, you can see the
        test conditions and the four format strings.
      </para>

<screen>
%&lt;[y?                                       &amp;%[%m/%y ]&gt;  Older
     %&lt;[m?                        &amp;%[%b %d]&gt;             This year
          %&lt;[d?         &amp;%[%a %d]&gt;                       This month
               %[%H:%M ]                                 Today
</screen>

      <para>
      This a another view of the same example, with some whitespace
      for clarity.
      </para>

<screen>
%&lt;[y? %&lt;[m? %&lt;[d? AAA &amp; BBB &gt; &amp; CCC &gt; &amp; DDD &gt;
</screen>

      <literallayout>
AAA = %[%H:%M ]
BBB = %[%a %d]
CCC = %[%b %d]
DDD = %[%m/%y ]
      </literallayout>
    </sect3>
  </sect2>

  <sect2 id="cond-date-variables">
    <title>Variables</title>

        <para>
    The <quote>cond-date</quote> patch doesn't have any config of its own.
    It modifies the behavior of the format strings.
        </para>
  </sect2>

<!--
  <sect2 id="cond-date-functions">
    <title>Functions</title>
    <para>None</para>
  </sect2>

  <sect2 id="cond-date-commands">
    <title>Commands</title>
    <para>None</para>
  </sect2>

  <sect2 id="cond-date-colors">
    <title>Colors</title>
    <para>None</para>
  </sect2>

  <sect2 id="cond-date-sort">
    <title>Sort</title>
    <para>None</para>
  </sect2>
-->

  <sect2 id="cond-date-muttrc">
    <title>Muttrc</title>
<screen>
<emphasis role="comment"># Example Mutt config file for the 'cond-date' feature.
#
# The default index_format is:
#       '%4C %Z %{%b %d} %-15.15L (%?l?%4l&amp;%4c?) %s'
#
# We replace the date field '%{%b %d}', giving:</emphasis>
set index_format='%4C %Z %&lt;[y?%&lt;[m?%&lt;[d?%[%H:%M ]&amp;%[%a %d]&gt;&amp;%[%b %d]&gt;&amp;%[%m/%y ]&gt; %-15.15L (%?l?%4l&amp;%4c?) %s'
 
<emphasis role="comment"># Test  Date Range  Format String  Example
# --------------------------------------------
# %[d   Today       %[%H:%M ]      12:34
# %[m   This month  %[%a %d]       Thu 12
# %[y   This year   %[%b %d]       Dec 10
# -     Older       %[%m/%y ]      06/15
 
# vim: syntax=muttrc</emphasis>
</screen>
  </sect2>

  <sect2 id="cond-date-see-also">
    <title>See Also</title>

    <itemizedlist>
      <listitem><para><ulink url="http://www.neomutt.org/">NeoMutt Project</ulink></para></listitem>
      <listitem><para><link linkend="index-format">$index_format</link></para></listitem>
      <listitem><para><link linkend="nested-if">nested-if patch</link></para></listitem>
      <listitem><para><literal>strftime(3)</literal></para></listitem>
    </itemizedlist>
  </sect2>

  <sect2 id="cond-date-known-bugs">
    <title>Known Bugs</title>

    <para>
      Date parsing doesn't quite do what you expect.
      <quote>1w</quote> doesn't mean the <quote>in the last 7 days</quote>, but
      <quote><emphasis>this</emphasis> week</quote>.  This doesn't match
      the normal Mutt behaviour: for example <literal>~d>1w</literal>
      means emails dated in the last 7 days.
    </para>

  </sect2>

  <sect2 id="cond-date-credits">
    <title>Credits</title>
    <itemizedlist>
    <listitem><para>Aaron Schrab <email>aaron@schrab.com</email></para></listitem>
    <listitem><para>Eric Davis <email>edavis@insanum.com</email></para></listitem>
    <listitem><para>Richard Russon <email>rich@flatcap.org</email></para></listitem>
    </itemizedlist>
  </sect2>
</sect1>

<sect1 id="fmemopen">
  <title>Fmemopen Patch</title>
  <subtitle>Replace some temporary files with memory buffers</subtitle>

  <sect2 id="fmemopen-patch">
    <title>Patch</title>

    <para>
      To check if Mutt supports <quote>fmemopen</quote>, look for
      <quote>patch-fmemopen</quote> in the mutt version.
      See: <xref linkend="mutt-patches"/>.
    </para>

    <itemizedlist>
      <title>Dependencies:</title>
      <listitem><para>mutt-1.6.2</para></listitem>
      <listitem><para><literal>open_memstream()</literal>, <literal>fmemopen()</literal> from glibc</para></listitem>
    </itemizedlist>

    <para>This patch is part of the <ulink url="http://www.neomutt.org/">NeoMutt Project</ulink>.</para>
  </sect2>

  <sect2 id="fmemopen-intro">
    <title>Introduction</title>

        <para>
    The <quote>fmemopen</quote> patch speeds up some searches.
        </para>

        <para>
    This patch changes a few places where Mutt creates temporary files.
    It replaces them with in-memory buffers.  This should improve the
    performance when searching the header or body using the
    <link linkend="thorough-search">$thorough_search</link> option.
        </para>

        <para>
    There are no user-configurable parts.
        </para>

        <para>
    This patch depends on <literal>open_memstream()</literal> and
    <literal>fmemopen()</literal>.  They are provided by glibc.  Without
    them, Mutt will simply create temporary files.
        </para>
  </sect2>

<!--
  <sect2 id="fmemopen-variables">
    <title>Variables</title>
    <para>None</para>
  </sect2>

  <sect2 id="fmemopen-functions">
    <title>Functions</title>
    <para>None</para>
  </sect2>

  <sect2 id="fmemopen-commands">
    <title>Commands</title>
    <para>None</para>
  </sect2>

  <sect2 id="fmemopen-colors">
    <title>Colors</title>
    <para>None</para>
  </sect2>

  <sect2 id="fmemopen-sort">
    <title>Sort</title>
    <para>None</para>
  </sect2>
-->

  <sect2 id="fmemopen-muttrc">
    <title>Muttrc</title>
    <para>None</para>
  </sect2>

  <sect2 id="fmemopen-see-also">
    <title>See Also</title>

    <itemizedlist>
      <listitem><para><ulink url="http://www.neomutt.org/">NeoMutt Project</ulink></para></listitem>
      <listitem><para><link linkend="compile-time-features">Compile-Time Features</link></para></listitem>
      <listitem><para><literal>fmemopen(3)</literal></para></listitem>
    </itemizedlist>
  </sect2>

  <sect2 id="fmemopen-known-bugs">
    <title>Known Bugs</title>
    <para>None</para>
  </sect2>

  <sect2 id="fmemopen-credits">
    <title>Credits</title>
    <itemizedlist>
    <listitem><para>Julius Plenz <email>plenz@cis.fu-berlin.de</email></para></listitem>
    <listitem><para>Richard Russon <email>rich@flatcap.org</email></para></listitem>
    </itemizedlist>
  </sect2>
</sect1>

<sect1 id="ifdef">
  <title>Ifdef Patch</title>
  <subtitle>Conditional config options</subtitle>

  <sect2 id="ifdef-patch">
    <title>Patch</title>

    <para>
      To check if Mutt supports <quote>ifdef</quote>, look for
      <quote>patch-ifdef</quote> in the mutt version.
      See: <xref linkend="mutt-patches"/>.
    </para>

    <itemizedlist>
      <title>Dependencies:</title>
      <listitem><para>mutt-1.6.2</para></listitem>
    </itemizedlist>

    <para>This patch is part of the <ulink url="http://www.neomutt.org/">NeoMutt Project</ulink>.</para>
  </sect2>

  <sect2 id="ifdef-intro">
    <title>Introduction</title>

    <para>
      The <quote>ifdef</quote> patch introduces three new commands to
      Mutt and allow you to share one config file between versions of Mutt
      that may have different features compiled in.
    </para>

<screen>
ifdef  symbol config-command [args...]  <emphasis role="comment"># If a symbol is defined</emphasis>
ifndef symbol config-command [args...]  <emphasis role="comment"># If a symbol is not defined</emphasis>
finish                                  <emphasis role="comment"># Finish reading the current file</emphasis>
</screen>

    <para>
      Here a symbol can be a <link linkend="variables">$variable</link>,
      <link linkend="functions">&lt;function&gt;</link>,
      <link linkend="commands">command</link> or compile-time symbol, such
      as <quote>USE_IMAP</quote>.
    </para>

        <para>
            <literal>finish</literal> is particularly useful when combined with
            <literal>ifndef</literal>. e.g.
        </para>

<screen>
<emphasis role="comment"># Sidebar config file</emphasis>
ifndef USE_SIDEBAR finish
</screen>

  </sect2>

<!--
  <sect2 id="ifdef-variables">
    <title>Variables</title>
    <para>None</para>
  </sect2>

  <sect2 id="ifdef-functions">
    <title>Functions</title>
    <para>None</para>
  </sect2>
-->

  <sect2 id="ifdef-commands">
    <title>Commands</title>
    <cmdsynopsis>
      <command>ifdef</command>
      <arg choice="plain">
        <replaceable class="parameter">symbol</replaceable>
      </arg>
      <arg choice="plain">
        <replaceable class="parameter">"config-command [args]"</replaceable>
      </arg>
      <command>ifndef</command>
      <arg choice="plain">
        <replaceable class="parameter">symbol</replaceable>
      </arg>
      <arg choice="plain">
        <replaceable class="parameter">"config-command [args]"</replaceable>
      </arg>
      <command>finish</command>
    </cmdsynopsis>
  </sect2>

<!--
  <sect2 id="ifdef-colors">
    <title>Colors</title>
    <para>None</para>
  </sect2>

  <sect2 id="ifdef-sort">
    <title>Sort</title>
    <para>None</para>
  </sect2>
-->

  <sect2 id="ifdef-muttrc">
    <title>Muttrc</title>
<screen>
<emphasis role="comment"># Example Mutt config file for the 'ifdef' feature.
 
# This feature introduces three useful commands which allow you to share
# one config file between versions of Mutt that may have different
# features compiled in.
 
#     ifdef  symbol config-command [args...]
#     ifndef symbol config-command [args...]
#     finish
 
# The 'ifdef' command tests whether Mutt understands the name of
# a variable, function, command or compile-time symbol.
# If it does, then it executes a config command.
 
# The 'ifndef' command tests whether a symbol does NOT exist.
 
# The 'finish' command tells Mutt to stop reading current config file.
 
# If the 'trash' variable exists, set it.</emphasis>
ifdef trash 'set trash=~/Mail/trash'
 
<emphasis role="comment"># If the 'tag-pattern' function exists, bind a key to it.</emphasis>
ifdef tag-pattern 'bind index &lt;F6&gt; tag-pattern'
 
<emphasis role="comment"># If the 'imap-fetch-mail' command exists, read my IMAP config.</emphasis>
ifdef imap-fetch-mail 'source ~/.mutt/imap.rc'
 
<emphasis role="comment"># If the compile-time symbol 'USE_SIDEBAR' does not exist, then
# stop reading the current config file.</emphasis>
ifndef USE_SIDEBAR finish
 
<emphasis role="comment"># vim: syntax=muttrc</emphasis>
</screen>
  </sect2>

  <sect2 id="ifdef-see-also">
    <title>See Also</title>

    <itemizedlist>
      <listitem><para><ulink url="http://www.neomutt.org/">NeoMutt Project</ulink></para></listitem>
    </itemizedlist>
  </sect2>

  <sect2 id="ifdef-known-bugs">
    <title>Known Bugs</title>
    <para>None</para>
  </sect2>

  <sect2 id="ifdef-credits">
    <title>Credits</title>
    <itemizedlist>
    <listitem><para>Cedric Duval <email>cedricduval@free.fr</email></para></listitem>
    <listitem><para>Matteo F. Vescovi <email>mfvescovi@gmail.com</email></para></listitem>
    <listitem><para>Richard Russon <email>rich@flatcap.org</email></para></listitem>
    </itemizedlist>
  </sect2>
</sect1>

<sect1 id="index-color">
  <title>Index Color Patch</title>
  <subtitle>Custom rules for theming the email index</subtitle>

  <sect2 id="index-color-patch">
    <title>Patch</title>

    <para>
      To check if Mutt supports <quote>Index Color</quote>, look for
      <quote>patch-index-color</quote> in the mutt version.
      See: <xref linkend="mutt-patches"/>.
    </para>

    <itemizedlist>
      <title>Dependencies:</title>
      <listitem><para>mutt-1.6.2</para></listitem>
      <listitem><para><link linkend="status-color">status-color patch</link></para></listitem>
    </itemizedlist>

    <para>This patch is part of the <ulink url="http://www.neomutt.org/">NeoMutt Project</ulink>.</para>
  </sect2>

  <sect2 id="index-color-intro">
    <title>Introduction</title>

        <para>
    The <quote>index-color</quote> patch allows you to specify colors for
    individual parts of the email index. e.g. Subject, Author, Flags.
        </para>

        <para>
    First choose which part of the index you'd like to color.
    Then, if needed, pick a pattern to match.
        </para>

    <para>
    Note: The pattern does not have to refer to the object you wish to
    color.  e.g.
    </para>

<screen>
color index_author red default &quot;~smutt&quot;
</screen>

        <para>
    The author appears red when the subject (~s) contains <quote>mutt</quote>.
        </para>
  </sect2>

<!--
  <sect2 id="index-color-variables">
    <title>Variables</title>
    <para>None</para>
  </sect2>

  <sect2 id="index-color-functions">
    <title>Functions</title>
    <para>None</para>
  </sect2>

  <sect2 id="index-color-commands">
    <title>Commands</title>
    <para>None</para>
  </sect2>
-->

  <sect2 id="index-color-colors">
    <title>Colors</title>

        <para>
    All the colors default to <literal>default</literal>, i.e. unset.
        </para>

        <para>
    The index objects can be themed using the <literal>color</literal> command.
    Some objects require a pattern.
        </para>

<screen>
color index-object foreground background
color index-object foreground background pattern
</screen>

    <table id="table-index-color-colors">
      <title>Index Colors</title>
      <tgroup cols="3">
        <thead>
          <row>
            <entry>Object</entry>
            <entry>Pattern</entry>
            <entry>Highlights</entry>
          </row>
        </thead>
        <tbody>
          <row>
            <entry><literal>index</literal></entry>
            <entry>yes</entry>
            <entry>Entire index line</entry>
          </row>
          <row>
            <entry><literal>index_author</literal></entry>
            <entry>yes</entry>
            <entry>Author name, %A %a %F %L %n</entry>
          </row>
          <row>
            <entry><literal>index_collapsed</literal></entry>
            <entry>no</entry>
            <entry>Number of messages in a collapsed thread, %M</entry>
          </row>
          <row>
            <entry><literal>index_date</literal></entry>
            <entry>no</entry>
            <entry>Date field</entry>
          </row>
          <row>
            <entry><literal>index_flags</literal></entry>
            <entry>yes</entry>
            <entry>Message flags, %S %Z</entry>
          </row>
          <row>
            <entry><literal>index_label</literal></entry>
            <entry>no</entry>
            <entry>Message label, %y %Y</entry>
          </row>
          <row>
            <entry><literal>index_number</literal></entry>
            <entry>no</entry>
            <entry>Message number, %C</entry>
          </row>
          <row>
            <entry><literal>index_size</literal></entry>
            <entry>no</entry>
            <entry>Message size, %c %l</entry>
          </row>
          <row>
            <entry><literal>index_subject</literal></entry>
            <entry>yes</entry>
            <entry>Subject, %s</entry>
          </row>
        </tbody>
      </tgroup>
    </table>
  </sect2>

<!--
  <sect2 id="index-color-sort">
    <title>Sort</title>
    <para>None</para>
  </sect2>
-->

  <sect2 id="index-color-muttrc">
    <title>Muttrc</title>
<screen>
<emphasis role="comment"># Example Mutt config file for the 'index-color' feature.
 
# Entire index line</emphasis>
color index white black '.*'
 
<emphasis role="comment"># Author name, %A %a %F %L %n
 
# Give the author column a dark grey background</emphasis>
color index_author default color234 '.*'
 
<emphasis role="comment"># Highlight a particular from (~f)</emphasis>
color index_author brightyellow color234 '~fRay Charles'
 
<emphasis role="comment"># Message flags, %S %Z
# Highlight the flags for flagged (~F) emails</emphasis>
color index_flags default red '~F'
 
<emphasis role="comment"># Subject, %s
# Look for a particular subject (~s)</emphasis>
color index_subject brightcyan default '~s\(closes #[0-9]+\)'
 
<emphasis role="comment"># Number of messages in a collapsed thread, %M</emphasis>
color index_collapsed default brightblue
 
<emphasis role="comment"># Date field</emphasis>
color index_date green default
 
<emphasis role="comment"># Message label, %y %Y</emphasis>
color index_label default brightgreen
 
<emphasis role="comment"># Message number, %C</emphasis>
color index_number red default
 
<emphasis role="comment"># Message size, %c %l</emphasis>
color index_size cyan default
 
<emphasis role="comment"># vim: syntax=muttrc</emphasis>
</screen>
  </sect2>

  <sect2 id="index-color-see-also">
    <title>See Also</title>

    <itemizedlist>
      <listitem><para><ulink url="http://www.neomutt.org/">NeoMutt Project</ulink></para></listitem>
      <listitem><para><link linkend="regexp">Regular Expressions</link></para></listitem>
      <listitem><para><link linkend="patterns">Patterns</link></para></listitem>
      <listitem><para><link linkend="index-format">$index_format</link></para></listitem>
      <listitem><para><link linkend="color">Color command</link></para></listitem>
      <listitem><para><link linkend="status-color">Status-Color patch</link></para></listitem>
      <listitem><para><link linkend="keywords">Keywords patch</link></para></listitem>
    </itemizedlist>
  </sect2>

  <sect2 id="index-color-known-bugs">
    <title>Known Bugs</title>
    <para>None</para>
  </sect2>

  <sect2 id="index-color-credits">
    <title>Credits</title>
    <itemizedlist>
    <listitem><para>Christian Aichinger <email>Greek0@gmx.net</email></para></listitem>
    <listitem><para>Christoph <quote>Myon</quote> Berg <email>myon@debian.org</email></para></listitem>
    <listitem><para>Elimar Riesebieter <email>riesebie@lxtec.de</email></para></listitem>
    <listitem><para>Eric Davis <email>edavis@insanum.com</email></para></listitem>
    <listitem><para>Vladimir Marek <email>Vladimir.Marek@oracle.com</email></para></listitem>
    <listitem><para>Richard Russon <email>rich@flatcap.org</email></para></listitem>
    </itemizedlist>
  </sect2>
</sect1>

<sect1 id="initials">
  <title>Initials Expando Patch</title>
  <subtitle>Expando for author's initials</subtitle>

  <sect2 id="initials-patch">
    <title>Patch</title>

    <para>
      To check if Mutt supports <quote>Initials</quote>, look for
      <quote>patch-initials</quote> in the mutt version.
      See: <xref linkend="mutt-patches"/>.
    </para>

    <itemizedlist>
      <title>Dependencies:</title>
      <listitem><para>mutt-1.6.2</para></listitem>
    </itemizedlist>

    <para>This patch is part of the <ulink url="http://www.neomutt.org/">NeoMutt Project</ulink>.</para>
  </sect2>

  <sect2 id="initials-intro">
    <title>Introduction</title>

        <para>
    The <quote>initials</quote> patch adds an expando (%I) for an author's
    initials.
        </para>

    <para>
    The index panel displays a list of emails.  Its layout is controlled by
    the <link linkend="index-format">$index_format</link> variable.  Using
    this expando saves space in the index panel.  This can be useful if you
    are regularly working with a small set of people.
    </para>
  </sect2>

  <sect2 id="initials-variables">
    <title>Variables</title>

        <para>
        This patch has no config of its own.  It adds an expando which can be
    used in the <link linkend="index-format">$index_format</link> variable.
        </para>
  </sect2>

<!--
  <sect2 id="initials-functions">
    <title>Functions</title>
    <para>None</para>
  </sect2>

  <sect2 id="initials-commands">
    <title>Commands</title>
    <para>None</para>
  </sect2>

  <sect2 id="initials-colors">
    <title>Colors</title>
    <para>None</para>
  </sect2>

  <sect2 id="initials-sort">
    <title>Sort</title>
    <para>None</para>
  </sect2>
-->

  <sect2 id="initials-muttrc">
    <title>Muttrc</title>
<screen>
<emphasis role="comment"># Example Mutt config file for the 'initials' patch.
 
# The 'initials' patch has no config of its own.
# It adds an expando for an author's initials,
# which can be used in the 'index_format' variable.
 
# The default 'index_format' is:</emphasis>
set index_format='%4C %Z %{%b %d} %-15.15L (%?l?%4l&amp;%4c?) %s'
 
<emphasis role="comment"># Where %L represents the author/recipient
 
# This might look like:
#       1   + Nov 17 David Bowie   Changesbowie    ( 689)
#       2   ! Nov 17 Stevie Nicks  Rumours         ( 555)
#       3   + Nov 16 Jimi Hendrix  Voodoo Child    ( 263)
#       4   + Nov 16 Debbie Harry  Parallel Lines  ( 540)
 
# Using the %I expando:</emphasis>
set index_format='%4C %Z %{%b %d} %I (%?l?%4l&amp;%4c?) %s'
 
<emphasis role="comment"># This might look like:
#       1   + Nov 17 DB Changesbowie    ( 689)
#       2   ! Nov 17 SN Rumours         ( 555)
#       3   + Nov 16 JH Voodoo Child    ( 263)
#       4   + Nov 16 DH Parallel Lines  ( 540)
 
# vim: syntax=muttrc</emphasis>
</screen>
  </sect2>

  <sect2 id="initials-see-also">
    <title>See Also</title>

    <itemizedlist>
      <listitem><para><ulink url="http://www.neomutt.org/">NeoMutt Project</ulink></para></listitem>
      <listitem><para><link linkend="index-format">$index_format</link></para></listitem>
      <listitem><para><link linkend="index-color">index-color patch</link></para></listitem>
      <listitem><para><link linkend="folder-hook">folder-hook</link></para></listitem>
    </itemizedlist>
  </sect2>

  <sect2 id="initials-known-bugs">
    <title>Known Bugs</title>
    <para>None</para>
  </sect2>

  <sect2 id="initials-credits">
    <title>Credits</title>
    <itemizedlist>
    <listitem><para>Vsevolod Volkov <email>vvv@mutt.org.ua</email></para></listitem>
    <listitem><para>Richard Russon <email>rich@flatcap.org</email></para></listitem>
    </itemizedlist>
  </sect2>
</sect1>

<sect1 id="keywords">
  <title>Keywords Patch</title>
  <subtitle>Labels/Tagging for emails</subtitle>

  <sect2 id="keywords-patch">
    <title>Patch</title>

    <para>
      To check if Mutt supports <quote>Keywords</quote>, look for
      <quote>patch-keywords</quote> in the mutt version.
      See: <xref linkend="mutt-patches"/>.
    </para>

    <itemizedlist>
      <title>Dependencies:</title>
      <listitem><para>mutt-1.6.2</para></listitem>
    </itemizedlist>

    <para>This patch is part of the <ulink url="http://www.neomutt.org/">NeoMutt Project</ulink>.</para>
  </sect2>

  <sect2 id="keywords-intro">
    <title>Introduction</title>

    <para>
    Unify label/keyword handling.
    </para>

    <para>
    Since x-labels were added to mutt in 2000, a number of other approaches
    to what we now call <quote>tagging</quote> have also emerged.
    One of them was even made standard in RFC 2822.
    This update unifies the handling of all these strategies.
    </para>

    <para>
    We start by changing mutt's internal keyword storage from a single
    string which may contain whitespace to a list of discrete keywords.
    This has advantages for keyword completion as well as for portabilty
    among varying "standards" for keyword storage.  This may represent
    a significant change for existing mutt users who have set x-labels
    containing spaces, and should be regarded with suspicion.  The
    advantages are significant, though.
    </para>

    <para>
    Next we allow mutt to parse keywords into this internal list from
    any of the following headers: X-Label (freeform), X-Keywords
    (space-delimited), X-Mozilla-Keys (space-delimited), and Keywords (RFC
    2822, comma-space-delimited).  Mutt remembers which headers it sourced
    keywords from, and can rewrite those headers when saving messages for
    compatibility with the mailer of origin.
    </para>

    <para>
    (X-Label was specified as freeform text by mutt, its only known
    implementation.  X-Labels have been used both as a
    <quote>tagging</quote> device, probably with space delimiting, and as a
    <quote>memo</quote> field, where space-delimited parsing would ruin the
    semantics of the memo.  By default mutt will not split X-Labels at all.
    Set $xlabel_delimiter if your needs vary.)
    </para>

    <para>
    Finally we add two booleans: $keywords_legacy=true and
    $keywords_standard=FALSE.  When $keywords_legacy is true, mutt will
    always save keyword to whatever original header it came from.  When
    $keywords_standard=true, mutt will save to the Keywords: header.  If
    both are true mutt saves to both; if neither is true, mutt saves only
    to legacy headers to avoid complete loss of keywords.
    </para>

    <para>
    Overall this represents convergence path for all competing
    labelling/tagging/keywording systems toward one that is specified by
    RFC.
    </para>

    <para>
    You can change or delete the X-Label: field within
    Mutt using the edit-label command.
    This works for tagged messages, too.
    </para>
  </sect2>

  <sect2 id="keywords-variables">
    <title>Variables</title>

    <table id="table-keywords-variables">
      <title>Keywords Variables</title>
      <tgroup cols="3">
        <thead>
          <row>
            <entry>Name</entry>
            <entry>Type</entry>
            <entry>Default</entry>
          </row>
        </thead>
        <tbody>
          <row>
            <entry><literal>keywords_legacy</literal></entry>
            <entry>boolean</entry>
            <entry><literal>yes</literal></entry>
          </row>
          <row>
            <entry><literal>keywords_standard</literal></entry>
            <entry>boolean</entry>
            <entry><literal>no</literal></entry>
          </row>
          <row>
            <entry><literal>xlabel_delimiter</literal></entry>
            <entry>string</entry>
            <entry>(empty)</entry>
          </row>
        </tbody>
      </tgroup>
    </table>
  </sect2>

  <sect2 id="keywords-functions">
    <title>Functions</title>

    <para>
      Keywords adds the following function to Mutt.
      By default, it is not bound to a key.
    </para>

    <table id="table-keywords-funcions">
      <title>Keyword Functions</title>
      <tgroup cols="3">
        <thead>
          <row>
            <entry>Menus</entry>
            <entry>Function</entry>
            <entry>Description</entry>
          </row>
        </thead>
        <tbody>
          <row>
            <entry>index,pager</entry>
            <entry><literal>&lt;edit-label&gt;</literal></entry>
            <entry>add, change, or delete a message's label</entry>
          </row>
        </tbody>
      </tgroup>
    </table>
  </sect2>

<!--
  <sect2 id="keywords-commands">
    <title>Commands</title>
  </sect2>

  <sect2 id="keywords-colors">
    <title>Colors</title>
    <para>None</para>
  </sect2>
-->

  <sect2 id="keywords-sort">
    <title>Sort</title>
    <table id="table-keywords-sort">
      <title>Keywords Sort</title>
      <tgroup cols="2">
        <thead>
          <row>
            <entry>Sort</entry>
            <entry>Description</entry>
          </row>
        </thead>
        <tbody>
          <row>
            <entry><literal>label</literal></entry>
            <entry>Sort by label</entry>
          </row>
        </tbody>
      </tgroup>
    </table>
  </sect2>

  <sect2 id="keywords-muttrc">
    <title>Muttrc</title>

<screen>
<emphasis role="comment"># This is a complete list of keywords-related configuration.
 
# --------------------------------------------------------------------------
# VARIABLES - shown with their default values
# --------------------------------------------------------------------------
 
# Should Mutt save the keywords to whatever keyword it came from?</emphasis>
set keywords_legacy = yes
 
<emphasis role="comment"># Should Mutt use the "Keywords:" header?</emphasis>
set keywords_standard = no
 
<emphasis role="comment"># How should the keywords be separated?</emphasis>
set xlabel_delimiter = ""
 
<emphasis role="comment"># --------------------------------------------------------------------------
# FUNCTIONS - shown with an example mapping
# --------------------------------------------------------------------------
 
# Bind 'y' to edit labels/keywords</emphasis>
bind index,pager y edit-label
 
<emphasis role="comment"># --------------------------------------------------------------------------
 
# vim: syntax=muttrc</emphasis>
</screen>
  </sect2>

  <sect2 id="keywords-see-also">
    <title>See Also</title>

    <itemizedlist>
      <listitem><para><ulink url="http://www.neomutt.org/">NeoMutt Project</ulink></para></listitem>
      <listitem><para><link linkend="index-format">$index_format</link></para></listitem>
      <listitem><para><link linkend="index-color">index-color patch</link></para></listitem>
      <listitem><para><link linkend="folder-hook">folder-hook</link></para></listitem>
    </itemizedlist>
  </sect2>

  <sect2 id="keywords-known-bugs">
    <title>Known Bugs</title>
    <para>
      None
    </para>
  </sect2>

  <sect2 id="keywords-credits">
    <title>Credits</title>
    <itemizedlist>
    <listitem><para>David Champion <email>dgc@uchicago.edu</email></para></listitem>
    <listitem><para>Richard Russon <email>rich@flatcap.org</email></para></listitem>
    </itemizedlist>
  </sect2>
</sect1>

<sect1 id="limit-current-thread">
  <title>Limit-Current-Thread Patch</title>
  <subtitle>Focus on one Email Thread</subtitle>

  <sect2 id="limit-current-thread-patch">
    <title>Patch</title>

    <para>
      To check if Mutt supports <quote>limit-current-thread</quote>, look for
      <quote>patch-limit-current-thread</quote> in the mutt version.
      See: <xref linkend="mutt-patches"/>.
    </para>

    <itemizedlist>
      <title>Dependencies:</title>
      <listitem><para>mutt-1.6.2</para></listitem>
    </itemizedlist>

    <para>This patch is part of the <ulink url="http://www.neomutt.org/">NeoMutt Project</ulink>.</para>
  </sect2>

  <sect2 id="limit-current-thread-intro">
    <title>Introduction</title>

    <para>
      This patch adds a new way of using the
      <link linkend="tuning-search">Limit Command</link>.
                        The <literal>&lt;limit-current-thread&gt;</literal>
                        function restricts the view to just the current thread.
                        Setting the limit (the <literal>l</literal> key) to
                        <quote>all</quote> will restore the full email list.
    </para>

  </sect2>

<!--
  <sect2 id="limit-current-thread-variables">
    <title>Variables</title>
    <para>None</para>
  </sect2>
-->
  <sect2 id="limit-current-thread-functions">
    <title>Functions</title>

    <table id="table-limit-current-thread-functions">
      <title>Limit-Current-Thread Functions</title>
      <tgroup cols="4">
        <thead>
          <row>
            <entry>Menus</entry>
            <entry>Default Key</entry>
            <entry>Function</entry>
            <entry>Description</entry>
          </row>
        </thead>
        <tbody>
          <row>
            <entry>index</entry>
            <entry><literal>&lt;Esc&gt;L</literal></entry>
            <entry><literal>&lt;limit-current-thread&gt;</literal></entry>
            <entry>Limit view to current thread</entry>
          </row>
        </tbody>
      </tgroup>
    </table>

  </sect2>
<!--
  <sect2 id="limit-current-thread-commands">
    <title>Commands</title>
    <para>None</para>
  </sect2>

  <sect2 id="limit-current-thread-colors">
    <title>Colors</title>
    <para>None</para>
  </sect2>

  <sect2 id="limit-current-thread-sort">
    <title>Sort</title>
    <para>None</para>
  </sect2>
-->

  <sect2 id="limit-current-thread-muttrc">
    <title>Muttrc</title>

<screen>
<emphasis role="comment"># Example Mutt config file for the 'limit-current-thread' patch.
 
# Limit view to current thread</emphasis>
bind index &lt;esc&gt;L limit-current-thread
 
<emphasis role="comment"># vim: syntax=muttrc</emphasis>
</screen>
  </sect2>

  <sect2 id="limit-current-thread-see-also">
    <title>See Also</title>

    <itemizedlist>
      <listitem><para><ulink url="http://www.neomutt.org/">NeoMutt Project</ulink></para></listitem>
    </itemizedlist>
  </sect2>

  <sect2 id="limit-current-thread-known-bugs">
    <title>Known Bugs</title>
    <para>None</para>
  </sect2>

  <sect2 id="limit-current-thread-credits">
    <title>Credits</title>
    <itemizedlist>
    <listitem><para>David Sterba <email>dsterba@suse.cz</email></para></listitem>
    <listitem><para>Richard Russon <email>rich@flatcap.org</email></para></listitem>
    </itemizedlist>
  </sect2>
</sect1>

<sect1 id="lmdb">
  <title>LMDB Patch</title>
  <subtitle>LMDB backend for the header cache</subtitle>

  <sect2 id="lmdb-patch">
    <title>Patch</title>

    <para>
      To check if Mutt supports <quote>lmdb</quote>, look for
      <quote>patch-lmdb</quote> in the mutt version.
      See: <xref linkend="mutt-patches"/>.
    </para>

    <itemizedlist>
      <title>Dependencies:</title>
      <listitem><para>mutt-1.6.2</para></listitem>
    </itemizedlist>

    <para>This patch is part of the <ulink url="http://www.neomutt.org/">NeoMutt Project</ulink>.</para>
  </sect2>

  <sect2 id="lmdb-intro">
    <title>Introduction</title>

    <para>
      This patch adds support for using LMDB as a storage backend for
      Mutt's header cache (hcache). It is enabled at configure time with
      the <emphasis>--with-lmdb=&lt;path&gt;</emphasis> switch.
    </para>
  </sect2>

  <sect2 id="lmdb-see-also">
    <title>See Also</title>

    <itemizedlist>
      <listitem><para><ulink url="http://www.neomutt.org/">NeoMutt Project</ulink></para></listitem>
      <listitem><para><link linkend="caching">Local Caching</link></para></listitem>
    </itemizedlist>
  </sect2>

  <sect2 id="lmdb-known-bugs">
    <title>Known Bugs</title>
    <para>None</para>
  </sect2>

  <sect2 id="lmdb-credits">
    <title>Credits</title>
    <itemizedlist>
    <listitem><para>Pietro Cerutti <email>gahr@gahr.ch</email></para></listitem>
    <listitem><para>Jan-Piet Mens <email>jp@mens.de</email></para></listitem>
    </itemizedlist>
  </sect2>
</sect1>

<sect1 id="multiple-fcc">
  <title>multiple-fcc Patch</title>
  <subtitle>Save multiple copies of outgoing mail</subtitle>

  <sect2 id="multiple-fcc-patch">
    <title>Patch</title>

    <para>
      To check if Mutt supports <quote>multiple-fcc</quote>, look for
      <quote>patch-multiple-fcc</quote> in the mutt version.
      See: <xref linkend="mutt-patches"/>.
    </para>

    <itemizedlist>
      <title>Dependencies:</title>
      <listitem><para>mutt-1.6.2</para></listitem>
    </itemizedlist>

    <para>This patch is part of the <ulink url="http://www.neomutt.org/">NeoMutt Project</ulink>.</para>
  </sect2>

  <sect2 id="multiple-fcc-intro">
    <title>Introduction</title>

    <para>
      This patch allows the user to save outgoing emails in multiple folders.
    </para>

    <para>
      Folders should be listed separated by commas, <emphasis role="bold">but no spaces</emphasis>.
    </para>

    <para>
      The <quote>fcc</quote> field of an email can be set in two ways:
    </para>

    <itemizedlist>
      <listitem><para>The &lt;edit-fcc&gt; command in the compose menu (default key: <quote>f</quote>)</para></listitem>
      <listitem><para>Creating a <literal>fcc-hook</literal> in your <literal>.muttrc</literal></para></listitem>
    </itemizedlist>
  </sect2>

  <sect2 id="multiple-fcc-see-also">
    <title>See Also</title>

    <itemizedlist>
      <listitem><para><ulink url="http://www.neomutt.org/">NeoMutt Project</ulink></para></listitem>
      <listitem><para><link linkend="record">$record</link></para></listitem>
      <listitem><para><link linkend="fcc-hook">fcc-hook</link></para></listitem>
    </itemizedlist>
  </sect2>

  <sect2 id="multiple-fcc-known-bugs">
    <title>Known Bugs</title>
    <para>None</para>
  </sect2>

  <sect2 id="multiple-fcc-credits">
    <title>Credits</title>
    <itemizedlist>
    <listitem><para>Omen Wild <email>omen@mandarb.com</email></para></listitem>
    <listitem><para>Richard Russon <email>rich@flatcap.org</email></para></listitem>
    </itemizedlist>
  </sect2>
</sect1>

<sect1 id="nested-if">
  <title>Nested If Patch</title>
  <subtitle>Allow complex nested conditions in format strings</subtitle>

  <sect2 id="nested-if-patch">
    <title>Patch</title>

    <para>
      To check if Mutt supports <quote>Nested If</quote>, look for
      <quote>patch-nested-if</quote> in the mutt version.
      See: <xref linkend="mutt-patches"/>.
    </para>

    <itemizedlist>
      <title>Dependencies:</title>
      <listitem><para>mutt-1.6.2</para></listitem>
    </itemizedlist>

    <para>This patch is part of the <ulink url="http://www.neomutt.org/">NeoMutt Project</ulink>.</para>
  </sect2>

  <sect2 id="nested-if-intro">
    <title>Introduction</title>

    <para>
      Mutt's format strings can contain embedded if-then-else conditions.
      They are of the form:
    </para>

<screen>
%?VAR?TRUE&amp;FALSE?
</screen>

    <para>
      If the variable <quote>VAR</quote> has a value greater than zero,
      print the <quote>TRUE</quote> string, otherwise print the
      <quote>FALSE</quote> string.
    </para>

    <para>
      e.g.  <literal>%?S?Size: %S&amp;Empty?</literal>
    </para>

    <para>Which can be read as:</para>

    <literallayout>
if (%S &gt; 0) {
    print &quot;Size: %S&quot;
} else {
    print &quot;Empty&quot;
}
    </literallayout>

    <para>
      These conditions are useful, but in Mutt they cannot be nested
      within one another.  This patch uses the notation
      <literal>%&lt;VAR?TRUE&amp;FALSE&gt;</literal> and allows them to be nested.
    </para>

    <para>
      The <literal>%&lt;...&gt;</literal> notation was used to format the
      current local time.  but that's not really very useful since mutt
      has no means of refreshing the screen periodically.
    </para>

    <para>
      A simple nested condition might be:
      (Some whitespace has been introduced for clarity)
    </para>

<screen>
%&lt;x? %&lt;y? XY &amp; X &gt; &amp; %&lt;y? Y &amp; NONE &gt; &gt;  Conditions
     %&lt;y? XY &amp; X &gt;                      x&gt;0
          XY                            x&gt;0,y&gt;0
               X                        x&gt;0,y=0
</screen>

<screen>
%&lt;x? %&lt;y? XY &amp; X &gt; &amp; %&lt;y? Y &amp; NONE &gt; &gt;  Conditions
                      %&lt;y? Y &amp; NONE &gt;    x=0
                          Y             x=0,y&gt;0
                              NONE      x=0,y=0
</screen>

    <para>Equivalent to:</para>

    <literallayout>
if (x &gt; 0) {
    if (y &gt; 0) {
        print 'XY'
    } else {
        print 'X'
    }
} else {
    if (y &gt; 0) {
        print 'Y'
    } else {
        print 'NONE'
    }
}
    </literallayout>

    <para>Examples:</para>

<screen>
set index_format='%4C %Z %{%b %d} %-25.25n %s%&gt; %&lt;M?%M Msgs &amp;%&lt;l?%l Lines&amp;%c Bytes&gt;&gt;'
</screen>

    <literallayout>
if a thread is folded
    display the number of messages (%M)
else if we know how many lines in the message
    display lines in message (%l)
else
    display the size of the message in bytes (%c)
    </literallayout>

<screen>
set index_format='%4C %Z %{%b %d} %-25.25n %&lt;M?[%M] %s&amp;%s%* %&lt;l?%l&amp;%c&gt;&gt;'
</screen>

    <literallayout>
if a thread is folded
    display the number of messages (%M)
    display the subject (%s)
else if we know how many lines in the message
    display lines in message (%l)
else
    display the size of the message in bytes (%c)
    </literallayout>

  </sect2>

  <sect2 id="nested-if-variables">
    <title>Variables</title>
    <para>
      The <quote>nested-if</quote> patch doesn't have any config of its own.
      It modifies the behavior of the format strings.
    </para>
  </sect2>

<!--
  <sect2 id="nested-if-functions">
    <title>Functions</title>
    <para>None</para>
  </sect2>

  <sect2 id="nested-if-commands">
    <title>Commands</title>
    <para>None</para>
  </sect2>

  <sect2 id="nested-if-colors">
    <title>Colors</title>
    <para>None</para>
  </sect2>

  <sect2 id="nested-if-sort">
    <title>Sort</title>
    <para>None</para>
  </sect2>
-->

  <sect2 id="nested-if-muttrc">
    <title>Muttrc</title>
<screen>
<emphasis role="comment"># Example Mutt config file for the 'nested-if' feature.
 
# This patch uses the format: '%&lt;VAR?TRUE&amp;FALSE&gt;' for conditional
# format strings that can be nested.
 
# Example 1
# if a thread is folded
#       display the number of messages (%M)
# else if we know how many lines in the message
#       display lines in message (%l)
# else display the size of the message in bytes (%c)</emphasis>
set index_format='%4C %Z %{%b %d} %-25.25n %s%&gt; %&lt;M?%M Msgs &amp;%&lt;l?%l Lines&amp;%c Bytes&gt;&gt;'
 
<emphasis role="comment"># Example 2
# if a thread is folded
#       display the number of messages (%M)
#       display the subject (%s)
# else if we know how many lines in the message
#       display lines in message (%l)
# else
#       display the size of the message in bytes (%c)</emphasis>
set index_format='%4C %Z %{%b %d} %-25.25n %&lt;M?[%M] %s&amp;%s%* %&lt;l?%l&amp;%c&gt;&gt;'
 
<emphasis role="comment"># vim: syntax=muttrc</emphasis>
</screen>
  </sect2>

  <sect2 id="nested-if-see-also">
    <title>See Also</title>

    <itemizedlist>
      <listitem><para><ulink url="http://www.neomutt.org/">NeoMutt Project</ulink></para></listitem>
      <listitem><para><link linkend="cond-date">cond-date patch</link></para></listitem>
      <listitem><para><link linkend="index-format">$index_format</link></para></listitem>
      <listitem><para><link linkend="status-format">$status_format</link></para></listitem>
    </itemizedlist>
  </sect2>

  <sect2 id="nested-if-known-bugs">
    <title>Known Bugs</title>
    <para>
      Patch overwrites $&lt;fmt&gt; handler in <literal>$index_format</literal>
    </para>
  </sect2>

  <sect2 id="nested-if-credits">
    <title>Credits</title>
    <itemizedlist>
    <listitem><para>David Champion <email>dgc@uchicago.edu</email></para></listitem>
    <listitem><para>Richard Russon <email>rich@flatcap.org</email></para></listitem>
    </itemizedlist>
  </sect2>
</sect1>

<sect1 id="new-mail-hook">
  <title>new-mail Patch</title>
  <subtitle>Execute a command upon the receipt of new mail.</subtitle>

  <sect2 id="new-mail-patch">
    <title>Patch</title>

    <para>
      To check if Mutt supports <quote>new-mail</quote>, look for
      <quote>patch-new-mail</quote> in the mutt version.
      See: <xref linkend="mutt-patches"/>.
    </para>

    <itemizedlist>
      <title>Dependencies:</title>
      <listitem><para>mutt-1.6.2</para></listitem>
    </itemizedlist>

    <para>This patch is part of the <ulink url="http://www.neomutt.org/">NeoMutt Project</ulink>.</para>
  </sect2>

  <sect2 id="new-mail-intro">
    <title>Introduction</title>

    <para>
      This patch enables the new_mail_command setting, which can be used to
      execute a custom script (e.g., a notification handler) upon receiving a
      new mail.
    </para>

    <para>
      The command string can contain expandos, such as <literal>%f</literal>
      for the folder name.  For a complete list, see:
      <link linkend="status-format">$status_format</link>.
    </para>

    <para>
      For example in Linux you can use (most distributions already provide notify-send):
    </para>

<screen>
set new_mail_command="notify-send --icon='/home/santiago/Pictures/mutt.png' 'New Email in %f' '%n new messages, %u unread.' &amp;"
</screen>

    <para>
      And in OS X you will need to install a command line interface for
      Notification Center, for example
      <ulink url="https://github.com/julienXX/terminal-notifier">terminal-notifier</ulink>:
    </para>

<screen>
set new_mail_command="terminal-notifier -title '%v' -subtitle 'New Mail in %f' -message '%n new messages, %u unread.' -activate 'com.apple.Terminal'"
</screen>

  </sect2>

  <sect2 id="new-mail-variables">
    <title>Variables</title>

    <table id="table-new-mail-variables">
      <title>New Mail Command Variables</title>
      <tgroup cols="3">
        <thead>
          <row>
            <entry>Name</entry>
            <entry>Type</entry>
            <entry>Default</entry>
          </row>
        </thead>
        <tbody>
          <row>
            <entry><literal>new_mail_command</literal></entry>
            <entry>string</entry>
            <entry>(empty)</entry>
          </row>
        </tbody>
      </tgroup>
    </table>
  </sect2>

  <sect2 id="new-mail-muttrc">
    <title>Muttrc</title>
<screen>
<emphasis role="comment"># Example Mutt config file for the 'new-mail-command' patch.
 
# --------------------------------------------------------------------------
# VARIABLES - shown with their default values
# --------------------------------------------------------------------------
 
# Set the command you want mutt to execute upon the receipt of a new email</emphasis>
set new_mail_command = ""
 
<emphasis role="comment"># Linux example:
# set new_command="notify-send --icon='/home/santiago/Pictures/mutt.png' 'New Email in %f' '%n new messages, %u unread.' &amp;"
 
# OS X example:
# set new_mail_command="terminal-notifier -title '%v' -subtitle 'New Mail in %f' -message '%n new messages, %u unread.' -activate 'com.apple.Terminal'"

# --------------------------------------------------------------------------

# vim: syntax=muttrc</emphasis>
</screen>
  </sect2>

  <sect2 id="new-mail-see-also">
    <title>See Also</title>

    <itemizedlist>
      <listitem><para><ulink url="http://www.neomutt.org/">NeoMutt Project</ulink></para></listitem>
      <listitem><para><link linkend="folder-hook">folder-hook</link></para></listitem>
    </itemizedlist>
  </sect2>

  <sect2 id="new-mail-known-bugs">
    <title>Known Bugs</title>
    <itemizedlist>
      <listitem>
        <para>
          Notifies about spurious <emphasis role="bold">new email</emphasis>
          when an email is saved, see
          <ulink url="https://github.com/neomutt/neomutt/issues/20">Issue #20</ulink>
        </para>
    </listitem>
    <listitem>
      <para>
        Will not notify about new e-mail if the pager is open, see
        <ulink url="https://github.com/neomutt/neomutt/issues/19">Issue #19</ulink>
      </para>
    </listitem>
    </itemizedlist>
  </sect2>

  <sect2 id="new-mail-credits">
    <title>Credits</title>
    <itemizedlist>
    <listitem><para>Yoshiki Vazquez-Baeza <email>yoshiki@ucsd.edu</email></para></listitem>
    <listitem><para>Santiago Torres-Arias <email>santiago@nyu.edu</email></para></listitem>
    <listitem><para>Richard Russon <email>rich@flatcap.org</email></para></listitem>
    </itemizedlist>
  </sect2>
</sect1>

<sect1 id="nntp">
  <title>NNTP Patch</title>
  <subtitle>Talk to a Usenet news server</subtitle>

  <sect2 id="nntp-patch">
    <title>Patch</title>

    <para>
      To check if Mutt supports <quote>NNTP</quote>, look for
      <quote>+USE_NNTP</quote> in the mutt version.
      See: <xref linkend="compile-time-features"/>.
    </para>

    <itemizedlist>
      <title>Dependencies:</title>
      <listitem><para>mutt-1.6.2</para></listitem>
    </itemizedlist>

    <para>This patch is part of the <ulink url="http://www.neomutt.org/">NeoMutt Project</ulink>.</para>
  </sect2>

  <sect2 id="nntp-intro">
    <title>Introduction</title>

    <para>Reading news via NNTP</para>
    <para>
    If compiled with <emphasis>--enable-nntp</emphasis> option, Mutt can
    read news from news server via NNTP.  You can open a newsgroup with
    function ``change-newsgroup'' (default: ``i'').  Default news server
    can be obtained from <literal>$NNTPSERVER</literal> environment
    variable or from <literal>/etc/nntpserver</literal> file.  Like other
    news readers, info about subscribed newsgroups is saved in file by
    <link linkend="newsrc">$newsrc</link> variable.  The variable <link
    linkend="news-cache-dir">$news_cache_dir</link> can be used to point
    to a directory.  Mutt will create a hierarchy of subdirectories named
    like the account and newsgroup the cache is for.  Also the hierarchy
    is used to store header cache if Mutt was compiled with <link
    linkend="header-caching">header cache</link> support.
    </para>
  </sect2>

  <sect2 id="nntp-variables">
    <title>Variables</title>

    <table id="table-nntp-variables">
      <title>NNTP Variables</title>
      <tgroup cols="3">
        <thead>
          <row>
            <entry>Name</entry>
            <entry>Type</entry>
            <entry>Default</entry>
          </row>
        </thead>
        <tbody>
          <row>
            <entry><literal>ask_follow_up</literal></entry>
            <entry>boolean</entry>
            <entry><literal>no</literal></entry>
          </row>
          <row>
            <entry><literal>ask_x_comment_to</literal></entry>
            <entry>boolean</entry>
            <entry><literal>no</literal></entry>
          </row>
          <row>
            <entry><literal>catchup_newsgroup</literal></entry>
            <entry>quad</entry>
            <entry><literal>ask-yes</literal></entry>
          </row>
          <row>
            <entry><literal>followup_to_poster</literal></entry>
            <entry>quad</entry>
            <entry><literal>ask-yes</literal></entry>
          </row>
          <row>
            <entry><literal>group_index_format</literal></entry>
            <entry>string</entry>
            <entry><literal>%4C %M%N %5s  %-45.45f %d</literal></entry>
          </row>
          <row>
            <entry><literal>inews</literal></entry>
            <entry>string</entry>
            <entry>(empty)</entry>
          </row>
          <row>
            <entry><literal>mime_subject</literal></entry>
            <entry>boolean</entry>
            <entry><literal>yes</literal></entry>
          </row>
          <row>
            <entry><literal>newsgroups_charset</literal></entry>
            <entry>string</entry>
            <entry><literal>utf-8</literal></entry>
          </row>
          <row>
            <entry><literal>newsrc</literal></entry>
            <entry>string</entry>
            <entry><literal>~/.newsrc</literal></entry>
          </row>
          <row>
            <entry><literal>news_cache_dir</literal></entry>
            <entry>string</entry>
            <entry><literal>~/.mutt</literal></entry>
          </row>
          <row>
            <entry><literal>news_server</literal></entry>
            <entry>string</entry>
            <entry>(empty)</entry>
          </row>
          <row>
            <entry><literal>nntp_authenticators</literal></entry>
            <entry>string</entry>
            <entry>(empty)</entry>
          </row>
          <row>
            <entry><literal>nntp_context</literal></entry>
            <entry>number</entry>
            <entry><literal>1000</literal></entry>
          </row>
          <row>
            <entry><literal>nntp_listgroup</literal></entry>
            <entry>boolean</entry>
            <entry><literal>yes</literal></entry>
          </row>
          <row>
            <entry><literal>nntp_load_description</literal></entry>
            <entry>boolean</entry>
            <entry><literal>yes</literal></entry>
          </row>
          <row>
            <entry><literal>nntp_pass</literal></entry>
            <entry>string</entry>
            <entry>(empty)</entry>
          </row>
          <row>
            <entry><literal>nntp_poll</literal></entry>
            <entry>number</entry>
            <entry><literal>60</literal></entry>
          </row>
          <row>
            <entry><literal>nntp_user</literal></entry>
            <entry>string</entry>
            <entry>(empty)</entry>
          </row>
          <row>
            <entry><literal>post_moderated</literal></entry>
            <entry>quad</entry>
            <entry><literal>ask-yes</literal></entry>
          </row>
          <row>
            <entry><literal>save_unsubscribed</literal></entry>
            <entry>boolean</entry>
            <entry><literal>no</literal></entry>
          </row>
          <row>
            <entry><literal>show_new_news</literal></entry>
            <entry>boolean</entry>
            <entry><literal>yes</literal></entry>
          </row>
          <row>
            <entry><literal>show_only_unread</literal></entry>
            <entry>boolean</entry>
            <entry><literal>no</literal></entry>
          </row>
          <row>
            <entry><literal>x_comment_to</literal></entry>
            <entry>boolean</entry>
            <entry><literal>no</literal></entry>
          </row>
        </tbody>
      </tgroup>
    </table>
  </sect2>

  <sect2 id="nntp-functions">
    <title>Functions</title>

    <table id="table-nntp-functions">
      <title>NNTP Functions</title>
      <tgroup cols="4">
        <thead>
          <row>
            <entry>Menus</entry>
            <entry>Default Key</entry>
            <entry>Function</entry>
            <entry>Description</entry>
          </row>
        </thead>
        <tbody>
          <row>
            <entry>browser,index</entry>
            <entry>y</entry>
            <entry><literal>&lt;catchup&gt;</literal></entry>
            <entry>mark all articles in newsgroup as read</entry>
          </row>
          <row>
            <entry>index,pager</entry>
            <entry>i</entry>
            <entry><literal>&lt;change-newsgroup&gt;</literal></entry>
            <entry>open a different newsgroup</entry>
          </row>
          <row>
            <entry>pager</entry>
            <entry>X</entry>
            <entry><literal>&lt;change-vfolder&gt;</literal></entry>
            <entry>open a different virtual folder</entry>
          </row>
          <row>
            <entry>compose</entry>
            <entry>o</entry>
            <entry><literal>&lt;edit-followup-to&gt;</literal></entry>
            <entry>edit the Followup-To field</entry>
          </row>
          <row>
            <entry>compose</entry>
            <entry>N</entry>
            <entry><literal>&lt;edit-newsgroups&gt;</literal></entry>
            <entry>edit the newsgroups list</entry>
          </row>
          <row>
            <entry>compose</entry>
            <entry>x</entry>
            <entry><literal>&lt;edit-x-comment-to&gt;</literal></entry>
            <entry>edit the X-Comment-To field</entry>
          </row>
          <row>
            <entry>pager</entry>
            <entry>+</entry>
            <entry><literal>&lt;entire-thread&gt;</literal></entry>
            <entry>read entire thread of the current message</entry>
          </row>
          <row>
            <entry>attachment,index,pager</entry>
            <entry>F</entry>
            <entry><literal>&lt;followup-message&gt;</literal></entry>
            <entry>followup to newsgroup</entry>
          </row>
          <row>
            <entry>pager</entry>
            <entry>`</entry>
            <entry><literal>&lt;modify-labels&gt;</literal></entry>
            <entry>modify (notmuch) tags</entry>
          </row>
          <row>
            <entry>index,pager</entry>
            <entry>P</entry>
            <entry><literal>&lt;post-message&gt;</literal></entry>
            <entry>post message to newsgroup</entry>
          </row>
          <row>
            <entry>browser</entry>
            <entry>g</entry>
            <entry><literal>&lt;reload-active&gt;</literal></entry>
            <entry>load list of all newsgroups from NNTP server</entry>
          </row>
          <row>
            <entry>browser</entry>
            <entry>s</entry>
            <entry><literal>&lt;subscribe&gt;</literal></entry>
            <entry>subscribe to current mbox (IMAP/NNTP only)</entry>
          </row>
          <row>
            <entry>browser</entry>
            <entry>S</entry>
            <entry><literal>&lt;subscribe-pattern&gt;</literal></entry>
            <entry>subscribe to newsgroups matching a pattern</entry>
          </row>
          <row>
            <entry>browser</entry>
            <entry>Y</entry>
            <entry><literal>&lt;uncatchup&gt;</literal></entry>
            <entry>mark all articles in newsgroup as unread</entry>
          </row>
          <row>
            <entry>browser</entry>
            <entry>u</entry>
            <entry><literal>&lt;unsubscribe&gt;</literal></entry>
            <entry>unsubscribe from current mbox (IMAP/NNTP only)</entry>
          </row>
          <row>
            <entry>browser</entry>
            <entry>U</entry>
            <entry><literal>&lt;unsubscribe-pattern&gt;</literal></entry>
            <entry>unsubscribe from newsgroups matching a pattern</entry>
          </row>
          <row>
            <entry>index,pager</entry>
            <entry>Alt-i</entry>
            <entry><literal>&lt;change-newsgroup-readonly&gt;</literal></entry>
            <entry>open a different newsgroup in read only mode</entry>
          </row>
          <row>
            <entry>attachment,index,pager</entry>
            <entry>Alt-F</entry>
            <entry><literal>&lt;forward-to-group&gt;</literal></entry>
            <entry>forward to newsgroup</entry>
          </row>
          <row>
            <entry>index</entry>
            <entry>(none)</entry>
            <entry><literal>&lt;get-children&gt;</literal></entry>
            <entry>get all children of the current message</entry>
          </row>
          <row>
            <entry>index</entry>
            <entry>Alt-G</entry>
            <entry><literal>&lt;get-parent&gt;</literal></entry>
            <entry>get parent of the current message</entry>
          </row>
          <row>
            <entry>index,pager</entry>
            <entry>(none)</entry>
            <entry><literal>&lt;imap-fetch-mail&gt;</literal></entry>
            <entry>force retrieval of mail from IMAP server</entry>
          </row>
          <row>
            <entry>index,pager</entry>
            <entry>(none)</entry>
            <entry><literal>&lt;imap-logout-all&gt;</literal></entry>
            <entry>logout from all IMAP servers</entry>
          </row>
          <row>
            <entry>pager</entry>
            <entry>(none)</entry>
            <entry><literal>&lt;modify-labels-then-hide&gt;</literal></entry>
            <entry>modify labeld and then hide message</entry>
          </row>
          <row>
            <entry>index</entry>
            <entry>(none)</entry>
            <entry><literal>&lt;reconstruct-thread&gt;</literal></entry>
            <entry>reconstruct thread containing current message</entry>
          </row>
          <row>
            <entry>pager</entry>
            <entry>Alt-X</entry>
            <entry><literal>&lt;vfolder-from-query&gt;</literal></entry>
            <entry>generate virtual folder from query</entry>
          </row>
          <row>
            <entry>index</entry>
            <entry>Ctrl-G</entry>
            <entry><literal>&lt;get-message&gt;</literal></entry>
            <entry>get message with Message-Id</entry>
          </row>
        </tbody>
      </tgroup>
    </table>
  </sect2>

<!--
  <sect2 id="nntp-commands">
    <title>Commands</title>
  </sect2>

  <sect2 id="nntp-colors">
    <title>Colors</title>
  </sect2>

  <sect2 id="nntp-sort">
    <title>Sort</title>
  </sect2>
-->

  <sect2 id="nntp-muttrc">
    <title>Muttrc</title>

<screen>
<emphasis role="comment"># This is a complete list of nntp configuration.

# --------------------------------------------------------------------------
# VARIABLES - shown with their default values
# --------------------------------------------------------------------------</emphasis>

set ask_follow_up = no
set ask_x_comment_to = no
set catchup_newsgroup = ask-yes
set followup_to_poster = ask-yes
set group_index_format = '%4C %M%N %5s  %-45.45f %d'
set inews = ''
set mime_subject = yes
set newsgroups_charset = utf-8
set newsrc = '~/.newsrc'
set news_cache_dir = '~/.mutt'
set news_server = ''
set nntp_authenticators = ''
set nntp_context = 1000
set nntp_listgroup = yes
set nntp_load_description = yes
set nntp_pass = ''
set nntp_poll = 60
set nntp_user = ''
set post_moderated = ask-yes
set save_unsubscribed = no
set show_new_news = yes
set show_only_unread = no
set x_comment_to = no

<emphasis role="comment"># --------------------------------------------------------------------------
# FUNCTIONS - shown with an example mapping
# --------------------------------------------------------------------------

# mark all articles in newsgroup as read</emphasis>
bind browser,index y catchup 

<emphasis role="comment"># open a different newsgroup</emphasis>
bind index,pager i change-newsgroup 

<emphasis role="comment"># open a different virtual folder</emphasis>
bind pager X change-vfolder 

<emphasis role="comment"># edit the Followup-To field</emphasis>
bind compose o edit-followup-to 

<emphasis role="comment"># edit the newsgroups list</emphasis>
bind compose N edit-newsgroups 

<emphasis role="comment"># edit the X-Comment-To field</emphasis>
bind compose x edit-x-comment-to 

<emphasis role="comment"># read entire thread of the current message</emphasis>
bind pager + entire-thread 

<emphasis role="comment"># followup to newsgroup</emphasis>
bind attachment,index,pager F followup-message 

<emphasis role="comment"># modify (notmuch) tags</emphasis>
bind pager ` modify-labels 

<emphasis role="comment"># post message to newsgroup</emphasis>
bind index,pager P post-message 

<emphasis role="comment"># load list of all newsgroups from NNTP server</emphasis>
bind browser g reload-active 

<emphasis role="comment"># subscribe to current mbox (IMAP/NNTP only)</emphasis>
bind browser s subscribe 

<emphasis role="comment"># subscribe to newsgroups matching a pattern</emphasis>
bind browser S subscribe-pattern 

<emphasis role="comment"># mark all articles in newsgroup as unread</emphasis>
bind browser Y uncatchup 

<emphasis role="comment"># unsubscribe from current mbox (IMAP/NNTP only)</emphasis>
bind browser u unsubscribe 

<emphasis role="comment"># unsubscribe from newsgroups matching a pattern</emphasis>
bind browser U unsubscribe-pattern 

<emphasis role="comment"># open a different newsgroup in read only mode</emphasis>
bind index,pager \ei change-newsgroup-readonly 

<emphasis role="comment"># forward to newsgroup</emphasis>
bind attachment,index,pager \eF forward-to-group 

<emphasis role="comment"># get all children of the current message</emphasis>
# bind index ??? get-children 

<emphasis role="comment"># get parent of the current message</emphasis>
bind index \eG get-parent 

<emphasis role="comment"># force retrieval of mail from IMAP server
# bind index,pager ??? imap-fetch-mail 

# logout from all IMAP servers
# bind index,pager ??? imap-logout-all 

# modify labeld and then hide message
# bind pager ??? modify-labels-then-hide 

# reconstruct thread containing current message
# bind index ??? reconstruct-thread 

# generate virtual folder from query</emphasis>
bind pager \eX vfolder-from-query 

<emphasis role="comment"># get message with Message-Id</emphasis>
bind index \CG get-message 

<emphasis role="comment"># --------------------------------------------------------------------------

# vim: syntax=muttrc</emphasis>
</screen>
  </sect2>

  <sect2 id="nntp-see-also">
    <title>See Also</title>

    <itemizedlist>
      <listitem><para><ulink url="http://www.neomutt.org/">NeoMutt Project</ulink></para></listitem>
      <listitem><para><link linkend="compile-time-features">Compile-Time Features</link></para></listitem>
    </itemizedlist>
  </sect2>

  <sect2 id="nntp-known-bugs">
    <title>Known Bugs</title>
    <para>
      None
    </para>
  </sect2>

  <sect2 id="nntp-credits">
    <title>Credits</title>
    <itemizedlist>
    <listitem><para>Vsevolod Volkov <email>vvv@mutt.org.ua</email></para></listitem>
    <listitem><para>Felix von Leitner <email>leitner@fefe.de</email></para></listitem>
    <listitem><para>Richard Russon <email>rich@flatcap.org</email></para></listitem>
    </itemizedlist>
  </sect2>
</sect1>

<sect1 id="notmuch">
  <title>Notmuch Patch</title>
  <subtitle>Email search engine</subtitle>

  <sect2 id="notmuch-patch">
    <title>Patch</title>

    <para>
      To check if Mutt supports <quote>Notmuch</quote>, look for
      <quote>+USE_NOTMUCH</quote> in the mutt version.
      See: <xref linkend="compile-time-features"/>.
    </para>

    <itemizedlist>
      <title>Dependencies:</title>
      <listitem><para>mutt-1.6.2</para></listitem>
      <listitem><para><link linkend="sidebar">sidebar patch</link></para></listitem>
      <listitem><para><link linkend="quasi-delete">quasi-delete patch</link></para></listitem>
      <listitem><para><link linkend="index-color">index-color patch</link></para></listitem>
      <listitem><para>Notmuch libraries</para></listitem>
    </itemizedlist>

    <para>This patch is part of the <ulink url="http://www.neomutt.org/">NeoMutt Project</ulink>.</para>
  </sect2>

<!--
  <sect2 id="notmuch-intro">
    <title>Introduction</title>
  </sect2>
-->

  <sect2 id="notmuch-variables">
    <title>Variables</title>

    <table id="table-notmuch-variables">
      <title>Notmuch Variables</title>
      <tgroup cols="3">
        <thead>
          <row>
            <entry>Name</entry>
            <entry>Type</entry>
            <entry>Default</entry>
          </row>
        </thead>
        <tbody>
          <row>
            <entry><literal>nm_db_limit</literal></entry>
            <entry>number</entry>
            <entry><literal>0</literal></entry>
          </row>
          <row>
            <entry><literal>nm_default_uri</literal></entry>
            <entry>string</entry>
            <entry>(empty)</entry>
          </row>
          <row>
            <entry><literal>nm_exclude_tags</literal></entry>
            <entry>string</entry>
            <entry>(empty)</entry>
          </row>
          <row>
            <entry><literal>nm_hidden_tags</literal></entry>
            <entry>string</entry>
            <entry><literal>unread,draft,flagged,passed,replied,attachment,signed,encrypted</literal></entry>
          </row>
          <row>
            <entry><literal>nm_open_timeout</literal></entry>
            <entry>number</entry>
            <entry><literal>5</literal></entry>
          </row>
          <row>
            <entry><literal>nm_query_type</literal></entry>
            <entry>string</entry>
            <entry><literal>messages</literal></entry>
          </row>
          <row>
            <entry><literal>nm_record</literal></entry>
            <entry>boolean</entry>
            <entry><literal>no</literal></entry>
          </row>
          <row>
            <entry><literal>nm_record_tags</literal></entry>
            <entry>string</entry>
            <entry>(empty)</entry>
          </row>
          <row>
            <entry><literal>nm_unread_tag</literal></entry>
            <entry>string</entry>
            <entry><literal>unread</literal></entry>
          </row>
          <row>
            <entry><literal>vfolder_format</literal></entry>
            <entry>string</entry>
            <entry><literal>%6n(%6N) %f</literal></entry>
          </row>
          <row>
            <entry><literal>virtual_spoolfile</literal></entry>
            <entry>boolean</entry>
            <entry><literal>no</literal></entry>
          </row>
        </tbody>
      </tgroup>
    </table>
  </sect2>

  <sect2 id="notmuch-functions">
    <title>Functions</title>

    <table id="table-notmuch-functions">
      <title>Notmuch Functions</title>
      <tgroup cols="4">
        <thead>
          <row>
            <entry>Menus</entry>
            <entry>Default Key</entry>
            <entry>Function</entry>
            <entry>Description</entry>
          </row>
        </thead>
        <tbody>
          <row>
            <entry>index,pager</entry>
            <entry>X</entry>
            <entry><literal>&lt;change-vfolder&gt;</literal></entry>
            <entry>open a different virtual folder</entry>
          </row>
          <row>
            <entry>index,pager</entry>
            <entry>+</entry>
            <entry><literal>&lt;entire-thread&gt;</literal></entry>
            <entry>read entire thread of the current message</entry>
          </row>
          <row>
            <entry>index,pager</entry>
            <entry>`</entry>
            <entry><literal>&lt;modify-labels&gt;</literal></entry>
            <entry>modify (notmuch) tags</entry>
          </row>
          <row>
            <entry>index,pager</entry>
            <entry>(none)</entry>
            <entry><literal>&lt;modify-labels-then-hide&gt;</literal></entry>
            <entry>modify labels and then hide message</entry>
          </row>
          <row>
            <entry>index,pager</entry>
            <entry>(none)</entry>
            <entry><literal>&lt;sidebar-toggle-virtual&gt;</literal></entry>
            <entry>toggle between mailboxes and virtual mailboxes</entry>
          </row>
          <row>
            <entry>index,pager</entry>
            <entry>Alt-X</entry>
            <entry><literal>&lt;vfolder-from-query&gt;</literal></entry>
            <entry>generate virtual folder from query</entry>
          </row>
        </tbody>
      </tgroup>
    </table>
  </sect2>

  <sect2 id="notmuch-commands">
    <title>Commands</title>
    <cmdsynopsis>

      <command>virtual-mailboxes</command>
      <arg choice="plain">
        <replaceable class="parameter">description</replaceable>
        <arg choice="plain">
          <replaceable class="parameter">notmuch-URI</replaceable>
        </arg>
      </arg>
      <group choice="req" rep="repeat">
        <arg choice="plain">
          <replaceable class="parameter">description</replaceable>
          <arg choice="plain">
            <replaceable class="parameter">notmuch-URI</replaceable>
          </arg>
        </arg>
      </group>

      <command>tag-transforms</command>
      <arg choice="plain">
        <replaceable class="parameter">tag</replaceable>
        <arg choice="plain">
          <replaceable class="parameter">transformed-string</replaceable>
        </arg>
      </arg>
      <group choice="req" rep="repeat">
        <arg choice="plain">
          <replaceable class="parameter">tag</replaceable>
          <arg choice="plain">
            <replaceable class="parameter">transformed-string</replaceable>
          </arg>
        </arg>
      </group>

      <command>tag-formats</command>
      <arg choice="plain">
        <replaceable class="parameter">tag</replaceable>
        <arg choice="plain">
          <replaceable class="parameter">format-string</replaceable>
        </arg>
      </arg>
      <group choice="req" rep="repeat">
        <arg choice="plain">
          <replaceable class="parameter">tag</replaceable>
          <arg choice="plain">
            <replaceable class="parameter">format-string</replaceable>
          </arg>
        </arg>
      </group>

    </cmdsynopsis>
  </sect2>

  <sect2 id="notmuch-colors">
    <title>Colors</title>

    <para>Adds these to index-color patch:</para>

    <table id="table-notmuch-colors">
      <title>Index Colors</title>
      <tgroup cols="3">
        <thead>
          <row>
            <entry>Object</entry>
            <entry>Pattern</entry>
            <entry>Highlights</entry>
          </row>
        </thead>
        <tbody>
          <row>
            <entry><literal>index_tag</literal></entry>
            <entry>yes</entry>
            <entry>an individual message tag, %G, uses tag name</entry>
          </row>
          <row>
            <entry><literal>index_tags</literal></entry>
            <entry>no</entry>
            <entry>the transformed message tags, %g</entry>
          </row>
        </tbody>
      </tgroup>
    </table>
  </sect2>

<!--
  <sect2 id="notmuch-sort">
    <title>Sort</title>
  </sect2>
-->

  <sect2 id="notmuch-muttrc">
    <title>Muttrc</title>

<screen>
<emphasis role="comment"># This is a complete list of notmuch-related configuration.
 
# --------------------------------------------------------------------------
# VARIABLES - shown with their default values
# --------------------------------------------------------------------------
 
# This variable specifies notmuch query limit.</emphasis>
set nm_db_limit = 0
 
<emphasis role="comment"># This variable specifies the default Notmuch database in format:
# notmuch://&lt;absolute path&gt;</emphasis>
set nm_default_uri = ""
 
<emphasis role="comment"># The messages tagged with these tags are excluded and not loaded
# from notmuch DB to mutt unless specified explicitly.</emphasis>
set nm_exclude_tags = ""
 
<emphasis role="comment"># This variable specifies private notmuch tags which should not be printed
# on screen (index, pager).</emphasis>
set nm_hidden_tags = "unread,draft,flagged,passed,replied,attachment,signed,encrypted"
 
<emphasis role="comment"># This option specifies timeout for Notmuch database. Default is 5 seconds.</emphasis>
set nm_open_timeout = 5
 
<emphasis role="comment"># This variable specifies notmuch query type, supported types: 'threads' and</emphasis>
# 'messages'.
set nm_query_type = messages
 
<emphasis role="comment"># Add messages stored to the mutt record (see $record in the mutt docs)
# also to notmuch DB.</emphasis>
set nm_record = no
 
<emphasis role="comment"># Tags that should be removed or added to the to the messages stored in the mutt record.</emphasis>
set nm_record_tags = ""
 
<emphasis role="comment"># This variable specifies notmuch tag which is used for unread messages.</emphasis>
set nm_unread_tag = unread
 
<emphasis role="comment"># This variable allows you to customize the file browser display for virtual
# folders to your personal taste.</emphasis>
set vfolder_format = "%6n(%6N) %f"
 
<emphasis role="comment"># When set, mutt will use the first virtual mailbox (see virtual-mailboxes)
# as a spoolfile.</emphasis>
set virtual_spoolfile = no
 
<emphasis role="comment"># --------------------------------------------------------------------------
# FUNCTIONS - shown with an example mapping
# --------------------------------------------------------------------------
 
# open a different virtual folder</emphasis>
bind index,pager X change-vfolder 
 
<emphasis role="comment"># read entire thread of the current message</emphasis>
bind index,pager + entire-thread 
 
<emphasis role="comment"># modify (notmuch) tags</emphasis>
bind index,pager ` modify-labels 
 
<emphasis role="comment"># generate virtual folder from query</emphasis>
bind index,pager \eX vfolder-from-query 
 
<emphasis role="comment"># modify labels and then hide message
# bind index,pager ??? modify-labels-then-hide 
 
# toggle between mailboxes and virtual mailboxes
# bind index,pager ??? sidebar-toggle-virtual 
 
# --------------------------------------------------------------------------
# COMMANDS - shown with an example
# --------------------------------------------------------------------------
 
# virtual-mailboxes description notmuch-URI { description notmuch-URI ...}
# virtual-mailboxes "Climbing" "notmuch://?query=climbing"
 
# Replace some tags with icons
# tag-transforms tag transformed-string { tag transformed-string ...}
# tag-transforms "inbox"   "i"   \
#                "unread"  "u"   \
#                "replied" "↻ "  \
#                "sent"    "➥ "  \
#                "todo"    "T"   \
#                "deleted" "DEL" \
#                "invites" "CAL"
 
# See README.notmuch for an explanation
# tag-formats tag format-string { tag format-string ...}
# tag-formats "inbox"   "GI" \
#              "unread"  "GU" \
#              "replied" "GR" \
#              "sent"    "GS" \
#              "todo"    "Gt" \
#              "deleted" "GD" \
#              "invites" "Gi"
 
# set index_format='4C %S %[%y.%m.%d] %-18.18n %?GU?%GU&amp; ? %?GR?%GR&amp; ? %?GI?%GI&amp; ? %s'
 
# --------------------------------------------------------------------------
# COLORS - some unpleasant examples are given
# --------------------------------------------------------------------------
 
# These symbols are added to the index-color patch:
 
# an individual message tag, %G, uses tag name
# this symbol uses a pattern</emphasis>
color index_tag red white "inbox"
 
<emphasis role="comment"># the transformed message tags, %g
# this symbol does not use a pattern</emphasis>
color index_tags green default
 
<emphasis role="comment"># --------------------------------------------------------------------------
 
# vim: syntax=muttrc</emphasis>
</screen>
  </sect2>

  <sect2 id="notmuch-see-also">
    <title>See Also</title>

    <itemizedlist>
      <listitem><para><ulink url="http://www.neomutt.org/">NeoMutt Project</ulink></para></listitem>
      <listitem><para><link linkend="compile-time-features">Compile-Time Features</link></para></listitem>
    </itemizedlist>
  </sect2>

  <sect2 id="notmuch-known-bugs">
    <title>Known Bugs</title>
    <para>None</para>
  </sect2>

  <sect2 id="notmuch-credits">
    <title>Credits</title>
    <itemizedlist>
    <listitem><para>Karel Zak <email>kzak@redhat.com</email></para></listitem>
    <listitem><para>Chris Mason <email>clm@fb.com</email></para></listitem>
    <listitem><para>Christoph Rissner <email>cri@visotech.at</email></para></listitem>
    <listitem><para>David Riebenbauer <email>davrieb@liegesta.at</email></para></listitem>
    <listitem><para>David Sterba <email>dsterba@suse.cz</email></para></listitem>
    <listitem><para>David Wilson <email>dw@botanicus.net</email></para></listitem>
    <listitem><para>Don Zickus <email>dzickus@redhat.com</email></para></listitem>
    <listitem><para>Eric Davis <email>edavis@insanum.com</email></para></listitem>
    <listitem><para>Jan Synacek <email>jsynacek@redhat.com</email></para></listitem>
    <listitem><para>Jeremiah C. Foster <email>jeremiah@jeremiahfoster.com</email></para></listitem>
    <listitem><para>Josh Poimboeuf <email>jpoimboe@redhat.com</email></para></listitem>
    <listitem><para>Kirill A. Shutemov <email>kirill@shutemov.name</email></para></listitem>
    <listitem><para>Luke Macken <email>lmacken@redhat.com</email></para></listitem>
    <listitem><para>Mantas Mikulėnas <email>grawity@gmail.com</email></para></listitem>
    <listitem><para>Patrick Brisbin <email>pbrisbin@gmail.com</email></para></listitem>
    <listitem><para>Philippe Le Brouster <email>plb@nebkha.net</email></para></listitem>
    <listitem><para>Raghavendra D Prabhu <email>rprabhu@wnohang.net</email></para></listitem>
    <listitem><para>Sami Farin <email>hvtaifwkbgefbaei@gmail.com</email></para></listitem>
    <listitem><para>Stefan Assmann <email>sassmann@kpanic.de</email></para></listitem>
    <listitem><para>Stefan Kuhn <email>p_regius@gmx.ch</email></para></listitem>
    <listitem><para>Tim Stoakes <email>tim@stoakes.net</email></para></listitem>
    <listitem><para>Vladimir Marek <email>Vladimir.Marek@oracle.com</email></para></listitem>
    <listitem><para>Víctor Manuel Jáquez Leal <email>vjaquez@igalia.com</email></para></listitem>
    <listitem><para>Richard Russon <email>rich@flatcap.org</email></para></listitem>
    </itemizedlist>
  </sect2>
</sect1>

<sect1 id="progress">
  <title>Progress Bar Patch</title>
  <subtitle>Show a visual progress bar on slow operations</subtitle>

  <sect2 id="progress-patch">
    <title>Patch</title>

    <para>
      To check if Mutt supports <quote>Progress Bar</quote>, look for
      <quote>patch-progress</quote> in the mutt version.
      See: <xref linkend="mutt-patches"/>.
    </para>

    <itemizedlist>
      <title>Dependencies:</title>
      <listitem><para>mutt-1.6.2</para></listitem>
    </itemizedlist>

    <para>This patch is part of the <ulink url="http://www.neomutt.org/">NeoMutt Project</ulink>.</para>
  </sect2>

  <sect2 id="progress-intro">
    <title>Introduction</title>

        <para>
    The <quote>progress</quote> patch shows a visual progress bar on slow
    tasks, such as indexing a large folder over the net.
        </para>
  </sect2>

<!--
  <sect2 id="progress-variables">
    <title>Variables</title>
    <para>None</para>
  </sect2>

  <sect2 id="progress-functions">
    <title>Functions</title>
    <para>None</para>
  </sect2>

  <sect2 id="progress-commands">
    <title>Commands</title>
    <para>None</para>
  </sect2>
-->

  <sect2 id="progress-colors">
    <title>Colors</title>
    <table id="table-progress-colors">
      <title>Progress Colors</title>
      <tgroup cols="3">
        <thead>
          <row>
            <entry>Name</entry>
            <entry>Default Color</entry>
            <entry>Description</entry>
          </row>
        </thead>
        <tbody>
          <row>
            <entry><literal>progress</literal></entry>
            <entry>default</entry>
            <entry>Visual progress bar</entry>
          </row>
        </tbody>
      </tgroup>
    </table>
  </sect2>

<!--
  <sect2 id="progress-sort">
    <title>Sort</title>
    <para>None</para>
  </sect2>
-->

  <sect2 id="progress-muttrc">
    <title>Muttrc</title>
<screen>
<emphasis role="comment"># Example Mutt config file for the 'progress' patch.
 
# The 'progress' patch provides clear visual feedback for
# slow tasks, such as indexing a large folder over the net.
 
# Set the color of the progress bar
# White text on a red background</emphasis>
color progress white red
 
<emphasis role="comment"># vim: syntax=muttrc</emphasis>
</screen>
  </sect2>

  <sect2 id="progress-see-also">
    <title>See Also</title>

    <itemizedlist>
      <listitem><para><ulink url="http://www.neomutt.org/">NeoMutt Project</ulink></para></listitem>
      <listitem><para><link linkend="color">Color command</link></para></listitem>
    </itemizedlist>
  </sect2>

  <sect2 id="progress-known-bugs">
    <title>Known Bugs</title>
    <para>None</para>
  </sect2>

  <sect2 id="progress-credits">
    <title>Credits</title>
    <itemizedlist>
    <listitem><para>Rocco Rutte <email>pdmef@gmx.net</email></para></listitem>
    <listitem><para>Vincent Lefevre <email>vincent@vinc17.org</email></para></listitem>
    <listitem><para>Stefan Kuhn <email>wuodan@hispeed.ch</email></para></listitem>
    <listitem><para>Karel Zak <email>kzak@redhat.com</email></para></listitem>
    <listitem><para>Richard Russon <email>rich@flatcap.org</email></para></listitem>
    </itemizedlist>
  </sect2>
</sect1>

<sect1 id="quasi-delete">
  <title>Quasi-Delete Patch</title>
  <subtitle>Mark emails that should be hidden, but not deleted</subtitle>

  <sect2 id="quasi-delete-patch">
    <title>Patch</title>

    <para>
      To check if Mutt supports <quote>Quasi-Delete</quote>, look for
      <quote>patch-quasi-delete</quote> in the mutt version.
      See: <xref linkend="mutt-patches"/>.
    </para>

    <itemizedlist>
      <title>Dependencies:</title>
      <listitem><para>mutt-1.6.2</para></listitem>
    </itemizedlist>

    <para>This patch is part of the <ulink url="http://www.neomutt.org/">NeoMutt Project</ulink>.</para>
  </sect2>

  <sect2 id="quasi-delete-intro">
    <title>Introduction</title>

        <para>
    The <quote>quasi-delete</quote> function marks an email that should be
    hidden from the index, but NOT deleted.
        </para>

        <para>
    On its own, this patch isn't very useful.  It forms a useful part of
    the notmuch plugin.
        </para>
  </sect2>

<!--
  <sect2 id="quasi-delete-variables">
    <title>Variables</title>
    <para>None</para>
  </sect2>
-->

  <sect2 id="quasi-delete-functions">
    <title>Functions</title>
    <table id="table-quasi-delete-functions">
      <title>Quasi-Delete Functions</title>
      <tgroup cols="4">
        <thead>
          <row>
            <entry>Menus</entry>
            <entry>Default Key</entry>
            <entry>Function</entry>
            <entry>Description</entry>
          </row>
        </thead>
        <tbody>
          <row>
            <entry>index,pager</entry>
            <entry>(none)</entry>
            <entry><literal>&lt;quasi-delete&gt;</literal></entry>
            <entry>delete from mutt, don't touch on disk</entry>
          </row>
        </tbody>
      </tgroup>
    </table>
  </sect2>

<!--
  <sect2 id="quasi-delete-commands">
    <title>Commands</title>
    <para>None</para>
  </sect2>

  <sect2 id="quasi-delete-colors">
    <title>Colors</title>
    <para>None</para>
  </sect2>

  <sect2 id="quasi-delete-sort">
    <title>Sort</title>
    <para>None</para>
  </sect2>
-->

  <sect2 id="quasi-delete-muttrc">
    <title>Muttrc</title>
<screen>
<emphasis role="comment"># Example Mutt config file for the 'quasi-delete' feature.
 
# The 'quasi-delete' function marks an email that should be hidden
# from the index, but NOT deleted.</emphasis>
bind index,pager Q quasi-delete
 
<emphasis role="comment"># vim: syntax=muttrc</emphasis>
</screen>
  </sect2>

  <sect2 id="quasi-delete-see-also">
    <title>See Also</title>

    <itemizedlist>
      <listitem><para><ulink url="http://www.neomutt.org/">NeoMutt Project</ulink></para></listitem>
      <listitem><para><link linkend="notmuch">notmuch patch</link></para></listitem>
    </itemizedlist>
  </sect2>

  <sect2 id="quasi-delete-known-bugs">
    <title>Known Bugs</title>
    <para>None</para>
  </sect2>

  <sect2 id="quasi-delete-credits">
    <title>Credits</title>
    <itemizedlist>
    <listitem><para>Karel Zak <email>kzak@redhat.com</email></para></listitem>
    <listitem><para>Richard Russon <email>rich@flatcap.org</email></para></listitem>
    </itemizedlist>
  </sect2>
</sect1>

<sect1 id="sidebar">
  <title>Sidebar Patch</title>
  <subtitle>Overview of mailboxes</subtitle>

  <sect2 id="sidebar-patch">
    <title>Patch</title>

    <para>
      To check if Mutt supports <quote>Sidebar</quote>, look for
      <quote>+USE_SIDEBAR</quote> in the mutt version.
      See: <xref linkend="compile-time-features"/>.
    </para>

    <itemizedlist>
      <title>Dependencies:</title>
      <listitem><para>mutt-1.6.2</para></listitem>
    </itemizedlist>

    <para>This patch is part of the <ulink url="http://www.neomutt.org/">NeoMutt Project</ulink>.</para>
  </sect2>

  <sect2 id="sidebar-intro">
    <title>Introduction</title>

    <para>
      The Sidebar shows a list of all your mailboxes.  The list can be
      turned on and off, it can be themed and the list style can be
      configured.
    </para>

    <para>
      This part of the manual is a reference guide.
      If you want a simple introduction with examples see the
      <link linkend="intro-sidebar">Sidebar Howto</link>.
      If you just want to get started, you could use the sample
      <link linkend="sidebar-muttrc">Sidebar muttrc</link>.
    </para>
  </sect2>

  <sect2 id="sidebar-variables">
    <title>Variables</title>

    <table id="table-sidebar-variables">
      <title>Sidebar Variables</title>
      <tgroup cols="3">
        <thead>
          <row>
            <entry>Name</entry>
            <entry>Type</entry>
            <entry>Default</entry>
          </row>
        </thead>
        <tbody>
          <row>
            <entry><literal>sidebar_delim_chars</literal></entry>
            <entry>string</entry>
            <entry><literal>/.</literal></entry>
          </row>
          <row>
            <entry><literal>sidebar_divider_char</literal></entry>
            <entry>string</entry>
            <entry><literal>|</literal></entry>
          </row>
          <row>
            <entry><literal>sidebar_folder_indent</literal></entry>
            <entry>boolean</entry>
            <entry><literal>no</literal></entry>
          </row>
          <row>
            <entry><literal>sidebar_format</literal></entry>
            <entry>string</entry>
            <entry><literal>%B%*  %n</literal></entry>
          </row>
          <row>
            <entry><literal>sidebar_indent_string</literal></entry>
            <entry>string</entry>
            <entry><literal>&nbsp;&nbsp;</literal> (two spaces)</entry>
          </row>
          <row>
            <entry><literal>sidebar_new_mail_only</literal></entry>
            <entry>boolean</entry>
            <entry><literal>no</literal></entry>
          </row>
          <row>
            <entry><literal>sidebar_next_new_wrap</literal></entry>
            <entry>boolean</entry>
            <entry><literal>no</literal></entry>
          </row>
          <row>
            <entry><literal>sidebar_short_path</literal></entry>
            <entry>boolean</entry>
            <entry><literal>no</literal></entry>
          </row>
          <row>
            <entry><literal>sidebar_sort_method</literal></entry>
            <entry>enum</entry>
            <entry><literal>unsorted</literal></entry>
          </row>
          <row>
            <entry><literal>sidebar_visible</literal></entry>
            <entry>boolean</entry>
            <entry><literal>no</literal></entry>
          </row>
          <row>
            <entry><literal>sidebar_whitelist</literal></entry>
            <entry>list</entry>
            <entry>(empty)</entry>
          </row>
          <row>
            <entry><literal>sidebar_width</literal></entry>
            <entry>number</entry>
            <entry><literal>20</literal></entry>
          </row>
        </tbody>
      </tgroup>
    </table>
  <para>
    For more details, and examples, about the <literal>$sidebar_format</literal>,
    see the <link linkend="intro-sidebar-format">Sidebar Intro</link>.
  </para>

  </sect2>

  <sect2 id="sidebar-functions">
    <title>Functions</title>

    <para>
      Sidebar adds the following functions to Mutt.
      By default, none of them are bound to keys.
    </para>

    <table id="table-sidebar-functions">
      <title>Sidebar Functions</title>
      <tgroup cols="3">
        <thead>
          <row>
            <entry>Menus</entry>
            <entry>Function</entry>
            <entry>Description</entry>
          </row>
        </thead>
        <tbody>
          <row>
            <entry>index,pager</entry>
            <entry><literal>&lt;sidebar-next&gt;</literal></entry>
            <entry>Move the highlight to next mailbox</entry>
          </row>
          <row>
            <entry>index,pager</entry>
            <entry><literal>&lt;sidebar-next-new&gt;</literal></entry>
            <entry>Move the highlight to next mailbox with new mail</entry>
          </row>
          <row>
            <entry>index,pager</entry>
            <entry><literal>&lt;sidebar-open&gt;</literal></entry>
            <entry>Open highlighted mailbox</entry>
          </row>
          <row>
            <entry>index,pager</entry>
            <entry><literal>&lt;sidebar-page-down&gt;</literal></entry>
            <entry>Scroll the Sidebar down 1 page</entry>
          </row>
          <row>
            <entry>index,pager</entry>
            <entry><literal>&lt;sidebar-page-up&gt;</literal></entry>
            <entry>Scroll the Sidebar up 1 page</entry>
          </row>
          <row>
            <entry>index,pager</entry>
            <entry><literal>&lt;sidebar-prev&gt;</literal></entry>
            <entry>Move the highlight to previous mailbox</entry>
          </row>
          <row>
            <entry>index,pager</entry>
            <entry><literal>&lt;sidebar-prev-new&gt;</literal></entry>
            <entry>Move the highlight to previous mailbox with new mail</entry>
          </row>
          <row>
            <entry>index,pager</entry>
            <entry><literal>&lt;sidebar-toggle-visible&gt;</literal></entry>
            <entry>Make the Sidebar (in)visible</entry>
          </row>
        </tbody>
      </tgroup>
    </table>
  </sect2>

  <sect2 id="sidebar-commands">
    <title>Commands</title>
    <cmdsynopsis>
      <command>sidebar_whitelist<anchor id="sidebar-whitelist"/></command>
      <arg choice="plain">
        <replaceable class="parameter">mailbox</replaceable>
      </arg>
      <arg choice="opt" rep="repeat">
        <replaceable class="parameter">mailbox</replaceable>
      </arg>
    </cmdsynopsis>
  </sect2>

  <sect2 id="sidebar-colors">
    <title>Colors</title>

    <table id="table-sidebar-colors">
      <title>Sidebar Colors</title>
      <tgroup cols="3">
        <thead>
          <row>
            <entry>Name</entry>
            <entry>Default Color</entry>
            <entry>Description</entry>
          </row>
        </thead>
        <tbody>
          <row>
            <entry><literal>sidebar_divider</literal></entry>
            <entry>default</entry>
            <entry>The dividing line between the Sidebar and the Index/Pager panels</entry>
          </row>
          <row>
            <entry><literal>sidebar_flagged</literal></entry>
            <entry>default</entry>
            <entry>Mailboxes containing flagged mail</entry>
          </row>
          <row>
            <entry><literal>sidebar_highlight</literal></entry>
            <entry>underline</entry>
            <entry>Cursor to select a mailbox</entry>
          </row>
          <row>
            <entry><literal>sidebar_indicator</literal></entry>
            <entry>mutt <literal>indicator</literal></entry>
            <entry>The mailbox open in the Index panel</entry>
          </row>
          <row>
            <entry><literal>sidebar_new</literal></entry>
            <entry>default</entry>
            <entry>Mailboxes containing new mail</entry>
          </row>
          <row>
            <entry><literal>sidebar_spoolfile</literal></entry>
            <entry>default</entry>
            <entry>Mailbox that receives incoming mail</entry>
          </row>
        </tbody>
      </tgroup>
    </table>

    <para>
    If the <literal>sidebar_indicator</literal> color isn't set, then the default Mutt
    indicator color will be used (the color used in the index panel).
    </para>
  </sect2>

  <sect2 id="sidebar-sort">
    <title>Sort</title>

    <table id="table-sidebar-sort">
      <title>Sidebar Sort</title>
      <tgroup cols="2">
        <thead>
          <row>
            <entry>Sort</entry>
            <entry>Description</entry>
          </row>
        </thead>
        <tbody>
          <row>
            <entry><literal>alpha</literal></entry>
            <entry>Alphabetically by path</entry>
          </row>
          <row>
            <entry><literal>count</literal></entry>
            <entry>Total number of messages</entry>
          </row>
          <row>
            <entry><literal>flagged</literal></entry>
            <entry>Number of flagged messages</entry>
          </row>
          <row>
            <entry><literal>name</literal></entry>
            <entry>Alphabetically by path</entry>
          </row>
          <row>
            <entry><literal>new</literal></entry>
            <entry>Number of new messages</entry>
          </row>
          <row>
            <entry><literal>path</literal></entry>
            <entry>Alphabetically by path</entry>
          </row>
          <row>
            <entry><literal>unsorted</literal></entry>
            <entry>Order of the <literal>mailboxes</literal> command</entry>
          </row>
        </tbody>
      </tgroup>
    </table>
  </sect2>

  <sect2 id="sidebar-muttrc">
    <title>Muttrc</title>
<screen>
<emphasis role="comment"># This is a complete list of sidebar-related configuration.
 
# --------------------------------------------------------------------------
# VARIABLES - shown with their default values
# --------------------------------------------------------------------------
 
# Should the Sidebar be shown?</emphasis>
set sidebar_visible = no
 
<emphasis role="comment"># How wide should the Sidebar be in screen columns?
# Note: Some characters, e.g. Chinese, take up two columns each.</emphasis>
set sidebar_width = 20
 
<emphasis role="comment"># Should the mailbox paths be abbreviated?</emphasis>
set sidebar_short_path = no
 
<emphasis role="comment"># When abbreviating mailbox path names, use any of these characters as path
# separators.  Only the part after the last separators will be shown.
# For file folders '/' is good.  For IMAP folders, often '.' is useful.</emphasis>
set sidebar_delim_chars = '/.'
 
<emphasis role="comment"># If the mailbox path is abbreviated, should it be indented?</emphasis>
set sidebar_folder_indent = no
 
<emphasis role="comment"># Indent mailbox paths with this string.</emphasis>
set sidebar_indent_string = '  '
 
<emphasis role="comment"># Make the Sidebar only display mailboxes that contain new, or flagged,
# mail.</emphasis>
set sidebar_new_mail_only = no
 
<emphasis role="comment"># Any mailboxes that are whitelisted will always be visible, even if the
# sidebar_new_mail_only option is enabled.</emphasis>
sidebar_whitelist '/home/user/mailbox1'
sidebar_whitelist '/home/user/mailbox2'
 
<emphasis role="comment"># When searching for mailboxes containing new mail, should the search wrap
# around when it reaches the end of the list?</emphasis>
set sidebar_next_new_wrap = no
 
<emphasis role="comment"># The character to use as the divider between the Sidebar and the other Mutt
# panels.
# Note: Only the first character of this string is used.</emphasis>
set sidebar_divider_char = '|'
 
<emphasis role="comment"># Display the Sidebar mailboxes using this format string.</emphasis>
set sidebar_format = '%B%*  %n'
 
<emphasis role="comment"># If you want to display more information, this is a useful format:</emphasis>
set mail_check_stats
set sidebar_format = '%B%?F? [%F]?%* %?N?%N/?%S'
 
<emphasis role="comment"># Sort the mailboxes in the Sidebar using this method:
#       count    - total number of messages
#       flagged  - number of flagged messages
#       new      - number of new messages
#       path     - mailbox path
#       unsorted - order of the mailboxes command</emphasis>
set sidebar_sort_method = 'unsorted'
 
<emphasis role="comment"># --------------------------------------------------------------------------
# FUNCTIONS - shown with an example mapping
# --------------------------------------------------------------------------
 
# Move the highlight to the previous mailbox</emphasis>
bind index,pager \Cp sidebar-prev
 
<emphasis role="comment"># Move the highlight to the next mailbox</emphasis>
bind index,pager \Cn sidebar-next
 
<emphasis role="comment"># Open the highlighted mailbox</emphasis>
bind index,pager \Co sidebar-open
 
<emphasis role="comment"># Move the highlight to the previous page
# This is useful if you have a LOT of mailboxes.</emphasis>
bind index,pager &lt;F3&gt; sidebar-page-up
 
<emphasis role="comment"># Move the highlight to the next page
# This is useful if you have a LOT of mailboxes.</emphasis>
bind index,pager &lt;F4&gt; sidebar-page-down
 
<emphasis role="comment"># Move the highlight to the previous mailbox containing new, or flagged,
# mail.</emphasis>
bind index,pager &lt;F5&gt; sidebar-prev-new
 
<emphasis role="comment"># Move the highlight to the next mailbox containing new, or flagged, mail.</emphasis>
bind index,pager &lt;F6&gt; sidebar-next-new
 
<emphasis role="comment"># Toggle the visibility of the Sidebar.</emphasis>
bind index,pager B sidebar-toggle-visible
 
<emphasis role="comment"># --------------------------------------------------------------------------
# COLORS - some unpleasant examples are given
# --------------------------------------------------------------------------
# Note: All color operations are of the form:
#       color OBJECT FOREGROUND BACKGROUND
 
# Color of the current, open, mailbox
# Note: This is a general Mutt option which colors all selected items.</emphasis>
color indicator cyan black
 
<emphasis role="comment"># Color of the highlighted, but not open, mailbox.</emphasis>
color sidebar_highlight black color8
 
<emphasis role="comment"># Color of the divider separating the Sidebar from Mutt panels</emphasis>
color sidebar_divider color8 black
 
<emphasis role="comment"># Color to give mailboxes containing flagged mail</emphasis>
color sidebar_flagged red black
 
<emphasis role="comment"># Color to give mailboxes containing new mail</emphasis>
color sidebar_new green black
 
<emphasis role="comment"># --------------------------------------------------------------------------
 
# vim: syntax=muttrc</emphasis>
</screen>
  </sect2>

  <sect2 id="sidebar-see-also">
    <title>See Also</title>

    <itemizedlist>
      <listitem><para><link linkend="regexp">Regular Expressions</link></para></listitem>
      <listitem><para><link linkend="patterns">Patterns</link></para></listitem>
      <listitem><para><link linkend="color">Color command</link></para></listitem>
      <listitem><para><link linkend="notmuch">notmuch patch</link></para></listitem>
    </itemizedlist>
  </sect2>

  <sect2 id="sidebar-known-bugs">
    <title>Known Bugs</title>
    <para>
      None
    </para>
  </sect2>

  <sect2 id="sidebar-credits">
    <title>Credits</title>
    <itemizedlist>
    <listitem><para>Justin Hibbits <email>jrh29@po.cwru.edu</email></para></listitem>
    <listitem><para>Thomer M. Gil <email>mutt@thomer.com</email></para></listitem>
    <listitem><para>David Sterba <email>dsterba@suse.cz</email></para></listitem>
    <listitem><para>Evgeni Golov <email>evgeni@debian.org</email></para></listitem>
    <listitem><para>Fabian Groffen <email>grobian@gentoo.org</email></para></listitem>
    <listitem><para>Jason DeTiberus <email>jdetiber@redhat.com</email></para></listitem>
    <listitem><para>Stefan Assmann <email>sassmann@kpanic.de</email></para></listitem>
    <listitem><para>Steve Kemp <email>steve@steve.org.uk</email></para></listitem>
    <listitem><para>Terry Chan <email>tchan@lunar-linux.org</email></para></listitem>
    <listitem><para>Tyler Earnest <email>tylere@rne.st</email></para></listitem>
    <listitem><para>Richard Russon <email>rich@flatcap.org</email></para></listitem>
    </itemizedlist>
  </sect2>
</sect1>

<sect1 id="skip-quoted-patch">
  <title>Skip-Quoted Patch</title>
  <subtitle>Leave some context visible</subtitle>

  <sect2 id="skip-quoted-patch2">
    <title>Patch</title>

    <para>
      To check if Mutt supports <quote>skip-quoted</quote>, look for
      <quote>patch-skip-quoted</quote> in the mutt version.
      See: <xref linkend="mutt-patches"/>.
    </para>

    <itemizedlist>
      <title>Dependencies:</title>
      <listitem><para>mutt-1.6.2</para></listitem>
    </itemizedlist>

    <para>This patch is part of the <ulink url="http://www.neomutt.org/">NeoMutt Project</ulink>.</para>
  </sect2>

  <sect2 id="skip-quoted-intro">
    <title>Introduction</title>

    <para>
      When viewing an email, the
      <literal>&lt;skip-to-quoted&gt;</literal> function (by default the
      <literal>S</literal> key) will scroll past any quoted text.
      Sometimes, a little context is useful.
    </para>

    <para>
      By setting the <literal>$skip_quoted_offset</literal> variable, you
      can select how much of the quoted text is left visible.
    </para>
  </sect2>

  <sect2 id="skip-quoted-variables">
    <title>Variables</title>
    <table id="table-skip-quoted-variables">
      <title>Skip-Quoted Variables</title>
      <tgroup cols="3">
        <thead>
          <row>
            <entry>Name</entry>
            <entry>Type</entry>
            <entry>Default</entry>
          </row>
        </thead>
        <tbody>
          <row>
            <entry><literal>skip_quoted_offset</literal></entry>
            <entry>number</entry>
            <entry>0</entry>
          </row>
        </tbody>
      </tgroup>
    </table>
  </sect2>

<!--
  <sect2 id="skip-quoted-functions">
    <title>Functions</title>
    <para>None</para>
  </sect2>

  <sect2 id="skip-quoted-commands">
    <title>Commands</title>
    <para>None</para>
  </sect2>

  <sect2 id="skip-quoted-colors">
    <title>Colors</title>
    <para>None</para>
  </sect2>

  <sect2 id="skip-quoted-sort">
    <title>Sort</title>
    <para>None</para>
  </sect2>
-->

  <sect2 id="skip-quoted-muttrc">
    <title>Muttrc</title>

<screen>
<emphasis role="comment"># Example Mutt config file for the 'skip-quoted' patch.
 
# The 'S' (skip-quoted) command scrolls the pager past the quoted text (usually
# indented with '&gt; '.  Setting 'skip_quoted_offset' leaves some lines of quoted
# text on screen for context.
 
# Show three quoted lines before the reply</emphasis>
set skip_quoted_offset = 3
 
<emphasis role="comment"># vim: syntax=muttrc</emphasis>
</screen>
  </sect2>

  <sect2 id="skip-quoted-see-also">
    <title>See Also</title>

    <itemizedlist>
      <listitem><para><ulink url="http://www.neomutt.org/">NeoMutt Project</ulink></para></listitem>
    </itemizedlist>
  </sect2>

  <sect2 id="skip-quoted-known-bugs">
    <title>Known Bugs</title>
    <para>None</para>
  </sect2>

  <sect2 id="skip-quoted-credits">
    <title>Credits</title>
    <itemizedlist>
    <listitem><para>David Sterba <email>dsterba@suse.cz</email></para></listitem>
    <listitem><para>Richard Russon <email>rich@flatcap.org</email></para></listitem>
    </itemizedlist>
  </sect2>
</sect1>

<sect1 id="smime-encrypt-self-patch">
  <title>smime-encrypt-self Patch</title>
  <subtitle>Save an self-encrypted copy of emails</subtitle>

  <sect2 id="smime-encrypt-self-patch2">
    <title>Patch</title>

    <para>
      To check if Mutt supports <quote>smime-encrypt-self</quote>, look for
      <quote>patch-smime-encrypt-self</quote> in the mutt version.
      See: <xref linkend="mutt-patches"/>.
    </para>

    <itemizedlist>
      <title>Dependencies:</title>
      <listitem><para>mutt-1.6.2</para></listitem>
    </itemizedlist>

    <para>This patch is part of the <ulink url="http://www.neomutt.org/">NeoMutt Project</ulink>.</para>
  </sect2>

  <sect2 id="smime-encrypt-self-intro">
    <title>Introduction</title>

    <para>
      Once you encrypt an email to someone you cannot read it.  This is good
      for security, but bad for record-keeping.  If you wanted to keep a copy
      of an encrypted email you could set <link linkend="fcc-clear">$fcc_clear</link>.
    </para>

    <para>
      A better option is to enable
      <link linkend="smime-encrypt-self">$smime_encrypt_self</link>, then set
      <link linkend="smime-default-key">$smime_default_key</link> to your
      personal S/MIME key id.
    </para>

<screen>
set smime_encrypt_self = yes
set smime_default_key  = bb345e23.0
</screen>

  </sect2>

  <sect2 id="smime-encrypt-self-variables">
    <title>Variables</title>

    <table id="table-smime-encrypt-self-variables">
      <title>smime-encrypt-self Variables</title>
      <tgroup cols="3">
        <thead>
          <row>
            <entry>Name</entry>
            <entry>Type</entry>
            <entry>Default</entry>
          </row>
        </thead>
        <tbody>
          <row>
            <entry><literal>smime_encrypt_self</literal></entry>
            <entry>quad</entry>
            <entry>No</entry>
          </row>
        </tbody>
      </tgroup>
    </table>
  </sect2>

  <sect2 id="smime-encrypt-self-muttrc">
    <title>Muttrc</title>
<screen>
<emphasis role="comment"># This is a complete list of smime-encrypt-self-related configuration.
 
# --------------------------------------------------------------------------
# VARIABLES - shown with their default values
# --------------------------------------------------------------------------
 
# Save a copy of outgoing email, encrypted to yourself</emphasis>
set smime_encrypt_self = "no"
 
<emphasis role="comment"># vim: syntax=muttrc</emphasis>
</screen>
  </sect2>

  <sect2 id="smime-encrypt-self-see-also">
    <title>See Also</title>

    <itemizedlist>
      <listitem><para><ulink url="http://www.neomutt.org/">NeoMutt Project</ulink></para></listitem>
    </itemizedlist>
  </sect2>

  <sect2 id="smime-encrypt-self-known-bugs">
    <title>Known Bugs</title>
    <para>None</para>
  </sect2>

  <sect2 id="smime-encrypt-self-credits">
    <title>Credits</title>
    <itemizedlist>
    <listitem><para>Omen Wild <email>omen@mandarb.com</email></para></listitem>
    <listitem><para>Richard Russon <email>rich@flatcap.org</email></para></listitem>
    </itemizedlist>
  </sect2>
</sect1>

<sect1 id="status-color">
  <title>Status Color Patch</title>
  <subtitle>Custom rules for theming the status bar</subtitle>

  <sect2 id="status-color-patch">
    <title>Patch</title>

    <para>
      To check if Mutt supports <quote>Status Color</quote>, look for
      <quote>patch-status-color</quote> in the mutt version.
      See: <xref linkend="mutt-patches"/>.
    </para>

    <itemizedlist>
      <title>Dependencies:</title>
      <listitem><para>mutt-1.6.2</para></listitem>
    </itemizedlist>

    <para>This patch is part of the <ulink url="http://www.neomutt.org/">NeoMutt Project</ulink>.</para>
  </sect2>

  <sect2 id="status-color-intro">
    <title>Introduction</title>

        <para>
    The <quote>status-color</quote> patch allows you to theme different
    parts of the status bar (also when it's used by the index).
        </para>

        <para>
    Unlike normal color commands, <literal>color status</literal> can now
    take up to 2 extra parameters (regex, num).
        </para>
  </sect2>

<!--
  <sect2 id="status-color-variables">
    <title>Variables</title>
    <para>None</para>
  </sect2>

  <sect2 id="status-color-functions">
    <title>Functions</title>
    <para>None</para>
  </sect2>
-->

  <sect2 id="status-color-commands">
    <title>Commands</title>
    <cmdsynopsis>
      <command>color</command>
      <arg choice="plain">
        <option>status</option>
      </arg>
      <arg choice="plain">
        <replaceable class="parameter">foreground</replaceable>
      </arg>
      <arg choice="plain">
        <replaceable class="parameter">background</replaceable>
      </arg>
      <group choice="opt">
        <arg choice="plain">
          <replaceable class="parameter">regex</replaceable>
        </arg>
        <group choice="opt">
          <arg choice="plain">
            <replaceable class="parameter">num</replaceable>
          </arg>
        </group>
      </group>
    </cmdsynopsis>

    <para>
      With zero parameters, Mutt will set the default color for the entire
      status bar.
    </para>

    <para>
      With one parameter, Mutt will only color the parts matching the
      regex.
    </para>

    <para>
      With two parameters, Mutt will only color the num'th sub-match of
      the regex.
    </para>
  </sect2>

  <sect2 id="status-color-colors">
    <title>Colors</title>

    <table id="table-status-color-colors">
      <title>Status Colors</title>
      <tgroup cols="3">
        <thead>
          <row>
            <entry>Name</entry>
            <entry>Default Color</entry>
            <entry>Description</entry>
          </row>
        </thead>
        <tbody>
          <row>
            <entry>status</entry>
            <entry><literal>reverse</literal></entry>
            <entry>Status bar</entry>
          </row>
        </tbody>
      </tgroup>
    </table>
  </sect2>

<!--
  <sect2 id="status-color-sort">
    <title>Sort</title>
    <para>None</para>
  </sect2>
-->

  <sect2 id="status-color-muttrc">
    <title>Muttrc</title>
<screen>
<emphasis role="comment"># Example Mutt config file for the 'status-color' patch.
 
# The 'status-color' patch allows you to theme different parts of
# the status bar (also when it's used by the index).
 
# For the examples below, set some defaults</emphasis>
set status_format='-%r-Mutt: %f [Msgs:%?M?%M/?%m%?n? New:%n?%?o? Old:%o?%?d? Del:%d?%?F? Flag:%F?%?t? Tag:%t?%?p? Post:%p?%?b? Inc:%b?%?l? %l?]---(%s/%S)-%&gt;-(%P)---'
set index_format='%4C %Z %{%b %d} %-15.15L (%?l?%4l&amp;%4c?) %s'
set sort=threads
set sort_aux=last-date-received
 
<emphasis role="comment"># 'status color' can take up to 2 extra parameters
 
# color status foreground background [ regex [ num ]]
 
# 0 extra parameters
# Set the default color for the entire status line</emphasis>
color status blue white
 
<emphasis role="comment"># 1 extra parameter
# Set the color for a matching pattern
# color status foreground background regexp
 
# Highlight New, Deleted, or Flagged emails</emphasis>
color status brightred white '(New|Del|Flag):[0-9]+'
 
<emphasis role="comment"># Highlight mailbox ordering if it's different from the default
# First, highlight anything (*/*)</emphasis>
color status brightred default '\([^)]+/[^)]+\)'
 
<emphasis role="comment"># Then override the color for one specfic case</emphasis>
color status default   default '\(threads/last-date-received\)'
 
<emphasis role="comment"># 2 extra parameters
# Set the color for the nth submatch of a pattern
# color status foreground background regexp num
 
# Highlight the contents of the []s but not the [] themselves</emphasis>
color status red default '\[([^]]+)\]' 1
 
<emphasis role="comment"># The '1' refers to the first regex submatch, which is the inner
# part in ()s
 
# Highlight the mailbox</emphasis>
color status brightwhite default 'Mutt: ([^ ]+)' 1
 
<emphasis role="comment"># Search for 'Mutt: ' but only highlight what comes after it
 
# vim: syntax=muttrc</emphasis>
</screen>
  </sect2>

  <sect2 id="status-color-see-also">
    <title>See Also</title>

    <itemizedlist>
      <listitem><para><ulink url="http://www.neomutt.org/">NeoMutt Project</ulink></para></listitem>
      <listitem><para><link linkend="compile-time-features">Compile-Time Features</link></para></listitem>
      <listitem><para><link linkend="regexp">Regular Expressions</link></para></listitem>
      <listitem><para><link linkend="patterns">Patterns</link></para></listitem>
      <listitem><para><link linkend="index-color">index-color patch</link></para></listitem>
      <listitem><para><link linkend="color">Color command</link></para></listitem>
    </itemizedlist>
  </sect2>

  <sect2 id="status-color-known-bugs">
    <title>Known Bugs</title>
    <para>None</para>
  </sect2>

  <sect2 id="status-color-credits">
    <title>Credits</title>
    <itemizedlist>
    <listitem><para>David Sterba <email>dsterba@suse.cz</email></para></listitem>
    <listitem><para>Thomas Glanzmann <email>thomas@glanzmann.de</email></para></listitem>
    <listitem><para>Kirill A. Shutemov <email>kirill@shutemov.name</email></para></listitem>
    <listitem><para>Richard Russon <email>rich@flatcap.org</email></para></listitem>
    </itemizedlist>
  </sect2>
</sect1>

<sect1 id="timeout-hook">
  <title>Timeout Patch</title>
  <subtitle>Run a command periodically</subtitle>

  <sect2 id="timeout-patch">
    <title>Patch</title>

    <para>
      To check if Mutt supports <quote>timeout</quote>, look for
      <quote>patch-timeout</quote> in the mutt version.
      See: <xref linkend="mutt-patches"/>.
    </para>

    <itemizedlist>
      <title>Dependencies:</title>
      <listitem><para>mutt-1.6.2</para></listitem>
    </itemizedlist>

    <para>This patch is part of the <ulink url="http://www.neomutt.org/">NeoMutt Project</ulink>.</para>
  </sect2>

  <sect2 id="timeout-intro">
    <title>Introduction</title>

    <para>
      This patch implements a new hook that is called periodically when Mutt
      checks for new mail. This hook is called every <literal>$timeout</literal> seconds.
    </para>
  </sect2>

  <sect2 id="timeout-commands">
    <title>Commands</title>
    <cmdsynopsis>
      <command>timeout-hook</command>
      <arg choice="plain">
        <replaceable class="parameter">.</replaceable>
      </arg>
      <arg choice="plain">
        <replaceable class="parameter">MUTT-COMMAND</replaceable>
      </arg>
    </cmdsynopsis>
  </sect2>

  <sect2 id="timeout-muttrc">
    <title>Muttrc</title>
<screen>
<emphasis role="comment"># This is a complete list of timeout configuration.

# --------------------------------------------------------------------------
# COMMANDS - shown with an example arguments
# --------------------------------------------------------------------------

# After $timeout seconds of inactivity, run this mutt command</emphasis>
timeout-hook . 'exec sync-mailbox'

<emphasis role="comment"># vim: syntax=muttrc</emphasis>
</screen>
  </sect2>

  <sect2 id="timeout-see-also">
    <title>See Also</title>

    <itemizedlist>
      <listitem><para><ulink url="http://www.neomutt.org/">NeoMutt Project</ulink></para></listitem>
      <listitem><para><link linkend="timeout">$timeout</link></para></listitem>
    </itemizedlist>
  </sect2>

  <sect2 id="timeout-known-bugs">
    <title>Known Bugs</title>
    <para>None</para>
  </sect2>

  <sect2 id="timeout-credits">
    <title>Credits</title>
    <itemizedlist>
    <listitem><para>Armin Wolfermann <email>armin@wolfermann.org</email></para></listitem>
    <listitem><para>Richard Russon <email>rich@flatcap.org</email></para></listitem>
    </itemizedlist>
  </sect2>
</sect1>

<sect1 id="tls-sni">
  <title>TLS-SNI Patch</title>
  <subtitle>Negotiate with a server for a TSL/SSL certificate</subtitle>

  <sect2 id="tls-sni-patch">
    <title>Patch</title>

    <para>
      To check if Mutt supports <quote>TLS-SNI</quote>, look for
      <quote>patch-tls-sni</quote> in the mutt version.
      See: <xref linkend="mutt-patches"/>.
    </para>

    <itemizedlist>
      <title>Dependencies:</title>
      <listitem><para>mutt-1.6.2</para></listitem>
      <listitem><para>OpenSSL</para></listitem>
    </itemizedlist>

    <para>This patch is part of the <ulink url="http://www.neomutt.org/">NeoMutt Project</ulink>.</para>
  </sect2>

  <sect2 id="tls-sni-intro">
    <title>Introduction</title>

    <para>
    The <quote>TLS-SNI</quote> patch adds support for TLS virtual hosting.
    If your mail server doesn't support this everything will still work
    normally.
    </para>

    <para>
    TLS supports sending the expected server hostname during the
    handshake, via the SNI extension.  This can be used to select a
    server certificate to issue to the client, permitting
    virtual-hosting without requiring multiple IP addresses.
    </para>

    <para>
    This has been tested against Exim 4.80, which optionally logs SNI
    and can perform vhosting.
    </para>

        <para>
    To verify TLS SNI support by a server, you can use:
        </para>

<screen>
openssl s_client -host &lt;imap server&gt; -port &lt;port&gt; -tls1 -servername &lt;imap server&gt;
</screen>
  </sect2>

<!--
  <sect2 id="tls-sni-variables">
    <title>Variables</title>
    <para>None</para>
  </sect2>

  <sect2 id="tls-sni-functions">
    <title>Functions</title>
    <para>None</para>
  </sect2>

  <sect2 id="tls-sni-commands">
    <title>Commands</title>
    <para>None</para>
  </sect2>

  <sect2 id="tls-sni-colors">
    <title>Colors</title>
    <para>None</para>
  </sect2>

  <sect2 id="tls-sni-sort">
    <title>Sort</title>
    <para>None</para>
  </sect2>
-->

  <sect2 id="tls-sni-muttrc">
    <title>Muttrc</title>
    <para>None</para>
  </sect2>

  <sect2 id="tls-sni-see-also">
    <title>See Also</title>

    <itemizedlist>
      <listitem><para><ulink url="http://www.neomutt.org/">NeoMutt Project</ulink></para></listitem>
    </itemizedlist>
  </sect2>

  <sect2 id="tls-sni-known-bugs">
    <title>Known Bugs</title>
    <para>None</para>
  </sect2>

  <sect2 id="tls-sni-credits">
    <title>Credits</title>
    <itemizedlist>
    <listitem><para>Jeremy Katz <email>katzj@linuxpower.org</email></para></listitem>
    <listitem><para>Phil Pennock <email>mutt-dev@spodhuis.demon.nl</email></para></listitem>
    <listitem><para>Richard Russon <email>rich@flatcap.org</email></para></listitem>
    </itemizedlist>
  </sect2>
</sect1>

<sect1 id="trash-folder">
  <title>Trash Folder Patch</title>
  <subtitle>Automatically move <quote>deleted</quote> emails to a trash bin</subtitle>

  <sect2 id="trash-folder-patch">
    <title>Patch</title>

    <para>
      To check if Mutt supports <quote>Trash Folder</quote>, look for
      <quote>patch-trash</quote> in the mutt version.
      See: <xref linkend="mutt-patches"/>.
    </para>

    <para>
      If IMAP is enabled, this patch will use it
    </para>

    <itemizedlist>
      <title>Dependencies:</title>
      <listitem><para>mutt-1.6.2</para></listitem>
      <listitem><para>IMAP support</para></listitem>
    </itemizedlist>

    <para>This patch is part of the <ulink url="http://www.neomutt.org/">NeoMutt Project</ulink>.</para>
  </sect2>

  <sect2 id="trash-folder-intro">
    <title>Introduction</title>

    <para>
    In Mutt, when you <quote>delete</quote> an email it is first marked
    deleted.  The email isn't really gone until
    <link linkend="index-map">&lt;sync-mailbox&gt;</link> is called.
    This happens when the user leaves the folder, or the function is called
    manually.
    </para>

    <para>
    After <literal>&lt;sync-mailbox&gt;</literal> has been called the email is gone forever.
    </para>

    <para>
    The <link linkend="trash">$trash</link> variable defines a folder in
    which to keep old emails.  As before, first you mark emails for
    deletion.  When &lt;sync-mailbox&gt; is called the emails are moved to
    the trash folder.
    </para>

    <para>
    The <literal>$trash</literal> path can be either a full directory,
    or be relative to the <link linkend="folder">$folder</link>
    variable, like the <literal>mailboxes</literal> command.
    </para>

    <note>
      <para>
        Emails deleted from the trash folder are gone forever.
      </para>
    </note>
  </sect2>

  <sect2 id="trash-folder-variables">
    <title>Variables</title>
    <table id="table-trash-variables">
      <title>Trash Variables</title>
      <tgroup cols="3">
        <thead>
          <row>
            <entry>Name</entry>
            <entry>Type</entry>
            <entry>Default</entry>
          </row>
        </thead>
        <tbody>
          <row>
            <entry>trash</entry>
            <entry>string</entry>
            <entry>(none)</entry>
          </row>
        </tbody>
      </tgroup>
    </table>
  </sect2>

  <sect2 id="trash-folder-functions">
    <title>Functions</title>
    <table id="table-trash-functions">
      <title>Trash Functions</title>
      <tgroup cols="4">
        <thead>
          <row>
            <entry>Menus</entry>
            <entry>Default Key</entry>
            <entry>Function</entry>
            <entry>Description</entry>
          </row>
        </thead>
        <tbody>
          <row>
            <entry>index,pager</entry>
            <entry>(none)</entry>
            <entry><literal>&lt;purge-message&gt;</literal></entry>
            <entry>really delete the current entry, bypassing the trash folder</entry>
          </row>
        </tbody>
      </tgroup>
    </table>
  </sect2>

<!--
  <sect2 id="trash-folder-commands">
    <title>Commands</title>
    <para>None</para>
  </sect2>

  <sect2 id="trash-folder-colors">
    <title>Colors</title>
    <para>None</para>
  </sect2>

  <sect2 id="trash-folder-sort">
    <title>Sort</title>
    <para>None</para>
  </sect2>
-->

  <sect2 id="trash-folder-muttrc">
    <title>Muttrc</title>
<screen>
<emphasis role="comment"># Example Mutt config file for the 'trash' feature.
 
# This feature defines a new 'trash' folder.
# When mail is deleted it will be moved to this folder.
 
# Folder in which to put deleted emails</emphasis>
set trash='+Trash'
set trash='/home/flatcap/Mail/Trash'
 
<emphasis role="comment"># The default delete key 'd' will move an email to the 'trash' folder
# Bind 'D' to REALLY delete an email</emphasis>
bind index D purge-message
 
<emphasis role="comment"># Note: Deleting emails from the 'trash' folder will REALLY delete them.
 
# vim: syntax=muttrc</emphasis>
</screen>
  </sect2>

  <sect2 id="trash-folder-see-also">
    <title>See Also</title>

    <itemizedlist>
      <listitem><para><ulink url="http://www.neomutt.org/">NeoMutt Project</ulink></para></listitem>
      <listitem><para><link linkend="folder-hook">folder-hook</link></para></listitem>
    </itemizedlist>
  </sect2>

  <sect2 id="trash-folder-known-bugs">
    <title>Known Bugs</title>
    <para>None</para>
  </sect2>

  <sect2 id="trash-folder-credits">
    <title>Credits</title>
    <itemizedlist>
    <listitem><para>Cedric Duval <email>cedricduval@free.fr</email></para></listitem>
    <listitem><para>Benjamin Kuperman <email>kuperman@acm.org</email></para></listitem>
    <listitem><para>Paul Miller <email>paul@voltar.org</email></para></listitem>
    <listitem><para>Richard Russon <email>rich@flatcap.org</email></para></listitem>
    </itemizedlist>
  </sect2>
</sect1>

</chapter>

<chapter id="security">
<title>Security Considerations</title>

<para>
First of all, Mutt contains no security holes included by intention but
may contain unknown security holes. As a consequence, please run Mutt
only with as few permissions as possible. Especially, do not run Mutt as
the super user.
</para>

<para>
When configuring Mutt, there're some points to note about secure setups
so please read this chapter carefully.
</para>

<sect1 id="security-passwords">
<title>Passwords</title>

<para>
Although Mutt can be told the various passwords for accounts, please
never store passwords in configuration files. Besides the fact that the
system's operator can always read them, you could forget to mask it out
when reporting a bug or asking for help via a mailing list. Even worse,
your mail including your password could be archived by internet search
engines, mail-to-news gateways etc. It may already be too late before
you notice your mistake.
</para>

</sect1>

<sect1 id="security-tempfiles">
<title>Temporary Files</title>

<para>
Mutt uses many temporary files for viewing messages, verifying digital
signatures, etc. As long as being used, these files are visible by other
users and maybe even readable in case of misconfiguration.  Also, a
different location for these files may be desired which can be changed
via the <link linkend="tmpdir">$tmpdir</link> variable.
</para>

</sect1>

<sect1 id="security-leaks">
<title>Information Leaks</title>

<sect2 id="security-leaks-mid">
<title>Message-Id: headers</title>

<para>
Message-Id: headers contain a local part that is to be created in a
unique fashion. In order to do so, Mutt will <quote>leak</quote> some
information to the outside world when sending messages: the generation
of this header includes a step counter which is increased (and rotated)
with every message sent. In a longer running mutt session, others can
make assumptions about your mailing habits depending on the number of
messages sent. If this is not desired, the header can be manually
provided using <link linkend="edit-headers">$edit_headers</link> (though
not recommended).
</para>

</sect2>

<sect2 id="security-leaks-mailto">
<title><literal>mailto:</literal>-style Links</title>

<para>
As Mutt be can be set up to be the mail client to handle
<literal>mailto:</literal> style links in websites, there're security
considerations, too. Arbitrary header fields can be embedded in these
links which could override existing header fields or attach arbitrary
files using <link linkend="attach-header">the Attach:
pseudoheader</link>. This may be problematic if the <link
linkend="edit-headers">$edit-headers</link> variable is
<emphasis>unset</emphasis>, i.e. the user doesn't want to see header
fields while editing the message and doesn't pay enough attention to the
compose menu's listing of attachments.
</para>

<para>
For example, following a link like
</para>

<screen>
mailto:joe@host?Attach=~/.gnupg/secring.gpg</screen>

<para>
will send out the user's private gnupg keyring to
<literal>joe@host</literal> if the user doesn't follow the information
on screen carefully enough.
</para>

<para>
To prevent these issues, Mutt by default only accepts the
<literal>Subject</literal> and <literal>Body</literal> headers.
Allowed headers can be adjusted with the
<link linkend="mailto-allow"><command>mailto_allow</command></link> and
<link linkend="mailto-allow"><command>unmailto_allow</command></link> commands.
</para>

</sect2>

</sect1>

<sect1 id="security-external">
<title>External Applications</title>

<para>
Mutt in many places has to rely on external applications or for
convenience supports mechanisms involving external applications.
</para>

<para>
One of these is the <literal>mailcap</literal> mechanism as defined by
RfC1524. Details about a secure use of the mailcap mechanisms is given
in <xref linkend="secure-mailcap"/>.
</para>

<para>
Besides the mailcap mechanism, Mutt uses a number of other external
utilities for operation, for example to provide crypto support, in
backtick expansion in configuration files or format string filters.  The
same security considerations apply for these as for tools involved via
mailcap.
</para>

</sect1>

</chapter>


<chapter id="tuning">
<title>Performance Tuning</title>

<sect1 id="tuning-mailboxes">
<title>Reading and Writing Mailboxes</title>

<para>
Mutt's performance when reading mailboxes can be improved in two ways:
</para>

<orderedlist>

<listitem>
<para>
For remote folders (IMAP and POP) as well as folders using one-file-per
message storage (Maildir and MH), Mutt's performance can be greatly
improved using <link linkend="header-caching">header caching</link>.
using a single database per folder.
</para>
</listitem>

<listitem>
<para>
Mutt provides the <link linkend="read-inc">$read_inc</link> and <link
linkend="write-inc">$write_inc</link> variables to specify at which rate
to update progress counters. If these values are too low, Mutt may spend
more time on updating the progress counter than it spends on actually
reading/writing folders.
</para>

<para>
For example, when opening a maildir folder with a few thousand messages,
the default value for <link linkend="read-inc">$read_inc</link> may be
too low. It can be tuned on on a folder-basis using <link
linkend="folder-hook"><command>folder-hook</command>s</link>:
</para>

<screen>
<emphasis role="comment"># use very high $read_inc to speed up reading hcache'd maildirs</emphasis>
folder-hook . 'set read_inc=1000'
<emphasis role="comment"># use lower value for reading slower remote IMAP folders</emphasis>
folder-hook ^imap 'set read_inc=100'
<emphasis role="comment"># use even lower value for reading even slower remote POP folders</emphasis>
folder-hook ^pop 'set read_inc=1'</screen>

</listitem>
</orderedlist>

<para>
These settings work on a per-message basis. However, as messages may
greatly differ in size and certain operations are much faster than
others, even per-folder settings of the increment variables may not be
desirable as they produce either too few or too much progress updates.
Thus, Mutt allows to limit the number of progress updates per second
it'll actually send to the terminal using the <link
linkend="time-inc">$time_inc</link> variable.
</para>

</sect1>

<sect1 id="tuning-messages">
<title>Reading Messages from Remote Folders</title>

<para>
Reading messages from remote folders such as IMAP an POP can be slow
especially for large mailboxes since Mutt only caches a very limited
number of recently viewed messages (usually 10) per session (so that it
will be gone for the next session.)
</para>

<para>
To improve performance and permanently cache whole messages, please
refer to Mutt's so-called <link linkend="body-caching">body
caching</link> for details.
</para>

</sect1>

<sect1 id="tuning-search">
<title>Searching and Limiting</title>

<para>
When searching mailboxes either via a search or a limit action, for some
patterns Mutt distinguishes between regular expression and string
searches. For regular expressions, patterns are prefixed with
<quote>~</quote> and with <quote>=</quote> for string searches.
</para>

<para>
Even though a regular expression search is fast, it's several times
slower than a pure string search which is noticeable especially on large
folders. As a consequence, a string search should be used instead of a
regular expression search if the user already knows enough about the
search pattern.
</para>

<para>
For example, when limiting a large folder to all messages sent to or by
an author, it's much faster to search for the initial part of an e-mail
address via <literal>=Luser@</literal> instead of
<literal>~Luser@</literal>. This is especially true for searching
message bodies since a larger amount of input has to be searched.
</para>

<para>
As for regular expressions, a lower case string search pattern makes
Mutt perform a case-insensitive search except for IMAP (because for IMAP
Mutt performs server-side searches which don't support
case-insensitivity).
</para>

</sect1>

</chapter>

<chapter id="reference">
<title>Reference</title>

<sect1 id="commandline">
<title>Command-Line Options</title>

<para>
Running <literal>mutt</literal> with no arguments will make Mutt attempt
to read your spool mailbox.  However, it is possible to read other
mailboxes and to send messages from the command line as well.
</para>

<table id="tab-commandline-options">
<title>Command line options</title>
<tgroup cols="2">
<thead>
<row><entry>Option</entry><entry>Description</entry></row>
</thead>
<tbody>
<row><entry>-A</entry><entry>expand an alias</entry></row>
<row><entry>-a</entry><entry>attach a file to a message</entry></row>
<row><entry>-b</entry><entry>specify a blind carbon-copy (BCC) address</entry></row>
<row><entry>-c</entry><entry>specify a carbon-copy (Cc) address</entry></row>
<row><entry>-d</entry><entry>log debugging output to ~/.muttdebug0 if mutt was compiled with +DEBUG; it can range from 1-5 and affects verbosity (a value of 2 is recommended)</entry></row>
<row><entry>-D</entry><entry>print the value of all Mutt variables to stdout</entry></row>
<row><entry>-E</entry><entry>edit the draft (-H) or include (-i) file</entry></row>
<row><entry>-e</entry><entry>specify a config command to be run after initialization files are read</entry></row>
<row><entry>-f</entry><entry>specify a mailbox to load</entry></row>
<row><entry>-F</entry><entry>specify an alternate file to read initialization commands</entry></row>
<row><entry>-h</entry><entry>print help on command line options</entry></row>
<row><entry>-H</entry><entry>specify a draft file from which to read a header and body</entry></row>
<row><entry>-i</entry><entry>specify a file to include in a message composition</entry></row>
<row><entry>-m</entry><entry>specify a default mailbox type</entry></row>
<row><entry>-n</entry><entry>do not read the system Muttrc</entry></row>
<row><entry>-p</entry><entry>recall a postponed message</entry></row>
<row><entry>-Q</entry><entry>query a configuration variable</entry></row>
<row><entry>-R</entry><entry>open mailbox in read-only mode</entry></row>
<row><entry>-s</entry><entry>specify a subject (enclose in quotes if it contains spaces)</entry></row>
<row><entry>-v</entry><entry>show version number and compile-time definitions</entry></row>
<row><entry>-x</entry><entry>simulate the mailx(1) compose mode</entry></row>
<row><entry>-y</entry><entry>show a menu containing the files specified by the <command>mailboxes</command> command</entry></row>
<row><entry>-z</entry><entry>exit immediately if there are no messages in the mailbox</entry></row>
<row><entry>-Z</entry><entry>open the first folder with new message, exit immediately if none</entry></row>
</tbody>
</tgroup>
</table>

<para>
To read messages in a mailbox
</para>

<cmdsynopsis>
<command>mutt</command>
<arg choice="opt"><option>-nz</option></arg>
<arg choice="opt"><option>-F</option>
<replaceable>muttrc</replaceable>
</arg>
<arg choice="opt"><option>-m</option>
<replaceable>type</replaceable>
</arg>
<arg choice="opt"><option>-f</option>
<replaceable>mailbox</replaceable>
</arg>
</cmdsynopsis>

<para>
To compose a new message
</para>

<cmdsynopsis>
<command>mutt</command>
<arg choice="opt"><option>-En</option></arg>
<arg choice="opt"><option>-F</option>
<replaceable>muttrc</replaceable>
</arg>
<arg choice="opt"><option>-c</option>
<replaceable>address</replaceable>
</arg>
<arg choice="opt"><option>-Hi</option>
<replaceable>filename</replaceable>
</arg>
<arg choice="opt"><option>-s</option>
<replaceable>subject</replaceable>
</arg>
<arg choice="opt">
<option>-a</option>
<replaceable>file</replaceable>
<arg choice="opt" rep="repeat"/>
--
</arg>
<group choice="plain" rep="repeat">
<arg choice="plain">
<replaceable>address</replaceable>
</arg>
<arg choice="plain">
<replaceable>mailto_url</replaceable>
</arg>
</group>
</cmdsynopsis>

<para>
Mutt also supports a <quote>batch</quote> mode to send prepared
messages.  Simply redirect input from the file you wish to send.  For
example,
</para>

<screen>
mutt -s "data set for run #2" professor@bigschool.edu &lt; ~/run2.dat</screen>

<para>
will send a message to
<literal>&lt;professor@bigschool.edu&gt;</literal> with a subject of
<quote>data set for run #2</quote>.  In the body of the message will be
the contents of the file <quote>~/run2.dat</quote>.
</para>

<para>
An include file passed with <literal>-i</literal> will be used as the
body of the message.  When combined with <literal>-E</literal>, the
include file will be directly edited during message composition.  The
file will be modified regardless of whether the message is sent or
aborted.
</para>

<para>
A draft file passed with <literal>-H</literal> will be used as the
initial header and body for the message.  Multipart messages can be
used as a draft file.  When combined with <literal>-E</literal>, the
draft file will be updated to the final state of the message after
composition, regardless of whether the message is sent, aborted, or
even postponed.  Note that if the message is sent encrypted or signed,
the draft file will be saved that way too.
</para>

<para>
All files passed with <literal>-a</literal> <emphasis>file</emphasis>
will be attached as a MIME part to the message. To attach a single or
several files, use <quote>--</quote> to separate files and recipient
addresses:
</para>

<screen>
mutt -a image.png -- some@one.org</screen>

<para>
or
</para>

<screen>
mutt -a *.png -- some@one.org</screen>

<note>
<para>
The <literal>-a</literal> option must be last in the option list.
</para>
</note>

<para>
In addition to accepting a list of email addresses, Mutt also accepts a URL with
the <literal>mailto:</literal> schema as specified in RFC2368.  This is useful
when configuring a web browser to launch Mutt when clicking on mailto links.
</para>

<screen>
mutt mailto:some@one.org?subject=test&amp;cc=other@one.org</screen>

</sect1>

<sect1 id="commands">
<title>Configuration Commands</title>

<para>
The following are the commands understood by Mutt:
</para>

<itemizedlist>

<listitem>
<cmdsynopsis>
<command><link linkend="account-hook">account-hook</link></command>
<arg choice="plain">
<replaceable>regexp</replaceable>
<replaceable>command</replaceable>
</arg>
</cmdsynopsis>
</listitem>

<listitem>
<cmdsynopsis>
<command><link linkend="alias">alias</link></command>
<arg choice="opt" rep="repeat">
<option>-group</option>
<replaceable class="parameter">name</replaceable>
</arg>
<arg choice="plain">
<replaceable class="parameter">key</replaceable>
</arg>
<arg choice="plain">
<replaceable class="parameter">address</replaceable>
</arg>
<arg choice="opt" rep="repeat">
<replaceable class="parameter">address</replaceable>
</arg>

<command><link linkend="alias">unalias</link></command>
<arg choice="opt" rep="repeat">
<option>-group</option>
<replaceable>name</replaceable>
</arg>
<group choice="req">
<arg choice="plain">
<replaceable class="parameter">*</replaceable>
</arg>
<arg choice="plain" rep="repeat">
<replaceable class="parameter">key</replaceable>
</arg>
</group>
</cmdsynopsis>
</listitem>

<listitem>
<cmdsynopsis>
<command><link linkend="alternates">alternates</link></command>
<arg choice="opt" rep="repeat">
<option>-group</option>
<replaceable>name</replaceable>
</arg>
<arg choice="plain">
<replaceable>regexp</replaceable>
</arg>
<arg choice="opt" rep="repeat">
<replaceable>regexp</replaceable>
</arg>

<command><link linkend="alternates">unalternates</link></command>
<arg choice="opt" rep="repeat">
<option>-group</option>
<replaceable>name</replaceable>
</arg>
<group choice="req">
<arg choice="plain">
<replaceable>*</replaceable>
</arg>
<arg choice="plain" rep="repeat">
<replaceable>regexp</replaceable>
</arg>
</group>
</cmdsynopsis>
</listitem>

<listitem>
<cmdsynopsis>
<command><link linkend="alternative-order">alternative_order</link></command>
<arg choice="plain">
<replaceable>mimetype</replaceable>
</arg>
<arg choice="opt" rep="repeat">
<replaceable>mimetype</replaceable>
</arg>

<command><link linkend="alternative-order">unalternative_order</link></command>
<group choice="req">
<arg choice="plain">
<replaceable>*</replaceable>
</arg>
<arg choice="plain" rep="repeat">
<replaceable>mimetype</replaceable>
</arg>
</group>
</cmdsynopsis>
</listitem>

<listitem>
<cmdsynopsis>
<command><link linkend="attachments">attachments</link></command>
<arg choice="plain">
<replaceable>{ + | - }disposition</replaceable>
</arg>
<arg choice="plain">
<replaceable>mime-type</replaceable>
</arg>

<command><link linkend="attachments">unattachments</link></command>
<arg choice="plain">
<replaceable>{ + | - }disposition</replaceable>
</arg>
<arg choice="plain">
<replaceable>mime-type</replaceable>
</arg>
</cmdsynopsis>
</listitem>

<listitem>
<cmdsynopsis>
<command><link linkend="append-hook">append-hook</link></command>
<arg choice="plain">
<replaceable class="parameter">pattern</replaceable>
</arg>
<arg choice="plain">
<replaceable class="parameter">shell-command</replaceable>
</arg>
</cmdsynopsis>
</listitem>

<listitem>
<cmdsynopsis>
<command><link linkend="auto-view">auto_view</link></command>
<arg choice="plain">
<replaceable>mimetype</replaceable>
</arg>
<arg choice="opt" rep="repeat">
<replaceable>mimetype</replaceable>
</arg>

<command><link linkend="auto-view">unauto_view</link></command>
<group choice="req">
<arg choice="plain">
<replaceable>*</replaceable>
</arg>
<arg choice="plain" rep="repeat">
<replaceable>mimetype</replaceable>
</arg>
</group>
</cmdsynopsis>
</listitem>

<listitem>
<cmdsynopsis>
<command><link linkend="bind">bind</link></command>
<arg choice="plain">
<replaceable class="parameter">map</replaceable>
</arg>
<arg choice="plain">
<replaceable class="parameter">key</replaceable>
</arg>
<arg choice="plain">
<replaceable class="parameter">function</replaceable>
</arg>
</cmdsynopsis>
</listitem>

<listitem>
<cmdsynopsis>
<command><link linkend="charset-hook">charset-hook</link></command>
<arg choice="plain">
<replaceable class="parameter">alias</replaceable>
</arg>
<arg choice="plain">
<replaceable class="parameter">charset</replaceable>
</arg>
</cmdsynopsis>
</listitem>

<listitem>
<cmdsynopsis>
<command><link linkend="iconv-hook">iconv-hook</link></command>
<arg choice="plain">
<replaceable class="parameter">charset</replaceable>
</arg>
<arg choice="plain">
<replaceable class="parameter">local-charset</replaceable>
</arg>
</cmdsynopsis>
</listitem>

<listitem>
<cmdsynopsis>
<command><link linkend="close-hook">close-hook</link></command>
<arg choice="plain">
<replaceable class="parameter">pattern</replaceable>
</arg>
<arg choice="plain">
<replaceable class="parameter">shell-command</replaceable>
</arg>
</cmdsynopsis>
</listitem>

<listitem>
<cmdsynopsis>
<command><link linkend="color">color</link></command>
<arg choice="plain">
<replaceable class="parameter">object</replaceable>
</arg>
<arg choice="plain">
<replaceable class="parameter">foreground</replaceable>
</arg>
<arg choice="plain">
<replaceable class="parameter">background</replaceable>
</arg>

<command><link linkend="color">color</link></command>
<group choice="req">
<arg choice="plain">
<option>header</option>
</arg>
<arg choice="plain">
<option>body</option>
</arg>
</group>
<arg choice="plain">
<replaceable class="parameter">foreground</replaceable>
</arg>
<arg choice="plain">
<replaceable class="parameter">background</replaceable>
</arg>
<arg choice="plain">
<replaceable class="parameter">regexp</replaceable>
</arg>

<command><link linkend="color">color</link></command>
<arg choice="plain">
<option>index</option>
</arg>
<arg choice="plain">
<replaceable class="parameter">foreground</replaceable>
</arg>
<arg choice="plain">
<replaceable class="parameter">background</replaceable>
</arg>
<arg choice="plain">
<replaceable class="parameter">pattern</replaceable>
</arg>

<command><link linkend="color">uncolor</link></command>
<group choice="req">
<arg choice="plain">
<option>index</option>
</arg>
<arg choice="plain">
<option>header</option>
</arg>
<arg choice="plain">
<option>body</option>
</arg>
</group>
<group choice="req">
<arg choice="plain">
<replaceable>*</replaceable>
</arg>
<arg choice="plain" rep="repeat">
<replaceable>pattern</replaceable>
</arg>
</group>
</cmdsynopsis>
</listitem>

<listitem>
<cmdsynopsis>
<command><link linkend="open-hook">open-hook</link></command>
<arg choice="plain">
<replaceable class="parameter">pattern</replaceable>
</arg>
<arg choice="plain">
<replaceable class="parameter">shell-command</replaceable>
</arg>
</cmdsynopsis>
</listitem>

<listitem>
<cmdsynopsis>
<command><link linkend="crypt-hook">crypt-hook</link></command>
<arg choice="plain">
<replaceable class="parameter">regexp</replaceable>
</arg>
<arg choice="plain">
<replaceable class="parameter">keyid</replaceable>
</arg>
</cmdsynopsis>
</listitem>

<listitem>
<cmdsynopsis>
<command><link linkend="exec">exec</link></command>
<arg choice="plain">
<replaceable class="parameter">function</replaceable>
</arg>
<arg choice="opt" rep="repeat">
<replaceable class="parameter">function</replaceable>
</arg>
</cmdsynopsis>
</listitem>

<listitem>
<cmdsynopsis>
<command><link linkend="fcc-hook">fcc-hook</link></command>
<arg choice="plain">
<replaceable class="parameter">[!]pattern</replaceable>
</arg>
<arg choice="plain">
<replaceable class="parameter">mailbox</replaceable>
</arg>
</cmdsynopsis>
</listitem>

<listitem>
<cmdsynopsis>
<command><link linkend="fcc-save-hook">fcc-save-hook</link></command>
<arg choice="plain">
<replaceable class="parameter">[!]pattern</replaceable>
</arg>
<arg choice="plain">
<replaceable class="parameter">mailbox</replaceable>
</arg>
</cmdsynopsis>
</listitem>

<listitem>
<cmdsynopsis>
<command><link linkend="folder-hook">folder-hook</link></command>
<arg choice="plain">
<replaceable class="parameter">[!]regexp</replaceable>
</arg>
<arg choice="plain">
<replaceable class="parameter">command</replaceable>
</arg>
</cmdsynopsis>
</listitem>

<listitem>
<cmdsynopsis>
<command><link linkend="addrgroup">group</link></command>
<arg choice="opt" rep="repeat">
<option>-group</option>
<replaceable class="parameter">name</replaceable>
</arg>
<group choice="req">
<arg choice="plain" rep="repeat">
<option>-rx</option>
<replaceable class="parameter">expr</replaceable>
</arg>
<arg choice="plain" rep="repeat">
<option>-addr</option>
<replaceable class="parameter">expr</replaceable>
</arg>
</group>

<command><link linkend="addrgroup">ungroup</link></command>
<arg choice="opt" rep="repeat">
<option>-group</option>
<replaceable class="parameter">name</replaceable>
</arg>
<group choice="req">
<arg choice="plain">
<replaceable class="parameter">*</replaceable>
</arg>
<arg choice="plain" rep="repeat">
<option>-rx</option>
<replaceable class="parameter">expr</replaceable>
</arg>
<arg choice="plain" rep="repeat">
<option>-addr</option>
<replaceable class="parameter">expr</replaceable>
</arg>
</group>
</cmdsynopsis>
</listitem>

<listitem>
<cmdsynopsis>
<command><link linkend="hdr-order">hdr_order</link></command>
<arg choice="plain">
<replaceable class="parameter">header</replaceable>
</arg>
<arg choice="opt" rep="repeat">
<replaceable class="parameter">header</replaceable>
</arg>

<command><link linkend="hdr-order">unhdr_order</link></command>
<group choice="req">
<arg choice="plain">
<replaceable>*</replaceable>
</arg>
<arg choice="plain" rep="repeat">
<replaceable>header</replaceable>
</arg>
</group>
</cmdsynopsis>
</listitem>

<listitem>
<cmdsynopsis>
<command>ifdef</command>
<arg choice="plain">
<replaceable class="parameter">item</replaceable>
</arg>
<arg choice="plain">
<replaceable class="parameter">"config-command [args]"</replaceable>
</arg>
</cmdsynopsis>
</listitem>

<listitem>
<cmdsynopsis>
<command><link linkend="ignore">ignore</link></command>
<arg choice="plain">
<replaceable class="parameter">pattern</replaceable>
</arg>
<arg choice="opt" rep="repeat">
<replaceable class="parameter">pattern</replaceable>
</arg>

<command><link linkend="ignore">unignore</link></command>
<group choice="req">
<arg choice="plain">
<replaceable>*</replaceable>
</arg>
<arg choice="plain" rep="repeat">
<replaceable>pattern</replaceable>
</arg>
</group>
</cmdsynopsis>
</listitem>

<listitem>
<cmdsynopsis>
<command><link linkend="lists">lists</link></command>
<arg>
<option>-group</option>
<replaceable class="parameter">name</replaceable>
</arg>
<arg choice="plain">
<replaceable class="parameter">regexp</replaceable>
</arg>
<arg choice="opt" rep="repeat">
<replaceable class="parameter">regexp</replaceable>
</arg>

<command><link linkend="lists">unlists</link></command>
<arg choice="opt" rep="repeat">
<option>-group</option>
<replaceable>name</replaceable>
</arg>
<group choice="req">
<arg choice="plain">
<replaceable>*</replaceable>
</arg>
<arg choice="plain" rep="repeat">
<replaceable>regexp</replaceable>
</arg>
</group>
</cmdsynopsis>
</listitem>

<listitem>
<cmdsynopsis>
<command><link linkend="macro">macro</link></command>
<arg choice="plain">
<replaceable class="parameter">menu</replaceable>
</arg>
<arg choice="plain">
<replaceable class="parameter">key</replaceable>
</arg>
<arg choice="plain">
<replaceable class="parameter">sequence</replaceable>
</arg>
<arg choice="opt">
<replaceable class="parameter">description</replaceable>
</arg>
</cmdsynopsis>
</listitem>

<listitem>
<cmdsynopsis>
<command><link linkend="mailboxes">mailboxes</link></command>
<arg choice="plain">
<replaceable class="parameter">mailbox</replaceable>
</arg>
<arg choice="opt" rep="repeat">
<replaceable class="parameter">mailbox</replaceable>
</arg>

<command><link linkend="mailboxes">unmailboxes</link></command>
<group choice="req">
<arg choice="plain">
<replaceable class="parameter">*</replaceable>
</arg>
<arg choice="plain" rep="repeat">
<replaceable class="parameter">mailbox</replaceable>
</arg>
</group>
</cmdsynopsis>
</listitem>

<listitem>
<cmdsynopsis>
<command><link linkend="mailto-allow">mailto_allow</link></command>
<group choice="req">
<arg choice="plain">
<replaceable class="parameter">*</replaceable>
</arg>
<arg choice="plain" rep="repeat">
<replaceable class="parameter">header-field</replaceable>
</arg>
</group>

<command><link linkend="mailto-allow">unmailto_allow</link></command>
<group choice="req">
<arg choice="plain">
<replaceable class="parameter">*</replaceable>
</arg>
<arg choice="plain" rep="repeat">
<replaceable class="parameter">header-field</replaceable>
</arg>
</group>
</cmdsynopsis>
</listitem>

<listitem>
<cmdsynopsis>
<command><link linkend="mbox-hook">mbox-hook</link></command>
<arg choice="plain">
<replaceable class="parameter">[!]regexp</replaceable>
</arg>
<arg choice="plain">
<replaceable class="parameter">mailbox</replaceable>
</arg>
</cmdsynopsis>
</listitem>

<listitem>
<cmdsynopsis>
<command><link linkend="message-hook">message-hook</link></command>
<arg choice="plain">
<replaceable class="parameter">[!]pattern</replaceable>
</arg>
<arg choice="plain">
<replaceable class="parameter">command</replaceable>
</arg>
</cmdsynopsis>
</listitem>

<listitem>
<cmdsynopsis>
<command><link linkend="mime-lookup">mime_lookup</link></command>
<arg choice="plain">
<replaceable>mimetype</replaceable>
</arg>
<arg choice="opt" rep="repeat">
<replaceable>mimetype</replaceable>
</arg>

<command><link linkend="mime-lookup">unmime_lookup</link></command>
<group choice="req">
<arg choice="plain">
<replaceable>*</replaceable>
</arg>
<arg choice="plain" rep="repeat">
<replaceable>mimetype</replaceable>
</arg>
</group>
</cmdsynopsis>
</listitem>

<listitem>
<cmdsynopsis>
<command><link linkend="mono">mono</link></command>
<arg choice="plain">
<replaceable class="parameter">object</replaceable>
</arg>
<arg choice="plain">
<replaceable class="parameter">attribute</replaceable>
</arg>

<command><link linkend="mono">mono</link></command>
<group choice="req">
<arg choice="plain">
<option>header</option>
</arg>
<arg choice="plain">
<option>body</option>
</arg>
</group>
<arg choice="plain">
<replaceable class="parameter">attribute</replaceable>
</arg>
<arg choice="plain">
<replaceable class="parameter">regexp</replaceable>
</arg>

<command><link linkend="mono">mono</link></command>
<arg choice="plain">
<option>index</option>
</arg>
<arg choice="plain">
<replaceable class="parameter">attribute</replaceable>
</arg>
<arg choice="plain">
<replaceable class="parameter">pattern</replaceable>
</arg>

<command><link linkend="mono">unmono</link></command>
<group choice="req">
<arg choice="plain">
<option>index</option>
</arg>
<arg choice="plain">
<option>header</option>
</arg>
<arg choice="plain">
<option>body</option>
</arg>
</group>
<group choice="req">
<arg choice="plain">
<replaceable class="parameter">*</replaceable>
</arg>
<arg choice="plain" rep="repeat">
<replaceable class="parameter">pattern</replaceable>
</arg>
</group>
</cmdsynopsis>
</listitem>

<listitem>
<cmdsynopsis>
<command><link linkend="my-hdr">my_hdr</link></command>
<arg choice="plain">
<replaceable class="parameter">string</replaceable>
</arg>

<command><link linkend="my-hdr">unmy_hdr</link></command>
<group choice="req">
<arg choice="plain">
<replaceable class="parameter">*</replaceable>
</arg>
<arg choice="plain" rep="repeat">
<replaceable class="parameter">field</replaceable>
</arg>
</group>
</cmdsynopsis>
</listitem>

<listitem>
<cmdsynopsis>
<command><link linkend="push">push</link></command>
<arg choice="plain">
<replaceable class="parameter">string</replaceable>
</arg>
</cmdsynopsis>
</listitem>

<listitem>
<cmdsynopsis>
<command><link linkend="save-hook">save-hook</link></command>
<arg choice="plain">
<replaceable class="parameter">[!]pattern</replaceable>
</arg>
<arg choice="plain">
<replaceable class="parameter">mailbox</replaceable>
</arg>
</cmdsynopsis>
</listitem>

<listitem>
<cmdsynopsis>
<command><link linkend="score">score</link></command>
<arg choice="plain">
<replaceable class="parameter">pattern</replaceable>
</arg>
<arg choice="plain">
<replaceable class="parameter">value</replaceable>
</arg>

<command><link linkend="score">unscore</link></command>
<group choice="req">
<arg choice="plain">
<replaceable class="parameter">*</replaceable>
</arg>
<arg choice="plain" rep="repeat">
<replaceable class="parameter">pattern</replaceable>
</arg>
</group>
</cmdsynopsis>
</listitem>

<listitem>
<cmdsynopsis>
<command><link linkend="reply-hook">reply-hook</link></command>
<arg choice="plain">
<replaceable class="parameter">[!]pattern</replaceable>
</arg>
<arg choice="plain">
<replaceable class="parameter">command</replaceable>
</arg>
</cmdsynopsis>
</listitem>

<listitem>
<cmdsynopsis>
<command><link linkend="send-hook">send-hook</link></command>
<arg choice="plain">
<replaceable class="parameter">[!]pattern</replaceable>
</arg>
<arg choice="plain">
<replaceable class="parameter">command</replaceable>
</arg>
</cmdsynopsis>
</listitem>

<listitem>
<cmdsynopsis>
<command><link linkend="send2-hook">send2-hook</link></command>
<arg choice="plain">
<replaceable class="parameter">[!]pattern</replaceable>
</arg>
<arg choice="plain">
<replaceable class="parameter">command</replaceable>
</arg>
</cmdsynopsis>
</listitem>

<listitem>
<cmdsynopsis>
<command><link linkend="set">set</link></command>
<group choice="req">
<arg choice="plain">
<group choice="opt">
<arg choice="plain"><option>no</option></arg>
<arg choice="plain"><option>inv</option></arg>
</group>
<replaceable class="parameter">variable</replaceable>
</arg>
<arg choice="plain">
<replaceable class="parameter">variable=value</replaceable>
</arg>
</group>
<arg choice="opt" rep="repeat"></arg>

<command><link linkend="set">toggle</link></command>
<arg choice="plain">
<replaceable class="parameter">variable</replaceable>
</arg>
<arg choice="opt" rep="repeat">
<replaceable class="parameter">variable</replaceable>
</arg>

<command><link linkend="set">unset</link></command>
<arg choice="plain">
<replaceable class="parameter">variable</replaceable>
</arg>
<arg choice="opt" rep="repeat">
<replaceable class="parameter">variable</replaceable>
</arg>

<command><link linkend="set">reset</link></command>
<arg choice="plain">
<replaceable class="parameter">variable</replaceable>
</arg>
<arg choice="opt" rep="repeat">
<replaceable class="parameter">variable</replaceable>
</arg>
</cmdsynopsis>
</listitem>

<listitem>
<cmdsynopsis>
<command><link linkend="sidebar-whitelist">sidebar_whitelist</link></command>
<arg choice="plain">
<replaceable class="parameter">item</replaceable>
</arg>
<arg choice="plain">
<replaceable class="parameter">command</replaceable>
</arg>
</cmdsynopsis>
</listitem>
<listitem>
<cmdsynopsis>
<command><link linkend="source">source</link></command>
<arg choice="plain">
<replaceable class="parameter">filename</replaceable>
</arg>
</cmdsynopsis>
</listitem>

<listitem>
<cmdsynopsis>
<command><link linkend="spam">spam</link></command>
<arg choice="plain">
<replaceable class="parameter">pattern</replaceable>
</arg>
<arg choice="plain">
<replaceable class="parameter">format</replaceable>
</arg>

<command><link linkend="spam">nospam</link></command>
<group choice="req">
<arg choice="plain">
<replaceable class="parameter">*</replaceable>
</arg>
<arg choice="plain">
<replaceable class="parameter">pattern</replaceable>
</arg>
</group>
</cmdsynopsis>
</listitem>

<listitem>
<cmdsynopsis>
<command><link linkend="subscribe">subscribe</link></command>
<arg choice="opt" rep="repeat">
<option>-group</option>
<replaceable class="parameter">name</replaceable>
</arg>
<arg choice="plain">
<replaceable class="parameter">regexp</replaceable>
</arg>
<arg choice="opt" rep="repeat">
<replaceable class="parameter">regexp</replaceable>
</arg>

<command><link linkend="subscribe">unsubscribe</link></command>
<arg choice="opt" rep="repeat">
<option>-group</option>
<replaceable>name</replaceable>
</arg>
<group choice="req">
<arg choice="plain">
<replaceable class="parameter">*</replaceable>
</arg>
<arg choice="plain" rep="repeat">
<replaceable class="parameter">regexp</replaceable>
</arg>
</group>
</cmdsynopsis>
</listitem>

<listitem>
<cmdsynopsis>
<command><link linkend="unhook">unhook</link></command>
<group choice="req">
<arg choice="plain">
<replaceable class="parameter">*</replaceable>
</arg>
<arg choice="plain">
<replaceable class="parameter">hook-type</replaceable>
</arg>
</group>
</cmdsynopsis>
</listitem>

</itemizedlist>

</sect1>

<sect1 id="variables">
<title>Configuration Variables</title><|MERGE_RESOLUTION|>--- conflicted
+++ resolved
@@ -8971,7 +8971,6 @@
     <title>Introduction</title>
 
     <para>
-<<<<<<< HEAD
       The Compressed Folder patch allows Mutt to read mailbox files that are
       compressed.  But it isn't limited to compressed files.  It works well
       with encrypted files, too.  In fact, if you can create a program/script
@@ -8989,14 +8988,6 @@
       There are some examples of both compressed and encrypted files,
       later.  For now, the documentation will just concentrate on
       compressed files.
-=======
-      This patch adds a new way of using the
-      <link linkend="tuning-search">Limit Command</link>.
-      The <literal>&lt;limit-current-thread&gt;</literal>
-      function restricts the view to just the current thread.
-      Setting the limit (the <literal>l</literal> key) to
-      <quote>all</quote> will restore the full email list.
->>>>>>> 906e11c4
     </para>
 
   </sect2>
@@ -9013,7 +9004,6 @@
   </sect2>
 -->
 
-<<<<<<< HEAD
   <sect2 id="compress-commands">
     <title>Commands</title>
     <cmdsynopsis>
@@ -9063,26 +9053,10 @@
             <entry>Append</entry>
             <entry>Effect</entry>
             <entry>Useful if</entry>
-=======
-    <para>
-      Limit-current-thread adds the following function to Mutt.
-      By default, it is not bound to a key.
-    </para>
-
-    <table id="table-limit-current-thread-functions">
-      <title>Limit-Current-Thread Functions</title>
-      <tgroup cols="3">
-        <thead>
-          <row>
-            <entry>Menus</entry>
-            <entry>Function</entry>
-            <entry>Description</entry>
->>>>>>> 906e11c4
           </row>
         </thead>
         <tbody>
           <row>
-<<<<<<< HEAD
             <entry>Open</entry>
             <entry>-</entry>
             <entry>-</entry>
@@ -9111,11 +9085,6 @@
             <entry>Append</entry>
             <entry>Folder is readonly, but can be appended to</entry>
             <entry>You want to store emails, but never change them</entry>
-=======
-            <entry>index</entry>
-            <entry><literal>&lt;limit-current-thread&gt;</literal></entry>
-            <entry>Limit view to current thread</entry>
->>>>>>> 906e11c4
           </row>
         </tbody>
       </tgroup>
@@ -10645,10 +10614,10 @@
     <para>
       This patch adds a new way of using the
       <link linkend="tuning-search">Limit Command</link>.
-                        The <literal>&lt;limit-current-thread&gt;</literal>
-                        function restricts the view to just the current thread.
-                        Setting the limit (the <literal>l</literal> key) to
-                        <quote>all</quote> will restore the full email list.
+      The <literal>&lt;limit-current-thread&gt;</literal>
+      function restricts the view to just the current thread.
+      Setting the limit (the <literal>l</literal> key) to
+      <quote>all</quote> will restore the full email list.
     </para>
 
   </sect2>
@@ -10662,13 +10631,17 @@
   <sect2 id="limit-current-thread-functions">
     <title>Functions</title>
 
+    <para>
+      Limit-current-thread adds the following function to Mutt.
+      By default, it is not bound to a key.
+    </para>
+
     <table id="table-limit-current-thread-functions">
       <title>Limit-Current-Thread Functions</title>
-      <tgroup cols="4">
+      <tgroup cols="3">
         <thead>
           <row>
             <entry>Menus</entry>
-            <entry>Default Key</entry>
             <entry>Function</entry>
             <entry>Description</entry>
           </row>
@@ -10676,7 +10649,6 @@
         <tbody>
           <row>
             <entry>index</entry>
-            <entry><literal>&lt;Esc&gt;L</literal></entry>
             <entry><literal>&lt;limit-current-thread&gt;</literal></entry>
             <entry>Limit view to current thread</entry>
           </row>
