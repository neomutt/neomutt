/* 
 * Copyright (C) 1996-2000,2010,2013 Michael R. Elkins <me@mutt.org>
 * Copyright (C) 2016 Kevin J. McCarthy <kevin@8t8.us>
 * 
 *     This program is free software; you can redistribute it and/or modify
 *     it under the terms of the GNU General Public License as published by
 *     the Free Software Foundation; either version 2 of the License, or
 *     (at your option) any later version.
 * 
 *     This program is distributed in the hope that it will be useful,
 *     but WITHOUT ANY WARRANTY; without even the implied warranty of
 *     MERCHANTABILITY or FITNESS FOR A PARTICULAR PURPOSE.  See the
 *     GNU General Public License for more details.
 * 
 *     You should have received a copy of the GNU General Public License
 *     along with this program; if not, write to the Free Software
 *     Foundation, Inc., 51 Franklin Street, Fifth Floor, Boston, MA  02110-1301, USA.
 */

#if HAVE_CONFIG_H
# include "config.h"
#endif

#include "mutt.h"
#include "buffy.h"
#include "mailbox.h"
#include "mx.h"

#include "mutt_curses.h"

#ifdef USE_SIDEBAR
#include "sidebar.h"
#endif

#ifdef USE_IMAP
#include "imap.h"
#endif

#ifdef USE_NOTMUCH
#include "mutt_notmuch.h"
#endif

#include <string.h>
#include <sys/stat.h>
#include <dirent.h>
#include <utime.h>
#include <ctype.h>
#include <unistd.h>

#include <stdio.h>

static time_t BuffyTime = 0;	/* last time we started checking for mail */
static time_t BuffyStatsTime = 0; /* last time we check performed mail_check_stats */
time_t BuffyDoneTime = 0;	/* last time we knew for sure how much mail there was. */
static short BuffyCount = 0;	/* how many boxes with new mail */
static short BuffyNotify = 0;	/* # of unnotified new boxes */

static BUFFY* buffy_get (const char *path);

/* Find the last message in the file. 
 * upon success return 0. If no message found - return -1 */

static int fseek_last_message (FILE * f)
{
  LOFF_T pos;
  char buffer[BUFSIZ + 9];	/* 7 for "\n\nFrom " */
  int bytes_read;
  int i;			/* Index into `buffer' for scanning.  */

  memset (buffer, 0, sizeof(buffer));
  fseek (f, 0, SEEK_END);
  pos = ftello (f);

  /* Set `bytes_read' to the size of the last, probably partial, buffer; 0 <
   * `bytes_read' <= `BUFSIZ'.  */
  bytes_read = pos % BUFSIZ;
  if (bytes_read == 0)
    bytes_read = BUFSIZ;
  /* Make `pos' a multiple of `BUFSIZ' (0 if the file is short), so that all
   * reads will be on block boundaries, which might increase efficiency.  */
  while ((pos -= bytes_read) >= 0)
  {
    /* we save in the buffer at the end the first 7 chars from the last read */
    strncpy (buffer + BUFSIZ, buffer, 5+2); /* 2 == 2 * mutt_strlen(CRLF) */
    fseeko (f, pos, SEEK_SET);
    bytes_read = fread (buffer, sizeof (char), bytes_read, f);
    if (bytes_read == -1)
      return -1;
    for (i = bytes_read; --i >= 0;)
      if (!mutt_strncmp (buffer + i, "\n\nFrom ", mutt_strlen ("\n\nFrom ")))
      {				/* found it - go to the beginning of the From */
	fseeko (f, pos + i + 2, SEEK_SET);
	return 0;
      }
    bytes_read = BUFSIZ;
  }

  /* here we are at the beginning of the file */
  if (!mutt_strncmp ("From ", buffer, 5))
  {
    fseek (f, 0, 0);
    return (0);
  }

  return (-1);
}

/* Return 1 if the last message is new */
static int test_last_status_new (FILE * f)
{
  HEADER *hdr;
  ENVELOPE* tmp_envelope;
  int result = 0;

  if (fseek_last_message (f) == -1)
    return (0);

  hdr = mutt_new_header ();
  tmp_envelope = mutt_read_rfc822_header (f, hdr, 0, 0);
  if (!(hdr->read || hdr->old))
    result = 1;

  mutt_free_envelope(&tmp_envelope);
  mutt_free_header (&hdr);

  return result;
}

static int test_new_folder (const char *path)
{
  FILE *f;
  int rc = 0;
  int typ;

  typ = mx_get_magic (path);

  if (typ != MUTT_MBOX && typ != MUTT_MMDF)
    return 0;

  if ((f = fopen (path, "rb")))
  {
    rc = test_last_status_new (f);
    safe_fclose (&f);
  }

  return rc;
}

void mutt_buffy_cleanup (const char *buf, struct stat *st)
{
  struct utimbuf ut;
  BUFFY *tmp;

  if (option(OPTCHECKMBOXSIZE))
  {
    tmp = mutt_find_mailbox (buf);
    if (tmp && !tmp->new)
      mutt_update_mailbox (tmp);
  }
  else
  {
    /* fix up the times so buffy won't get confused */
    if (st->st_mtime > st->st_atime)
    {
      ut.actime = st->st_atime;
      ut.modtime = time (NULL);
      utime (buf, &ut); 
    }
    else
      utime (buf, NULL);
  }
}

BUFFY *mutt_find_mailbox (const char *path)
{
  BUFFY *tmp = NULL;
  struct stat sb;
  struct stat tmp_sb;
  
  if (stat (path,&sb) != 0)
    return NULL;

  for (tmp = Incoming; tmp; tmp = tmp->next)
  {
    if (stat (tmp->path,&tmp_sb) ==0 && 
	sb.st_dev == tmp_sb.st_dev && sb.st_ino == tmp_sb.st_ino)
      break;
  }
  return tmp;
}

void mutt_update_mailbox (BUFFY * b)
{
  struct stat sb;

  if (!b)
    return;

  if (stat (b->path, &sb) == 0)
    b->size = (off_t) sb.st_size;
  else
    b->size = 0;
  return;
}

static BUFFY *buffy_new (const char *path)
{
  BUFFY* buffy;
  char rp[PATH_MAX] = "";
  char *r = NULL;

  buffy = (BUFFY *) safe_calloc (1, sizeof (BUFFY));
  strfcpy (buffy->path, path, sizeof (buffy->path));
  r = realpath (path, rp);
  strfcpy (buffy->realpath, r ? rp : path, sizeof (buffy->realpath));
  buffy->next = NULL;
  buffy->magic = 0;

  return buffy;
}

static void buffy_free (BUFFY **mailbox)
{
  if (mailbox && *mailbox)
    FREE (&(*mailbox)->desc);
  FREE (mailbox); /* __FREE_CHECKED__ */
}

int mutt_parse_mailboxes (BUFFER *path, BUFFER *s, unsigned long data, BUFFER *err)
{
  BUFFY **tmp,*tmp1;
  char buf[_POSIX_PATH_MAX];
  struct stat sb;
  char f1[PATH_MAX];
  char *p;

  while (MoreArgs (s))
  {
    mutt_extract_token (path, s, 0);
    strfcpy (buf, path->data, sizeof (buf));

    if(data == MUTT_UNMAILBOXES && mutt_strcmp(buf,"*") == 0)
    {
      for (tmp = &Incoming; *tmp;)
      {
        tmp1=(*tmp)->next;
#ifdef USE_SIDEBAR
	mutt_sb_notify_mailbox (*tmp, 0);
#endif
        buffy_free (tmp);
        *tmp=tmp1;
      }
      return 0;
    }

    mutt_expand_path (buf, sizeof (buf));

    /* Skip empty tokens. */
    if(!*buf) continue;

    /* avoid duplicates */
    p = realpath (buf, f1);
    for (tmp = &Incoming; *tmp; tmp = &((*tmp)->next))
    {
      if (mutt_strcmp (p ? p : buf, (*tmp)->realpath) == 0)
      {
	dprint(3,(debugfile,"mailbox '%s' already registered as '%s'\n", buf, (*tmp)->path));
	break;
      }
    }

    if(data == MUTT_UNMAILBOXES)
    {
      if(*tmp)
      {
        tmp1=(*tmp)->next;
#ifdef USE_SIDEBAR
	mutt_sb_notify_mailbox (*tmp, 0);
#endif
        buffy_free (tmp);
        *tmp=tmp1;
      }
      continue;
    }

    if (!*tmp) {
      *tmp = buffy_new (buf);
#ifdef USE_SIDEBAR
      mutt_sb_notify_mailbox (*tmp, 1);
#endif
    }

    (*tmp)->new = 0;
    (*tmp)->notified = 1;
    (*tmp)->newly_created = 0;

    /* for check_mbox_size, it is important that if the folder is new (tested by
     * reading it), the size is set to 0 so that later when we check we see
     * that it increased .  without check_mbox_size we probably don't care.
     */
    if (option(OPTCHECKMBOXSIZE) &&
	stat ((*tmp)->path, &sb) == 0 && !test_new_folder ((*tmp)->path))
    {
      /* some systems out there don't have an off_t type */
      (*tmp)->size = (off_t) sb.st_size;
    }
    else
      (*tmp)->size = 0;
  }
  return 0;
}

/* Checks the specified maildir subdir (cur or new) for new mail or mail counts.
 * check_new:   if true, check for new mail.
 * check_stats: if true, count total, new, and flagged mesages.
 * Returns 1 if the dir has new mail.
 */
static int buffy_maildir_check_dir (BUFFY* mailbox, const char *dir_name, int check_new,
                                    int check_stats)
{
  char path[_POSIX_PATH_MAX];
  char msgpath[_POSIX_PATH_MAX];
  DIR *dirp;
  struct dirent *de;
  char *p;
  int rc = 0;
  struct stat sb;

  snprintf (path, sizeof (path), "%s/%s", mailbox->path, dir_name);

  /* when $mail_check_recent is set, if the new/ directory hasn't been modified since
   * the user last exited the mailbox, then we know there is no recent mail.
   */
  if (check_new && option(OPTMAILCHECKRECENT))
  {
    if (stat(path, &sb) == 0 && sb.st_mtime < mailbox->last_visited)
    {
      rc = 0;
      check_new = 0;
    }
  }

  if (! (check_new || check_stats))
    return rc;

  if ((dirp = opendir (path)) == NULL)
  {
    mailbox->magic = 0;
    return 0;
  }

  while ((de = readdir (dirp)) != NULL)
  {
    if (*de->d_name == '.')
      continue;

    p = strstr (de->d_name, ":2,");
    if (p && strchr (p + 3, 'T'))
      continue;

    if (check_stats)
    {
      mailbox->msg_count++;
      if (p && strchr (p + 3, 'F'))
        mailbox->msg_flagged++;
    }
    if (!p || !strchr (p + 3, 'S'))
    {
      if (check_stats)
        mailbox->msg_unread++;
      if (check_new)
      {
        if (option(OPTMAILCHECKRECENT))
        {
          snprintf(msgpath, sizeof(msgpath), "%s/%s", path, de->d_name);
          /* ensure this message was received since leaving this mailbox */
          if (stat(msgpath, &sb) == 0 && (sb.st_ctime <= mailbox->last_visited))
            continue;
        }
        mailbox->new = 1;
        rc = 1;
        check_new = 0;
        if (!check_stats)
          break;
      }
    }
  }

  closedir (dirp);

  return rc;
}

/* Checks new mail for a maildir mailbox.
 * check_stats: if true, also count total, new, and flagged mesages.
 * Returns 1 if the mailbox has new mail.
 */
static int buffy_maildir_check (BUFFY* mailbox, int check_stats)
{
  int rc, check_new = 1;

  if (check_stats)
  {
    mailbox->msg_count   = 0;
    mailbox->msg_unread  = 0;
    mailbox->msg_flagged = 0;
  }

  rc = buffy_maildir_check_dir (mailbox, "new", check_new, check_stats);

  check_new = !rc && option (OPTMAILDIRCHECKCUR);
  if (check_new || check_stats)
    if (buffy_maildir_check_dir (mailbox, "cur", check_new, check_stats))
      rc = 1;

  return rc;
}

/* Checks new mail for an mbox mailbox
 * check_stats: if true, also count total, new, and flagged mesages.
 * Returns 1 if the mailbox has new mail.
 */
static int buffy_mbox_check (BUFFY* mailbox, struct stat *sb, int check_stats)
{
  int rc = 0;
  int new_or_changed;
  CONTEXT ctx;

  if (option (OPTCHECKMBOXSIZE))
    new_or_changed = sb->st_size > mailbox->size;
  else
    new_or_changed = sb->st_mtime > sb->st_atime
      || (mailbox->newly_created && sb->st_ctime == sb->st_mtime && sb->st_ctime == sb->st_atime);

  if (new_or_changed)
  {
    if (!option(OPTMAILCHECKRECENT) || sb->st_mtime > mailbox->last_visited)
    {
      rc = 1;
      mailbox->new = 1;
    }
  }
  else if (option(OPTCHECKMBOXSIZE))
  {
    /* some other program has deleted mail from the folder */
    mailbox->size = (off_t) sb->st_size;
  }

  if (mailbox->newly_created &&
      (sb->st_ctime != sb->st_mtime || sb->st_ctime != sb->st_atime))
    mailbox->newly_created = 0;

  if (check_stats &&
      (mailbox->stats_last_checked < sb->st_mtime))
  {
    if (mx_open_mailbox (mailbox->path,
                         MUTT_READONLY | MUTT_QUIET | MUTT_NOSORT | MUTT_PEEK,
                         &ctx) != NULL)
    {
      mailbox->msg_count       = ctx.msgcount;
      mailbox->msg_unread      = ctx.unread;
      mailbox->msg_flagged     = ctx.flagged;
      mailbox->stats_last_checked = ctx.mtime;
      mx_close_mailbox (&ctx, 0);
    }
  }

  return rc;
}

#ifdef USE_NOTMUCH
int mutt_parse_virtual_mailboxes (BUFFER *path, BUFFER *s, unsigned long data, BUFFER *err)
{
  BUFFY **tmp;
  char buf[_POSIX_PATH_MAX + LONG_STRING + 32];   /* path to DB + query + URI "decoration" */

  while (MoreArgs (s))
  {
    char *desc;

    mutt_extract_token (path, s, 0);
    if (path->data && *path->data)
      desc = safe_strdup( path->data);
    else
      continue;

    mutt_extract_token (path, s, 0);
    strfcpy (buf, path->data, sizeof (buf));

    /* Skip empty tokens. */
    if(!*buf) {
	    FREE(&desc);
	    continue;
    }

    /* avoid duplicates */
    for (tmp = &VirtIncoming; *tmp; tmp = &((*tmp)->next))
    {
      if (mutt_strcmp (buf, (*tmp)->path) == 0)
      {
	dprint(3,(debugfile,"virtual mailbox '%s' already registered as '%s'\n", buf, (*tmp)->path));
	break;
      }
    }

    if (!*tmp)
      *tmp = buffy_new (buf);

<<<<<<< HEAD
  /* check device ID and serial number instead of comparing paths */
  if (!Context || Context->magic == MUTT_IMAP || Context->magic == MUTT_POP
#ifdef USE_NNTP
      || Context->magic == MUTT_NNTP
#endif
      || stat (Context->path, &contex_sb) != 0)
  {
    contex_sb.st_dev=0;
    contex_sb.st_ino=0;
=======
    (*tmp)->new = 0;
    (*tmp)->notified = 1;
    (*tmp)->newly_created = 0;
    (*tmp)->size = 0;
    (*tmp)->desc = desc;
>>>>>>> 8ffa4732
  }
  return 0;
}
#endif

static void buffy_check (BUFFY *tmp, struct stat *contex_sb, int check_stats)
{
    struct stat sb;
#ifdef USE_SIDEBAR
    short orig_new;
    int orig_count, orig_unread, orig_flagged;
#endif

    sb.st_size=0;

#ifdef USE_SIDEBAR
    orig_new = tmp->new;
    orig_count = tmp->msg_count;
    orig_unread = tmp->msg_unread;
    orig_flagged = tmp->msg_flagged;
#endif

    if (tmp->magic != MUTT_IMAP)
    {
      tmp->new = 0;
#ifdef USE_POP
      if (mx_is_pop (tmp->path))
	tmp->magic = MUTT_POP;
      else
#endif
<<<<<<< HEAD
#ifdef USE_NNTP
      if ((tmp->magic == MUTT_NNTP) || mx_is_nntp (tmp->path))
	tmp->magic = MUTT_NNTP;
=======
#ifdef USE_NOTMUCH
      if (mx_is_notmuch (tmp->path))
	tmp->magic = MUTT_NOTMUCH;
>>>>>>> 8ffa4732
      else
#endif
      if (stat (tmp->path, &sb) != 0 || (S_ISREG(sb.st_mode) && sb.st_size == 0) ||
	  (!tmp->magic && (tmp->magic = mx_get_magic (tmp->path)) <= 0))
      {
	/* if the mailbox still doesn't exist, set the newly created flag to
	 * be ready for when it does. */
	tmp->newly_created = 1;
	tmp->magic = 0;
	tmp->size = 0;
	return;
      }
    }

    /* check to see if the folder is the currently selected folder
     * before polling */
    if (!Context || !Context->path ||
<<<<<<< HEAD
#ifdef USE_NNTP
	(( tmp->magic == MUTT_IMAP || tmp->magic == MUTT_POP || tmp->magic == MUTT_NNTP )
#else
	(( tmp->magic == MUTT_IMAP || tmp->magic == MUTT_POP )
#endif
=======
	(( tmp->magic == MUTT_IMAP || tmp->magic == MUTT_POP || tmp->magic == MUTT_NOTMUCH)
>>>>>>> 8ffa4732
	    ? mutt_strcmp (tmp->path, Context->path) :
	      (sb.st_dev != contex_sb->st_dev || sb.st_ino != contex_sb->st_ino)))
    {
      switch (tmp->magic)
      {
        case MUTT_MBOX:
        case MUTT_MMDF:
          if (buffy_mbox_check (tmp, &sb, check_stats) > 0)
            BuffyCount++;
          break;

        case MUTT_MAILDIR:
          if (buffy_maildir_check (tmp, check_stats) > 0)
            BuffyCount++;
          break;

        case MUTT_MH:
          if (mh_buffy (tmp, check_stats) > 0)
            BuffyCount++;
          break;
#ifdef USE_NOTMUCH
        case MUTT_NOTMUCH:
          tmp->msg_count = 0;
          tmp->msg_unread = 0;
          tmp->msg_flagged = 0;
          nm_nonctx_get_count(tmp->path, &tmp->msg_count, &tmp->msg_unread);
          if (tmp->msg_unread > 0) {
            BuffyCount++;
            tmp->new = 1;
          }
          break;
#endif
      }
    }
    else if (option(OPTCHECKMBOXSIZE) && Context && Context->path)
      tmp->size = (off_t) sb.st_size;	/* update the size of current folder */

#ifdef USE_SIDEBAR
    if ((orig_new != tmp->new) ||
        (orig_count != tmp->msg_count) ||
        (orig_unread != tmp->msg_unread) ||
        (orig_flagged != tmp->msg_flagged))
      SidebarNeedsRedraw = 1;
#endif

    if (!tmp->new)
      tmp->notified = 0;
    else if (!tmp->notified)
      BuffyNotify++;
}

/* Check all Incoming for new mail and total/new/flagged messages
 * force: if true, ignore BuffyTimeout and check for new mail anyway
 */
int mutt_buffy_check (int force)
{
  BUFFY *tmp;
  struct stat contex_sb;
  time_t t;
  int check_stats = 0;
  contex_sb.st_dev=0;
  contex_sb.st_ino=0;

#ifdef USE_IMAP
  /* update postponed count as well, on force */
  if (force)
    mutt_update_num_postponed ();
#endif

  /* fastest return if there are no mailboxes */
#ifdef USE_NOTMUCH
  if (!Incoming && !VirtIncoming)
    return 0;
#else
  if (!Incoming)
    return 0;
#endif
  t = time (NULL);
  if (!force && (t - BuffyTime < BuffyTimeout))
    return BuffyCount;

  if (option (OPTMAILCHECKSTATS) &&
      (t - BuffyStatsTime >= BuffyCheckStatsInterval))
  {
    check_stats = 1;
    BuffyStatsTime = t;
  }

  BuffyTime = t;
  BuffyCount = 0;
  BuffyNotify = 0;

#ifdef USE_IMAP
  BuffyCount += imap_buffy_check (force, check_stats);
#endif

  /* check device ID and serial number instead of comparing paths */
  if (!Context || Context->magic == MUTT_IMAP || Context->magic == MUTT_POP
      || stat (Context->path, &contex_sb) != 0)
  {
    contex_sb.st_dev=0;
    contex_sb.st_ino=0;
  }

  for (tmp = Incoming; tmp; tmp = tmp->next)
    buffy_check(tmp, &contex_sb, check_stats);

#ifdef USE_NOTMUCH
  for (tmp = VirtIncoming; tmp; tmp = tmp->next)
    buffy_check(tmp, &contex_sb, check_stats);
#endif

  BuffyDoneTime = BuffyTime;
  return (BuffyCount);
}

int mutt_buffy_list (void)
{
  BUFFY *tmp;
  char path[_POSIX_PATH_MAX];
  char buffylist[2*STRING];
  size_t pos = 0;
  int first = 1;

  int have_unnotified = BuffyNotify;
  
  buffylist[0] = 0;
  pos += strlen (strncat (buffylist, _("New mail in "), sizeof (buffylist) - 1 - pos)); /* __STRNCAT_CHECKED__ */
  for (tmp = Incoming; tmp; tmp = tmp->next)
  {
    /* Is there new mail in this mailbox? */
    if (!tmp->new || (have_unnotified && tmp->notified))
      continue;

    strfcpy (path, tmp->path, sizeof (path));
    mutt_pretty_mailbox (path, sizeof (path));
    
    if (!first && (MuttMessageWindow->cols >= 7) &&
        (pos + strlen (path) >= (size_t)MuttMessageWindow->cols - 7))
      break;
    
    if (!first)
      pos += strlen (strncat(buffylist + pos, ", ", sizeof(buffylist)-1-pos)); /* __STRNCAT_CHECKED__ */

    /* Prepend an asterisk to mailboxes not already notified */
    if (!tmp->notified)
    {
      /* pos += strlen (strncat(buffylist + pos, "*", sizeof(buffylist)-1-pos));  __STRNCAT_CHECKED__ */
      tmp->notified = 1;
      BuffyNotify--;
    }
    pos += strlen (strncat(buffylist + pos, path, sizeof(buffylist)-1-pos)); /* __STRNCAT_CHECKED__ */
    first = 0;
  }
  if (!first && tmp)
  {
    strncat (buffylist + pos, ", ...", sizeof (buffylist) - 1 - pos); /* __STRNCAT_CHECKED__ */
  }
  if (!first)
  {
    mutt_message ("%s", buffylist);
    return (1);
  }
  /* there were no mailboxes needing to be notified, so clean up since 
   * BuffyNotify has somehow gotten out of sync
   */
  BuffyNotify = 0;
  return (0);
}

void mutt_buffy_setnotified (const char *path)
{
  BUFFY *buffy;

  buffy = buffy_get(path);
  if (!buffy)
    return;

  buffy->notified = 1;
  time(&buffy->last_visited);
}

int mutt_buffy_notify (void)
{
  if (mutt_buffy_check (0) && BuffyNotify)
  {
    return (mutt_buffy_list ());
  }
  return (0);
}

/* 
 * mutt_buffy() -- incoming folders completion routine
 *
 * given a folder name, this routine gives the next incoming folder with new
 * mail.
 */
void mutt_buffy (char *s, size_t slen)
{
  BUFFY *tmp = Incoming;
  int pass, found = 0;

  mutt_expand_path (s, slen);

  if (mutt_buffy_check (0)) 
  {
    for (pass = 0; pass < 2; pass++)
      for (tmp = Incoming; tmp; tmp = tmp->next) 
      {
	mutt_expand_path (tmp->path, sizeof (tmp->path));
	if ((found || pass) && tmp->new) 
	{
	  strfcpy (s, tmp->path, slen);
	  mutt_pretty_mailbox (s, slen);
	  return;
	}
	if (mutt_strcmp (s, tmp->path) == 0)
	  found = 1;
      }

    mutt_buffy_check (1); /* buffy was wrong - resync things */
  }

  /* no folders with new mail */
  *s = '\0';
}

#ifdef USE_NOTMUCH
void mutt_buffy_vfolder (char *s, size_t slen)
{
  BUFFY *tmp;
  int pass, found = 0;

  if (mutt_buffy_check (0))
  {
    for (pass = 0; pass < 2; pass++) {
      for (tmp = VirtIncoming; tmp; tmp = tmp->next)
      {
	if ((found || pass) && tmp->new)
	{
	  strfcpy (s, tmp->desc, slen);
	  return;
	}
	if (mutt_strcmp (s, tmp->path) == 0)
	  found = 1;
      }
    }

    mutt_buffy_check (1); /* buffy was wrong - resync things */
  }

  /* no folders with new mail */
  *s = '\0';
}
#endif

/* fetch buffy object for given path, if present */
static BUFFY* buffy_get (const char *path)
{
  BUFFY *cur;
  char *epath;

  if (!path)
    return NULL;

  epath = safe_strdup(path);
  mutt_expand_path(epath, mutt_strlen(epath));

  for (cur = Incoming; cur; cur = cur->next)
  {
    /* must be done late because e.g. IMAP delimiter may change */
    mutt_expand_path (cur->path, sizeof (cur->path));
    if (!mutt_strcmp(cur->path, path))
    {
      FREE (&epath);
      return cur;
    }
  }

  FREE (&epath);
  return NULL;
}<|MERGE_RESOLUTION|>--- conflicted
+++ resolved
@@ -506,23 +506,11 @@
     if (!*tmp)
       *tmp = buffy_new (buf);
 
-<<<<<<< HEAD
-  /* check device ID and serial number instead of comparing paths */
-  if (!Context || Context->magic == MUTT_IMAP || Context->magic == MUTT_POP
-#ifdef USE_NNTP
-      || Context->magic == MUTT_NNTP
-#endif
-      || stat (Context->path, &contex_sb) != 0)
-  {
-    contex_sb.st_dev=0;
-    contex_sb.st_ino=0;
-=======
     (*tmp)->new = 0;
     (*tmp)->notified = 1;
     (*tmp)->newly_created = 0;
     (*tmp)->size = 0;
     (*tmp)->desc = desc;
->>>>>>> 8ffa4732
   }
   return 0;
 }
@@ -553,15 +541,13 @@
 	tmp->magic = MUTT_POP;
       else
 #endif
-<<<<<<< HEAD
 #ifdef USE_NNTP
       if ((tmp->magic == MUTT_NNTP) || mx_is_nntp (tmp->path))
 	tmp->magic = MUTT_NNTP;
-=======
+#endif
 #ifdef USE_NOTMUCH
       if (mx_is_notmuch (tmp->path))
 	tmp->magic = MUTT_NOTMUCH;
->>>>>>> 8ffa4732
       else
 #endif
       if (stat (tmp->path, &sb) != 0 || (S_ISREG(sb.st_mode) && sb.st_size == 0) ||
@@ -579,15 +565,11 @@
     /* check to see if the folder is the currently selected folder
      * before polling */
     if (!Context || !Context->path ||
-<<<<<<< HEAD
 #ifdef USE_NNTP
 	(( tmp->magic == MUTT_IMAP || tmp->magic == MUTT_POP || tmp->magic == MUTT_NNTP )
 #else
-	(( tmp->magic == MUTT_IMAP || tmp->magic == MUTT_POP )
-#endif
-=======
 	(( tmp->magic == MUTT_IMAP || tmp->magic == MUTT_POP || tmp->magic == MUTT_NOTMUCH)
->>>>>>> 8ffa4732
+#endif
 	    ? mutt_strcmp (tmp->path, Context->path) :
 	      (sb.st_dev != contex_sb->st_dev || sb.st_ino != contex_sb->st_ino)))
     {
@@ -686,6 +668,9 @@
 
   /* check device ID and serial number instead of comparing paths */
   if (!Context || Context->magic == MUTT_IMAP || Context->magic == MUTT_POP
+#ifdef USE_NNTP
+      || Context->magic == MUTT_NNTP
+#endif
       || stat (Context->path, &contex_sb) != 0)
   {
     contex_sb.st_dev=0;
