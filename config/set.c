--- conflicted
+++ resolved
@@ -559,12 +559,8 @@
 
   if (!cst)
   {
-<<<<<<< HEAD
-    mutt_debug(LL_DEBUG1, "Variable '%s' has an invalid type %d\n", cdef->name, DTYPE(he->type));
-=======
     mutt_debug(LL_DEBUG1, "Variable '%s' has an invalid type %d\n", cdef->name,
                DTYPE(he->type));
->>>>>>> 69f8d0f2
     return CSR_ERR_CODE;
   }
 
@@ -715,12 +711,8 @@
 
   if (!cst)
   {
-<<<<<<< HEAD
-    mutt_debug(LL_DEBUG1, "Variable '%s' has an invalid type %d\n", cdef->name, DTYPE(he->type));
-=======
     mutt_debug(LL_DEBUG1, "Variable '%s' has an invalid type %d\n", cdef->name,
                DTYPE(he->type));
->>>>>>> 69f8d0f2
     return CSR_ERR_CODE;
   }
 
