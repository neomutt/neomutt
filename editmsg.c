/**
 * @file
 * Prepare an email to be edited
 *
 * @authors
 * Copyright (C) 1999-2002 Thomas Roessler <roessler@does-not-exist.org>
 *
 * @copyright
 * This program is free software: you can redistribute it and/or modify it under
 * the terms of the GNU General Public License as published by the Free Software
 * Foundation, either version 2 of the License, or (at your option) any later
 * version.
 *
 * This program is distributed in the hope that it will be useful, but WITHOUT
 * ANY WARRANTY; without even the implied warranty of MERCHANTABILITY or FITNESS
 * FOR A PARTICULAR PURPOSE.  See the GNU General Public License for more
 * details.
 *
 * You should have received a copy of the GNU General Public License along with
 * this program.  If not, see <http://www.gnu.org/licenses/>.
 */

/**
 * @page editmsg Prepare an email to be edited
 *
 * Prepare an email to be edited
 */

#include "config.h"
#include <errno.h>
#include <limits.h>
#include <stdbool.h>
#include <stdio.h>
#include <string.h>
#include <sys/stat.h>
#include <time.h>
#include <unistd.h>
#include "mutt/mutt.h"
#include "config/lib.h"
#include "email/lib.h"
#include "mutt.h"
#include "context.h"
#include "copy.h"
#include "curs_lib.h"
#include "globals.h"
#include "mailbox.h"
#include "muttlib.h"
#include "mx.h"
#include "protos.h"

/**
 * ev_message - Edit an email or view it in an external editor
 * @param action Action to perform, e.g. #EVM_EDIT
 * @param m      Mailbox
 * @param e      Email
 * @retval  1 Message not modified
 * @retval  0 Message edited successfully
 * @retval -1 Error
 */
static int ev_message(enum EvMessage action, struct Mailbox *m, struct Email *e)
{
  char fname[PATH_MAX];
  char buf[STRING];
  int rc;
  struct stat sb;

  mutt_mktemp(fname, sizeof(fname));

  enum MailboxType omagic = MboxType;
  MboxType = MUTT_MBOX;

  struct Mailbox *m_fname = mx_path_resolve(fname);
  struct Context *tmpctx = mx_mbox_open(m_fname, MUTT_NEWFOLDER);

  MboxType = omagic;

  if (!tmpctx)
  {
    mutt_error(_("could not create temporary folder: %s"), strerror(errno));
    mailbox_free(&m_fname);
    return -1;
  }

  const int chflags =
      CH_NOLEN | ((m->magic == MUTT_MBOX || m->magic == MUTT_MMDF) ? 0 : CH_NOSTATUS);
  rc = mutt_append_message(tmpctx->mailbox, m, e, 0, chflags);
  int oerrno = errno;

  mx_mbox_close(&tmpctx);

  if (rc == -1)
  {
    mutt_error(_("could not write temporary mail folder: %s"), strerror(oerrno));
    goto bail;
  }

  rc = stat(fname, &sb);
  if (rc == -1)
  {
    mutt_error(_("Can't stat %s: %s"), fname, strerror(errno));
    goto bail;
  }

  /* The file the user is going to edit is not a real mbox, so we need to
   * truncate the last newline in the temp file, which is logically part of
   * the message separator, and not the body of the message.  If we fail to
   * remove it, the message will grow by one line each time the user edits
   * the message.
   */
  if ((sb.st_size != 0) && (truncate(fname, sb.st_size - 1) == -1))
  {
    mutt_error(_("could not truncate temporary mail folder: %s"), strerror(errno));
    goto bail;
  }

  if (action == EVM_VIEW)
  {
    /* remove write permissions */
    rc = mutt_file_chmod_rm_stat(fname, S_IWUSR | S_IWGRP | S_IWOTH, &sb);
    if (rc == -1)
    {
<<<<<<< HEAD
      mutt_debug(LL_DEBUG1, "Could not remove write permissions of %s: %s", fname, strerror(errno));
=======
      mutt_debug(LL_DEBUG1, "Could not remove write permissions of %s: %s",
                 fname, strerror(errno));
>>>>>>> 69f8d0f2
      /* Do not bail out here as we are checking afterwards if we should adopt
       * changes of the temporary file. */
    }
  }

  /* Do not reuse the stat sb here as it is outdated. */
  time_t mtime = mutt_file_decrease_mtime(fname, NULL);

  mutt_edit_file(NONULL(Editor), fname);

  rc = stat(fname, &sb);
  if (rc == -1)
  {
    mutt_error(_("Can't stat %s: %s"), fname, strerror(errno));
    goto bail;
  }

  if (sb.st_size == 0)
  {
    mutt_message(_("Message file is empty"));
    rc = 1;
    goto bail;
  }

  if ((action == EVM_EDIT) && (sb.st_mtime == mtime))
  {
    mutt_message(_("Message not modified"));
    rc = 1;
    goto bail;
  }

  if ((action == EVM_VIEW) && (sb.st_mtime != mtime))
  {
    mutt_message(_("Message of read-only mailbox modified! Ignoring changes."));
    rc = 1;
    goto bail;
  }

  if (action == EVM_VIEW)
  {
    /* stop processing here and skip right to the end */
    rc = 1;
    goto bail;
  }

  FILE *fp = fopen(fname, "r");
  if (!fp)
  {
    rc = -1;
    mutt_error(_("Can't open message file: %s"), strerror(errno));
    goto bail;
  }

  tmpctx = mx_mbox_open(m, MUTT_APPEND);
  if (!tmpctx)
  {
    rc = -1;
    /* L10N: %s is from strerror(errno) */
    mutt_error(_("Can't append to folder: %s"), strerror(errno));
    goto bail;
  }

  int of = 0;
  int cf = (((tmpctx->mailbox->magic == MUTT_MBOX) || (tmpctx->mailbox->magic == MUTT_MMDF)) ?
                0 :
                CH_NOSTATUS);

  if (fgets(buf, sizeof(buf), fp) && is_from(buf, NULL, 0, NULL))
  {
    if ((tmpctx->mailbox->magic == MUTT_MBOX) || (tmpctx->mailbox->magic == MUTT_MMDF))
      cf = CH_FROM | CH_FORCE_FROM;
  }
  else
    of = MUTT_ADD_FROM;

  /* XXX - we have to play games with the message flags to avoid
   * problematic behavior with maildir folders.  */

  bool o_read = e->read;
  bool o_old = e->old;
  e->read = false;
  e->old = false;
  struct Message *msg = mx_msg_open_new(tmpctx->mailbox, e, of);
  e->read = o_read;
  e->old = o_old;

  if (!msg)
  {
    mutt_error(_("Can't append to folder: %s"), strerror(errno));
    mx_mbox_close(&tmpctx);
    goto bail;
  }

  rc = mutt_copy_hdr(fp, msg->fp, 0, sb.st_size, CH_NOLEN | cf, NULL);
  if (rc == 0)
  {
    fputc('\n', msg->fp);
    mutt_file_copy_stream(fp, msg->fp);
  }

  rc = mx_msg_commit(tmpctx->mailbox, msg);
  mx_msg_close(tmpctx->mailbox, &msg);

  mx_mbox_close(&tmpctx);

bail:
  mutt_file_fclose(&fp);

  if (rc >= 0)
    unlink(fname);

  if (rc == 0)
  {
    mutt_set_flag(m, e, MUTT_DELETE, true);
    mutt_set_flag(m, e, MUTT_PURGE, true);
    mutt_set_flag(m, e, MUTT_READ, true);

    if (DeleteUntag)
      mutt_set_flag(m, e, MUTT_TAG, false);
  }
  else if (rc == -1)
    mutt_message(_("Error. Preserving temporary file: %s"), fname);

  return rc;
}

/**
 * mutt_ev_message - Edit or view a message
 * @param m      Mailbox
 * @param el     List of Emails
 * @param action Action to perform, e.g. #EVM_EDIT
 * @retval 1  Message not modified
 * @retval 0  Message edited successfully
 * @retval -1 Error
 */
int mutt_ev_message(struct Mailbox *m, struct EmailList *el, enum EvMessage action)
{
  struct EmailNode *en = NULL;
  STAILQ_FOREACH(en, el, entries)
  {
    if (ev_message(action, m, en->email) == -1)
      return -1;
  }

  return 0;
}<|MERGE_RESOLUTION|>--- conflicted
+++ resolved
@@ -119,12 +119,8 @@
     rc = mutt_file_chmod_rm_stat(fname, S_IWUSR | S_IWGRP | S_IWOTH, &sb);
     if (rc == -1)
     {
-<<<<<<< HEAD
-      mutt_debug(LL_DEBUG1, "Could not remove write permissions of %s: %s", fname, strerror(errno));
-=======
       mutt_debug(LL_DEBUG1, "Could not remove write permissions of %s: %s",
                  fname, strerror(errno));
->>>>>>> 69f8d0f2
       /* Do not bail out here as we are checking afterwards if we should adopt
        * changes of the temporary file. */
     }
