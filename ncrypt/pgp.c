/**
 * @file
 * PGP sign, encrypt, check routines
 *
 * @authors
 * Copyright (C) 1996-1997,2000,2010 Michael R. Elkins <me@mutt.org>
 * Copyright (C) 1998-2005 Thomas Roessler <roessler@does-not-exist.org>
 * Copyright (C) 2004 g10 Code GmbH
 *
 * @copyright
 * This program is free software: you can redistribute it and/or modify it under
 * the terms of the GNU General Public License as published by the Free Software
 * Foundation, either version 2 of the License, or (at your option) any later
 * version.
 *
 * This program is distributed in the hope that it will be useful, but WITHOUT
 * ANY WARRANTY; without even the implied warranty of MERCHANTABILITY or FITNESS
 * FOR A PARTICULAR PURPOSE.  See the GNU General Public License for more
 * details.
 *
 * You should have received a copy of the GNU General Public License along with
 * this program.  If not, see <http://www.gnu.org/licenses/>.
 */

/**
 * @page crypt_pgp PGP sign, encrypt, check routines
 *
 * This file contains all of the PGP routines necessary to sign, encrypt,
 * verify and decrypt PGP messages in either the new PGP/MIME format, or in
 * the older Application/Pgp format.  It also contains some code to cache the
 * user's passphrase for repeat use when decrypting or signing a message.
 */

#include "config.h"
#include <limits.h>
#include <regex.h>
#include <stdbool.h>
#include <stdio.h>
#include <stdlib.h>
#include <string.h>
#include <sys/stat.h>
#include <time.h>
#include <unistd.h>
#include "mutt/mutt.h"
#include "config/lib.h"
#include "email/lib.h"
#include "mutt.h"
#include "crypt.h"
#include "cryptglue.h"
#include "curs_lib.h"
#include "filter.h"
#include "globals.h"
#include "handler.h"
#include "hook.h"
#include "mutt_attach.h"
#include "muttlib.h"
#include "ncrypt.h"
#include "options.h"
#include "pgpinvoke.h"
#include "pgpkey.h"
#include "pgpmicalg.h"
#include "sendlib.h"
#include "state.h"
#ifdef CRYPT_BACKEND_CLASSIC_PGP
#include "pgp.h"
#include "pgplib.h"
#endif

/* These Config Variables are only used in ncrypt/pgp.c */
bool PgpCheckExit; ///< Config: Check the exit code of PGP subprocess
bool PgpCheckGpgDecryptStatusFd; ///< Config: File descriptor used for status info
struct Regex *PgpDecryptionOkay; ///< Config: Text indicating a successful decryption
struct Regex *PgpGoodSign;       ///< Config: Text indicating a good signature
long PgpTimeout;     ///< Config: Time in seconds to cache a passphrase
bool PgpUseGpgAgent; ///< Config: Use a PGP agent for caching passwords

char PgpPass[LONG_STRING];
time_t PgpExptime = 0; /* when does the cached passphrase expire? */

/**
 * pgp_class_void_passphrase - Implements CryptModuleSpecs::void_passphrase()
 */
void pgp_class_void_passphrase(void)
{
  memset(PgpPass, 0, sizeof(PgpPass));
  PgpExptime = 0;
}

/**
 * pgp_class_valid_passphrase - Implements CryptModuleSpecs::valid_passphrase()
 */
int pgp_class_valid_passphrase(void)
{
  time_t now = time(NULL);

  if (pgp_use_gpg_agent())
  {
    *PgpPass = 0;
    return 1; /* handled by gpg-agent */
  }

  if (now < PgpExptime)
  {
    /* Use cached copy.  */
    return 1;
  }

  pgp_class_void_passphrase();

  if (mutt_get_password(_("Enter PGP passphrase:"), PgpPass, sizeof(PgpPass)) == 0)
  {
    PgpExptime = mutt_date_add_timeout(time(NULL), PgpTimeout);
    return 1;
  }
  else
    PgpExptime = 0;

  return 0;
}

/**
 * pgp_use_gpg_agent - Does the user want to use the gpg agent?
 * @retval true If they do
 *
 * @note This functions sets the environment variable `$GPG_TTY`
 */
bool pgp_use_gpg_agent(void)
{
  char *tty = NULL;

  /* GnuPG 2.1 no longer exports GPG_AGENT_INFO */
  if (!PgpUseGpgAgent)
    return false;

  tty = ttyname(0);
  if (tty)
  {
    setenv("GPG_TTY", tty, 0);
    mutt_envlist_set("GPG_TTY", tty, false);
  }

  return true;
}

/**
 * key_parent - Find a key's parent (if it's a subkey)
 * @param k PGP key
 * @retval ptr Parent key
 */
static struct PgpKeyInfo *key_parent(struct PgpKeyInfo *k)
{
  if ((k->flags & KEYFLAG_SUBKEY) && k->parent && PgpIgnoreSubkeys)
    k = k->parent;

  return k;
}

/**
 * pgp_long_keyid - Get a key's long id
 * @param k PGP key
 * @retval ptr Long key id string
 */
char *pgp_long_keyid(struct PgpKeyInfo *k)
{
  k = key_parent(k);

  return k->keyid;
}

/**
 * pgp_short_keyid - Get a key's short id
 * @param k PGP key
 * @retval ptr Short key id string
 */
char *pgp_short_keyid(struct PgpKeyInfo *k)
{
  k = key_parent(k);

  return k->keyid + 8;
}

/**
 * pgp_this_keyid - Get the ID of this key
 * @param k PGP key
 * @retval ptr Long/Short key id string
 *
 * @note The string returned depends on `$pgp_long_ids`
 */
char *pgp_this_keyid(struct PgpKeyInfo *k)
{
  if (PgpLongIds)
    return k->keyid;
  else
    return k->keyid + 8;
}

/**
 * pgp_keyid - Get the ID of the main (parent) key
 * @param k PGP key
 * @retval ptr Long/Short key id string
 */
char *pgp_keyid(struct PgpKeyInfo *k)
{
  k = key_parent(k);

  return pgp_this_keyid(k);
}

/**
 * pgp_fingerprint - Get the key's fingerprint
 * @param k PGP key
 * @retval ptr Fingerprint string
 */
static char *pgp_fingerprint(struct PgpKeyInfo *k)
{
  k = key_parent(k);

  return k->fingerprint;
}

/**
 * pgp_fpr_or_lkeyid - Get the fingerprint or long keyid
 * @param k PGP key
 * @retval ptr String fingerprint or long keyid
 *
 * Grab the longest key identifier available: fingerprint or else
 * the long keyid.
 *
 * The longest available should be used for internally identifying
 * the key and for invoking pgp commands.
 */
char *pgp_fpr_or_lkeyid(struct PgpKeyInfo *k)
{
  char *fingerprint = pgp_fingerprint(k);
  return fingerprint ? fingerprint : pgp_long_keyid(k);
}

/* ----------------------------------------------------------------------------
 * Routines for handing PGP input.
 */

/**
 * pgp_copy_checksig - Copy PGP output and look for signs of a good signature
 * @param fpin  File to read from
 * @param fpout File to write to
 * @retval  0 Success
 * @retval -1 Error
 */
static int pgp_copy_checksig(FILE *fpin, FILE *fpout)
{
  if (!fpin || !fpout)
    return -1;

  int rc = -1;

  if (PgpGoodSign && PgpGoodSign->regex)
  {
    char *line = NULL;
    int lineno = 0;
    size_t linelen;

    while ((line = mutt_file_read_line(line, &linelen, fpin, &lineno, 0)))
    {
      if (regexec(PgpGoodSign->regex, line, 0, NULL, 0) == 0)
      {
        mutt_debug(LL_DEBUG2, "\"%s\" matches regex.\n", line);
        rc = 0;
      }
      else
        mutt_debug(LL_DEBUG2, "\"%s\" doesn't match regex.\n", line);

      if (strncmp(line, "[GNUPG:] ", 9) == 0)
        continue;
      fputs(line, fpout);
      fputc('\n', fpout);
    }
    FREE(&line);
  }
  else
  {
    mutt_debug(LL_DEBUG2, "No pattern.\n");
    mutt_file_copy_stream(fpin, fpout);
    rc = 1;
  }

  return rc;
}

/**
 * pgp_check_pgp_decryption_okay_regex - Check PGP output to look for successful outcome
 * @param fpin File to read from
 * @retval  0 Success
 * @retval -1 Error
 *
 * Checks PGP output messages to look for the $pgp_decryption_okay message.
 * This protects against messages with multipart/encrypted headers but which
 * aren't actually encrypted.  See ticket #3770
 */
static int pgp_check_pgp_decryption_okay_regex(FILE *fpin)
{
  int rc = -1;

  if (PgpDecryptionOkay && PgpDecryptionOkay->regex)
  {
    char *line = NULL;
    int lineno = 0;
    size_t linelen;

    while ((line = mutt_file_read_line(line, &linelen, fpin, &lineno, 0)))
    {
      if (regexec(PgpDecryptionOkay->regex, line, 0, NULL, 0) == 0)
      {
        mutt_debug(LL_DEBUG2, "\"%s\" matches regex.\n", line);
        rc = 0;
        break;
      }
      else
        mutt_debug(LL_DEBUG2, "\"%s\" doesn't match regex.\n", line);
    }
    FREE(&line);
  }
  else
  {
    mutt_debug(LL_DEBUG2, "No pattern.\n");
    rc = 1;
  }

  return rc;
}

/**
 * pgp_check_decryption_okay - Check GPG output for status codes
 * @param fpin File to read from
 * @retval  1 - no patterns were matched (if delegated to decryption_okay_regex)
 * @retval  0 - DECRYPTION_OKAY was seen, with no PLAINTEXT outside
 * @retval -1 - No decryption status codes were encountered
 * @retval -2 - PLAINTEXT was encountered outside of DECRYPTION delimiters
 * @retval -3 - DECRYPTION_FAILED was encountered
 *
 * Checks GnuPGP status fd output for various status codes indicating
 * an issue.  If $pgp_check_gpg_decrypt_status_fd is unset, it falls
 * back to the old behavior of just scanning for $pgp_decryption_okay.
 *
 * pgp_decrypt_part() should fail if the part is not encrypted, so we return
 * less than 0 to indicate part or all was NOT actually encrypted.
 *
 * On the other hand, for pgp_application_pgp_handler(), a
 * "BEGIN PGP MESSAGE" could indicate a signed and armored message.
 * For that we allow -1 and -2 as "valid" (with a warning).
 */
static int pgp_check_decryption_okay(FILE *fpin)
{
  int rv = -1;
  char *line = NULL, *s = NULL;
  int lineno = 0;
  size_t linelen;
  int inside_decrypt = 0;

  if (!PgpCheckGpgDecryptStatusFd)
    return pgp_check_pgp_decryption_okay_regex(fpin);

  while ((line = mutt_file_read_line(line, &linelen, fpin, &lineno, 0)))
  {
    size_t plen = mutt_str_startswith(line, "[GNUPG:]", CASE_MATCH);
    if (plen == 0)
      continue;
    s = line + plen;
    mutt_debug(LL_DEBUG2, "checking \"%s\".\n", line);
    if (mutt_str_startswith(s, "BEGIN_DECRYPTION", CASE_MATCH))
      inside_decrypt = 1;
    else if (mutt_str_startswith(s, "END_DECRYPTION", CASE_MATCH))
      inside_decrypt = 0;
    else if (mutt_str_startswith(s, "PLAINTEXT", CASE_MATCH))
    {
      if (!inside_decrypt)
      {
<<<<<<< HEAD
        mutt_debug(LL_DEBUG2, "\tPLAINTEXT encountered outside of DECRYPTION.\n");
=======
        mutt_debug(LL_DEBUG2,
                   "\tPLAINTEXT encountered outside of DECRYPTION.\n");
>>>>>>> 69f8d0f2
        rv = -2;
        break;
      }
    }
    else if (mutt_str_startswith(s, "DECRYPTION_FAILED", CASE_MATCH))
    {
      mutt_debug(LL_DEBUG2, "\tDECRYPTION_FAILED encountered.  Failure.\n");
      rv = -3;
      break;
    }
    else if (mutt_str_startswith(s, "DECRYPTION_OKAY", CASE_MATCH))
    {
      /* Don't break out because we still have to check for
       * PLAINTEXT outside of the decryption boundaries. */
      mutt_debug(LL_DEBUG2, "\tDECRYPTION_OKAY encountered.\n");
      rv = 0;
    }
  }
  FREE(&line);

  return rv;
}

/**
 * pgp_copy_clearsigned - Copy a clearsigned message, stripping the signature
 * @param fpin    File to read from
 * @param s       State to use
 * @param charset Charset of file
 *
 * XXX charset handling: We assume that it is safe to do character set
 * decoding first, dash decoding second here, while we do it the other way
 * around in the main handler.
 *
 * (Note that we aren't worse than Outlook &c in this, and also note that we
 * can successfully handle anything produced by any existing versions of neomutt.)
 */
static void pgp_copy_clearsigned(FILE *fpin, struct State *s, char *charset)
{
  char buf[HUGE_STRING];
  bool complete, armor_header;

  rewind(fpin);

  /* fromcode comes from the MIME Content-Type charset label. It might
   * be a wrong label, so we want the ability to do corrections via
   * charset-hooks. Therefore we set flags to MUTT_ICONV_HOOK_FROM.
   */
  struct FgetConv *fc = mutt_ch_fgetconv_open(fpin, charset, Charset, MUTT_ICONV_HOOK_FROM);

  for (complete = true, armor_header = true;
       mutt_ch_fgetconvs(buf, sizeof(buf), fc); complete = (strchr(buf, '\n')))
  {
    if (!complete)
    {
      if (!armor_header)
        state_puts(buf, s);
      continue;
    }

    if (mutt_str_strcmp(buf, "-----BEGIN PGP SIGNATURE-----\n") == 0)
      break;

    if (armor_header)
    {
      char *p = mutt_str_skip_whitespace(buf);
      if (*p == '\0')
        armor_header = false;
      continue;
    }

    if (s->prefix)
      state_puts(s->prefix, s);

    if (buf[0] == '-' && buf[1] == ' ')
      state_puts(buf + 2, s);
    else
      state_puts(buf, s);
  }

  mutt_ch_fgetconv_close(&fc);
}

/**
 * pgp_class_application_handler - Implements CryptModuleSpecs::application_handler()
 */
int pgp_class_application_handler(struct Body *m, struct State *s)
{
  bool could_not_decrypt = false;
  int decrypt_okay_rc = 0;
  int needpass = -1;
  bool pgp_keyblock = false;
  bool clearsign = false;
  int rv, rc;
  int c = 1;
  long bytes;
  LOFF_T last_pos, offset;
  char buf[HUGE_STRING];
  char tmpfname[PATH_MAX];
  FILE *pgpout = NULL, *pgpin = NULL, *pgperr = NULL;
  FILE *tmpfp = NULL;
  pid_t thepid;

  bool maybe_goodsig = true;
  bool have_any_sigs = false;

  char *gpgcharset = NULL;
  char body_charset[STRING];
  mutt_body_get_charset(m, body_charset, sizeof(body_charset));

  rc = 0;

  fseeko(s->fpin, m->offset, SEEK_SET);
  last_pos = m->offset;

  for (bytes = m->length; bytes > 0;)
  {
    if (!fgets(buf, sizeof(buf), s->fpin))
      break;

    offset = ftello(s->fpin);
    bytes -= (offset - last_pos); /* don't rely on mutt_str_strlen(buf) */
    last_pos = offset;

    size_t plen = mutt_str_startswith(buf, "-----BEGIN PGP ", CASE_MATCH);
    if (plen != 0)
    {
      clearsign = false;
      could_not_decrypt = false;
      decrypt_okay_rc = 0;

      if (mutt_str_startswith(buf + plen, "MESSAGE-----\n", CASE_MATCH))
        needpass = 1;
      else if (mutt_str_startswith(buf + plen, "SIGNED MESSAGE-----\n", CASE_MATCH))
      {
        clearsign = true;
        needpass = 0;
      }
      else if (mutt_str_startswith(buf + plen, "PUBLIC KEY BLOCK-----\n", CASE_MATCH))
      {
        needpass = 0;
        pgp_keyblock = true;
      }
      else
      {
        /* XXX we may wish to recode here */
        if (s->prefix)
          state_puts(s->prefix, s);
        state_puts(buf, s);
        continue;
      }

      have_any_sigs = have_any_sigs || (clearsign && (s->flags & MUTT_VERIFY));

      /* Copy PGP material to temporary file */
      mutt_mktemp(tmpfname, sizeof(tmpfname));
      tmpfp = mutt_file_fopen(tmpfname, "w+");
      if (!tmpfp)
      {
        mutt_perror(tmpfname);
        FREE(&gpgcharset);
        return -1;
      }

      fputs(buf, tmpfp);
      while (bytes > 0 && fgets(buf, sizeof(buf) - 1, s->fpin))
      {
        offset = ftello(s->fpin);
        bytes -= (offset - last_pos); /* don't rely on mutt_str_strlen(buf) */
        last_pos = offset;

        fputs(buf, tmpfp);

        if ((needpass && (mutt_str_strcmp("-----END PGP MESSAGE-----\n", buf) == 0)) ||
            (!needpass &&
             ((mutt_str_strcmp("-----END PGP SIGNATURE-----\n", buf) == 0) ||
              (mutt_str_strcmp("-----END PGP PUBLIC KEY BLOCK-----\n", buf) == 0))))
        {
          break;
        }
        /* remember optional Charset: armor header as defined by RFC4880 */
        if (mutt_str_startswith(buf, "Charset: ", CASE_MATCH))
        {
          size_t l = 0;
          FREE(&gpgcharset);
          gpgcharset = mutt_str_strdup(buf + 9);
          l = mutt_str_strlen(gpgcharset);
          if ((l > 0) && (gpgcharset[l - 1] == '\n'))
            gpgcharset[l - 1] = 0;
          if (!mutt_ch_check_charset(gpgcharset, 0))
            mutt_str_replace(&gpgcharset, "UTF-8");
        }
      }

      /* leave tmpfp open in case we still need it - but flush it! */
      fflush(tmpfp);

      /* Invoke PGP if needed */
      if (!clearsign || (s->flags & MUTT_VERIFY))
      {
        pgpout = mutt_file_mkstemp();
        if (!pgpout)
        {
          mutt_perror(_("Can't create temporary file"));
          rc = -1;
          goto out;
        }

        pgperr = mutt_file_mkstemp();
        if (!pgperr)
        {
          mutt_perror(_("Can't create temporary file"));
          rc = -1;
          goto out;
        }

        thepid = pgp_invoke_decode(&pgpin, NULL, NULL, -1, fileno(pgpout),
                                   fileno(pgperr), tmpfname, (needpass != 0));
        if (thepid == -1)
        {
          mutt_file_fclose(&pgpout);
          maybe_goodsig = false;
          pgpin = NULL;
          state_attach_puts(
              _("[-- Error: unable to create PGP subprocess --]\n"), s);
        }
        else /* PGP started successfully */
        {
          if (needpass)
          {
            if (!pgp_class_valid_passphrase())
              pgp_class_void_passphrase();
            if (pgp_use_gpg_agent())
              *PgpPass = 0;
            fprintf(pgpin, "%s\n", PgpPass);
          }

          mutt_file_fclose(&pgpin);

          rv = mutt_wait_filter(thepid);

          fflush(pgperr);
          /* If we are expecting an encrypted message, verify status fd output.
           * Note that BEGIN PGP MESSAGE does not guarantee the content is encrypted,
           * so we need to be more selective about the value of decrypt_okay_rc.
           *
           * -3 indicates we actively found a DECRYPTION_FAILED.
           * -2 and -1 indicate part or all of the content was plaintext.
           */
          if (needpass)
          {
            rewind(pgperr);
            decrypt_okay_rc = pgp_check_decryption_okay(pgperr);
            if (decrypt_okay_rc <= -3)
              mutt_file_fclose(&pgpout);
          }

          if (s->flags & MUTT_DISPLAY)
          {
            rewind(pgperr);
            crypt_current_time(s, "PGP");
            rc = pgp_copy_checksig(pgperr, s->fpout);

            if (rc == 0)
              have_any_sigs = true;
            /* Sig is bad if
             * gpg_good_sign-pattern did not match || pgp_decode_command returned not 0
             * Sig _is_ correct if
             *  gpg_good_sign="" && pgp_decode_command returned 0
             */
            if (rc == -1 || rv)
              maybe_goodsig = false;

            state_attach_puts(_("[-- End of PGP output --]\n\n"), s);
          }
          if (pgp_use_gpg_agent())
            mutt_need_hard_redraw();
        }

        /* treat empty result as sign of failure */
        /* TODO: maybe on failure neomutt should include the original undecoded text. */
        if (pgpout)
        {
          rewind(pgpout);
          c = fgetc(pgpout);
          ungetc(c, pgpout);
        }
        if (!clearsign && (!pgpout || c == EOF))
        {
          could_not_decrypt = true;
          pgp_class_void_passphrase();
        }

        if ((could_not_decrypt || (decrypt_okay_rc <= -3)) && !(s->flags & MUTT_DISPLAY))
        {
          mutt_error(_("Could not decrypt PGP message"));
          rc = -1;
          goto out;
        }
      }

      /* Now, copy cleartext to the screen.  */
      if (s->flags & MUTT_DISPLAY)
      {
        if (needpass)
          state_attach_puts(_("[-- BEGIN PGP MESSAGE --]\n\n"), s);
        else if (pgp_keyblock)
          state_attach_puts(_("[-- BEGIN PGP PUBLIC KEY BLOCK --]\n"), s);
        else
          state_attach_puts(_("[-- BEGIN PGP SIGNED MESSAGE --]\n\n"), s);
      }

      if (clearsign)
      {
        rewind(tmpfp);
        if (tmpfp)
          pgp_copy_clearsigned(tmpfp, s, body_charset);
      }
      else if (pgpout)
      {
        struct FgetConv *fc = NULL;
        int ch;
        char *expected_charset = gpgcharset && *gpgcharset ? gpgcharset : "utf-8";

<<<<<<< HEAD
        mutt_debug(LL_DEBUG3, "pgp: recoding inline from [%s] to [%s]\n", expected_charset, Charset);
=======
        mutt_debug(LL_DEBUG3, "pgp: recoding inline from [%s] to [%s]\n",
                   expected_charset, Charset);
>>>>>>> 69f8d0f2

        rewind(pgpout);
        state_set_prefix(s);
        fc = mutt_ch_fgetconv_open(pgpout, expected_charset, Charset, MUTT_ICONV_HOOK_FROM);
        while ((ch = mutt_ch_fgetconv(fc)) != EOF)
          state_prefix_putc(ch, s);
        mutt_ch_fgetconv_close(&fc);
      }

      /* Multiple PGP blocks can exist, so these need to be closed and
       * unlinked inside the loop.
       */
      mutt_file_fclose(&tmpfp);
      mutt_file_unlink(tmpfname);
      mutt_file_fclose(&pgpout);
      mutt_file_fclose(&pgperr);

      if (s->flags & MUTT_DISPLAY)
      {
        state_putc('\n', s);
        if (needpass)
        {
          state_attach_puts(_("[-- END PGP MESSAGE --]\n"), s);
          if (could_not_decrypt || (decrypt_okay_rc <= -3))
            mutt_error(_("Could not decrypt PGP message"));
          else if (decrypt_okay_rc < 0)
          {
            /* L10N: You will see this error message if (1) you are decrypting
               (not encrypting) something and (2) it is a plaintext. So the
               message does not mean "You failed to encrypt the message."
            */
            mutt_error(_("PGP message is not encrypted"));
          }
          else
            mutt_message(_("PGP message successfully decrypted"));
        }
        else if (pgp_keyblock)
          state_attach_puts(_("[-- END PGP PUBLIC KEY BLOCK --]\n"), s);
        else
          state_attach_puts(_("[-- END PGP SIGNED MESSAGE --]\n"), s);
      }
    }
    else
    {
      /* A traditional PGP part may mix signed and unsigned content */
      /* XXX we may wish to recode here */
      if (s->prefix)
        state_puts(s->prefix, s);
      state_puts(buf, s);
    }
  }

  rc = 0;

out:
  m->goodsig = (maybe_goodsig && have_any_sigs);

  if (tmpfp)
  {
    mutt_file_fclose(&tmpfp);
    mutt_file_unlink(tmpfname);
  }
  mutt_file_fclose(&pgpout);
  mutt_file_fclose(&pgperr);

  FREE(&gpgcharset);

  if (needpass == -1)
  {
    state_attach_puts(
        _("[-- Error: could not find beginning of PGP message --]\n\n"), s);
    return -1;
  }

  return rc;
}

/**
 * pgp_check_traditional_one_body - Check the body of an inline PGP message
 * @param fp File to read
 * @param b  Body to populate
 * @retval 1 Success
 * @retval 0 Error
 */
static int pgp_check_traditional_one_body(FILE *fp, struct Body *b)
{
  char tempfile[PATH_MAX];
  char buf[HUGE_STRING];
  FILE *tfp = NULL;

  bool sgn = false;
  bool enc = false;
  bool key = false;

  if (b->type != TYPE_TEXT)
    return 0;

  mutt_mktemp(tempfile, sizeof(tempfile));
  if (mutt_decode_save_attachment(fp, b, tempfile, 0, 0) != 0)
  {
    unlink(tempfile);
    return 0;
  }

  tfp = fopen(tempfile, "r");
  if (!tfp)
  {
    unlink(tempfile);
    return 0;
  }

  while (fgets(buf, sizeof(buf), tfp))
  {
    size_t plen = mutt_str_startswith(buf, "-----BEGIN PGP ", CASE_MATCH);
    if (plen != 0)
    {
      if (mutt_str_startswith(buf + plen, "MESSAGE-----\n", CASE_MATCH))
        enc = true;
      else if (mutt_str_startswith(buf + plen, "SIGNED MESSAGE-----\n", CASE_MATCH))
        sgn = true;
      else if (mutt_str_startswith(buf + plen, "PUBLIC KEY BLOCK-----\n", CASE_MATCH))
        key = true;
    }
  }
  mutt_file_fclose(&tfp);
  unlink(tempfile);

  if (!enc && !sgn && !key)
    return 0;

  /* fix the content type */

  mutt_param_set(&b->parameter, "format", "fixed");
  if (enc)
    mutt_param_set(&b->parameter, "x-action", "pgp-encrypted");
  else if (sgn)
    mutt_param_set(&b->parameter, "x-action", "pgp-signed");
  else if (key)
    mutt_param_set(&b->parameter, "x-action", "pgp-keys");

  return 1;
}

/**
 * pgp_class_check_traditional - Implements CryptModuleSpecs::pgp_check_traditional()
 */
int pgp_class_check_traditional(FILE *fp, struct Body *b, bool just_one)
{
  int rc = 0;
  int r;
  for (; b; b = b->next)
  {
    if (!just_one && is_multipart(b))
      rc = pgp_class_check_traditional(fp, b->parts, false) || rc;
    else if (b->type == TYPE_TEXT)
    {
      r = mutt_is_application_pgp(b);
      if (r)
        rc = rc || r;
      else
        rc = pgp_check_traditional_one_body(fp, b) || rc;
    }

    if (just_one)
      break;
  }

  return rc;
}

/**
 * pgp_class_verify_one - Implements CryptModuleSpecs::verify_one()
 */
int pgp_class_verify_one(struct Body *sigbdy, struct State *s, const char *tempfile)
{
  char sigfile[PATH_MAX];
  FILE *pgpout = NULL;
  pid_t thepid;
  int badsig = -1;

  snprintf(sigfile, sizeof(sigfile), "%s.asc", tempfile);

  FILE *fp = mutt_file_fopen(sigfile, "w");
  if (!fp)
  {
    mutt_perror(sigfile);
    return -1;
  }

  fseeko(s->fpin, sigbdy->offset, SEEK_SET);
  mutt_file_copy_bytes(s->fpin, fp, sigbdy->length);
  mutt_file_fclose(&fp);

  FILE *pgperr = mutt_file_mkstemp();
  if (!pgperr)
  {
    mutt_perror(_("Can't create temporary file"));
    unlink(sigfile);
    return -1;
  }

  crypt_current_time(s, "PGP");

  thepid = pgp_invoke_verify(NULL, &pgpout, NULL, -1, -1, fileno(pgperr), tempfile, sigfile);
  if (thepid != -1)
  {
    if (pgp_copy_checksig(pgpout, s->fpout) >= 0)
      badsig = 0;

    mutt_file_fclose(&pgpout);
    fflush(pgperr);
    rewind(pgperr);

    if (pgp_copy_checksig(pgperr, s->fpout) >= 0)
      badsig = 0;

    const int rv = mutt_wait_filter(thepid);
    if (rv)
      badsig = -1;

    mutt_debug(LL_DEBUG1, "mutt_wait_filter returned %d.\n", rv);
  }

  mutt_file_fclose(&pgperr);

  state_attach_puts(_("[-- End of PGP output --]\n\n"), s);

  mutt_file_unlink(sigfile);

  mutt_debug(LL_DEBUG1, "returning %d.\n", badsig);

  return badsig;
}

/**
 * pgp_extract_keys_from_attachment - Extract pgp keys from messages/attachments
 * @param fp  File to read from
 * @param top Top Attachment
 */
static void pgp_extract_keys_from_attachment(FILE *fp, struct Body *top)
{
  struct State s = { 0 };
  char tempfname[PATH_MAX];

  mutt_mktemp(tempfname, sizeof(tempfname));
  FILE *tempfp = mutt_file_fopen(tempfname, "w");
  if (!tempfp)
  {
    mutt_perror(tempfname);
    return;
  }

  s.fpin = fp;
  s.fpout = tempfp;

  mutt_body_handler(top, &s);

  mutt_file_fclose(&tempfp);

  pgp_class_invoke_import(tempfname);
  mutt_any_key_to_continue(NULL);

  mutt_file_unlink(tempfname);
}

/**
 * pgp_class_extract_key_from_attachment - Implements CryptModuleSpecs::pgp_extract_key_from_attachment()
 */
void pgp_class_extract_key_from_attachment(FILE *fp, struct Body *top)
{
  if (!fp)
  {
    mutt_error(_("Internal error.  Please submit a bug report."));
    return;
  }

  mutt_endwin();

  OptDontHandlePgpKeys = true;
  pgp_extract_keys_from_attachment(fp, top);
  OptDontHandlePgpKeys = false;
}

/**
 * pgp_decrypt_part - Decrypt part of a PGP message
 * @param a     Body of attachment
 * @param s     State to use
 * @param fpout File to write to
 * @param p     Body of parent (main email)
 * @retval ptr New Body for the attachment
 */
static struct Body *pgp_decrypt_part(struct Body *a, struct State *s,
                                     FILE *fpout, struct Body *p)
{
  if (!a || !s || !fpout || !p)
    return NULL;

  char buf[LONG_STRING];
  FILE *pgpin = NULL, *pgpout = NULL, *pgptmp = NULL;
  struct stat info;
  struct Body *tattach = NULL;
  char pgptmpfile[PATH_MAX];
  pid_t thepid;
  int rv;

  FILE *pgperr = mutt_file_mkstemp();
  if (!pgperr)
  {
    mutt_perror(_("Can't create temporary file"));
    return NULL;
  }

  mutt_mktemp(pgptmpfile, sizeof(pgptmpfile));
  pgptmp = mutt_file_fopen(pgptmpfile, "w");
  if (!pgptmp)
  {
    mutt_perror(pgptmpfile);
    mutt_file_fclose(&pgperr);
    return NULL;
  }

  /* Position the stream at the beginning of the body, and send the data to
   * the temporary file.
   */

  fseeko(s->fpin, a->offset, SEEK_SET);
  mutt_file_copy_bytes(s->fpin, pgptmp, a->length);
  mutt_file_fclose(&pgptmp);

  thepid = pgp_invoke_decrypt(&pgpin, &pgpout, NULL, -1, -1, fileno(pgperr), pgptmpfile);
  if (thepid == -1)
  {
    mutt_file_fclose(&pgperr);
    unlink(pgptmpfile);
    if (s->flags & MUTT_DISPLAY)
    {
      state_attach_puts(
          _("[-- Error: could not create a PGP subprocess --]\n\n"), s);
    }
    return NULL;
  }

  /* send the PGP passphrase to the subprocess.  Never do this if the
     agent is active, because this might lead to a passphrase send as
     the message. */
  if (!pgp_use_gpg_agent())
    fputs(PgpPass, pgpin);
  fputc('\n', pgpin);
  mutt_file_fclose(&pgpin);

  /* Read the output from PGP, and make sure to change CRLF to LF, otherwise
   * read_mime_header has a hard time parsing the message.
   */
  while (fgets(buf, sizeof(buf) - 1, pgpout))
  {
    size_t len = mutt_str_strlen(buf);
    if (len > 1 && buf[len - 2] == '\r')
      strcpy(buf + len - 2, "\n");
    fputs(buf, fpout);
  }

  mutt_file_fclose(&pgpout);
  rv = mutt_wait_filter(thepid);
  mutt_file_unlink(pgptmpfile);

  fflush(pgperr);
  rewind(pgperr);
  if (pgp_check_decryption_okay(pgperr) < 0)
  {
    mutt_error(_("Decryption failed"));
    pgp_class_void_passphrase();
    mutt_file_fclose(&pgperr);
    return NULL;
  }

  if (s->flags & MUTT_DISPLAY)
  {
    rewind(pgperr);
    if (pgp_copy_checksig(pgperr, s->fpout) == 0 && !rv)
      p->goodsig = true;
    else
      p->goodsig = false;
    state_attach_puts(_("[-- End of PGP output --]\n\n"), s);
  }
  mutt_file_fclose(&pgperr);

  fflush(fpout);
  rewind(fpout);

  if (pgp_use_gpg_agent())
    mutt_need_hard_redraw();

  if (fgetc(fpout) == EOF)
  {
    mutt_error(_("Decryption failed"));
    pgp_class_void_passphrase();
    return NULL;
  }

  rewind(fpout);

  tattach = mutt_read_mime_header(fpout, 0);
  if (tattach)
  {
    /* Need to set the length of this body part.  */
    fstat(fileno(fpout), &info);
    tattach->length = info.st_size - tattach->offset;

    /* See if we need to recurse on this MIME part.  */
    mutt_parse_part(fpout, tattach);
  }

  return tattach;
}

/**
 * pgp_class_decrypt_mime - Implements CryptModuleSpecs::decrypt_mime()
 */
int pgp_class_decrypt_mime(FILE *fpin, FILE **fpout, struct Body *b, struct Body **cur)
{
  struct State s = { 0 };
  struct Body *p = b;
  bool need_decode = false;
  int saved_type = 0;
  LOFF_T saved_offset = 0;
  size_t saved_length = 0;
  FILE *decoded_fp = NULL;
  int rc = 0;

  if (mutt_is_valid_multipart_pgp_encrypted(b))
  {
    b = b->parts->next;
    /* Some clients improperly encode the octetstream part. */
    if (b->encoding != ENC_7BIT)
      need_decode = true;
  }
  else if (mutt_is_malformed_multipart_pgp_encrypted(b))
  {
    b = b->parts->next->next;
    need_decode = true;
  }
  else
    return -1;

  s.fpin = fpin;

  if (need_decode)
  {
    saved_type = b->type;
    saved_offset = b->offset;
    saved_length = b->length;

    decoded_fp = mutt_file_mkstemp();
    if (!decoded_fp)
    {
      mutt_perror(_("Can't create temporary file"));
      return -1;
    }

    fseeko(s.fpin, b->offset, SEEK_SET);
    s.fpout = decoded_fp;

    mutt_decode_attachment(b, &s);

    fflush(decoded_fp);
    b->length = ftello(decoded_fp);
    b->offset = 0;
    rewind(decoded_fp);
    s.fpin = decoded_fp;
    s.fpout = 0;
  }

  *fpout = mutt_file_mkstemp();
  if (!*fpout)
  {
    mutt_perror(_("Can't create temporary file"));
    rc = -1;
    goto bail;
  }

  *cur = pgp_decrypt_part(b, &s, *fpout, p);
  if (!*cur)
    rc = -1;
  rewind(*fpout);

bail:
  if (need_decode)
  {
    b->type = saved_type;
    b->length = saved_length;
    b->offset = saved_offset;
    mutt_file_fclose(&decoded_fp);
  }

  return rc;
}

/**
 * pgp_class_encrypted_handler - Implements CryptModuleSpecs::encrypted_handler()
 */
int pgp_class_encrypted_handler(struct Body *a, struct State *s)
{
  FILE *fpin = NULL;
  struct Body *tattach = NULL;
  int rc = 0;

  FILE *fpout = mutt_file_mkstemp();
  if (!fpout)
  {
    mutt_perror(_("Can't create temporary file"));
    if (s->flags & MUTT_DISPLAY)
      state_attach_puts(_("[-- Error: could not create temporary file --]\n"), s);
    return -1;
  }

  if (s->flags & MUTT_DISPLAY)
    crypt_current_time(s, "PGP");

  tattach = pgp_decrypt_part(a, s, fpout, a);
  if (tattach)
  {
    if (s->flags & MUTT_DISPLAY)
    {
      state_attach_puts(
          _("[-- The following data is PGP/MIME encrypted --]\n\n"), s);
      mutt_protected_headers_handler(tattach, s);
    }

    /* Store any protected headers in the parent so they can be
     * accessed for index updates after the handler recursion is done.
     * This is done before the handler to prevent a nested encrypted
     * handler from freeing the headers. */
    mutt_env_free(&a->mime_headers);
    a->mime_headers = tattach->mime_headers;
    tattach->mime_headers = NULL;

    fpin = s->fpin;
    s->fpin = fpout;
    rc = mutt_body_handler(tattach, s);
    s->fpin = fpin;

    /* Embedded multipart signed protected headers override the
     * encrypted headers.  We need to do this after the handler so
     * they can be printed in the pager. */
    if (mutt_is_multipart_signed(tattach) && tattach->parts && tattach->parts->mime_headers)
    {
      mutt_env_free(&a->mime_headers);
      a->mime_headers = tattach->parts->mime_headers;
      tattach->parts->mime_headers = NULL;
    }

    /* if a multipart/signed is the _only_ sub-part of a
     * multipart/encrypted, cache signature verification
     * status.
     */
    if (mutt_is_multipart_signed(tattach) && !tattach->next)
      a->goodsig |= tattach->goodsig;

    if (s->flags & MUTT_DISPLAY)
    {
      state_puts("\n", s);
      state_attach_puts(_("[-- End of PGP/MIME encrypted data --]\n"), s);
    }

    mutt_body_free(&tattach);
    /* clear 'Invoking...' message, since there's no error */
    mutt_message(_("PGP message successfully decrypted"));
  }
  else
  {
    mutt_error(_("Could not decrypt PGP message"));
    /* void the passphrase, even if it's not necessarily the problem */
    pgp_class_void_passphrase();
    rc = -1;
  }

  mutt_file_fclose(&fpout);

  return rc;
}

/* ----------------------------------------------------------------------------
 * Routines for sending PGP/MIME messages.
 */

/**
 * pgp_class_sign_message - Implements CryptModuleSpecs::sign_message()
 */
struct Body *pgp_class_sign_message(struct Body *a)
{
  struct Body *t = NULL;
  char buffer[LONG_STRING];
  char sigfile[PATH_MAX], signedfile[PATH_MAX];
  FILE *pgpin = NULL, *pgpout = NULL, *pgperr = NULL, *sfp = NULL;
  bool err = false;
  bool empty = true;
  pid_t thepid;

  crypt_convert_to_7bit(a); /* Signed data _must_ be in 7-bit format. */

  mutt_mktemp(sigfile, sizeof(sigfile));
  FILE *fp = mutt_file_fopen(sigfile, "w");
  if (!fp)
  {
    return NULL;
  }

  mutt_mktemp(signedfile, sizeof(signedfile));
  sfp = mutt_file_fopen(signedfile, "w");
  if (!sfp)
  {
    mutt_perror(signedfile);
    mutt_file_fclose(&fp);
    unlink(sigfile);
    return NULL;
  }

  mutt_write_mime_header(a, sfp);
  fputc('\n', sfp);
  mutt_write_mime_body(a, sfp);
  mutt_file_fclose(&sfp);

  thepid = pgp_invoke_sign(&pgpin, &pgpout, &pgperr, -1, -1, -1, signedfile);
  if (thepid == -1)
  {
    mutt_perror(_("Can't open PGP subprocess"));
    mutt_file_fclose(&fp);
    unlink(sigfile);
    unlink(signedfile);
    return NULL;
  }

  if (!pgp_use_gpg_agent())
    fputs(PgpPass, pgpin);
  fputc('\n', pgpin);
  mutt_file_fclose(&pgpin);

  /* Read back the PGP signature.  Also, change MESSAGE=>SIGNATURE as
   * recommended for future releases of PGP.
   */
  while (fgets(buffer, sizeof(buffer) - 1, pgpout))
  {
    if (mutt_str_strcmp("-----BEGIN PGP MESSAGE-----\n", buffer) == 0)
      fputs("-----BEGIN PGP SIGNATURE-----\n", fp);
    else if (mutt_str_strcmp("-----END PGP MESSAGE-----\n", buffer) == 0)
      fputs("-----END PGP SIGNATURE-----\n", fp);
    else
      fputs(buffer, fp);
    empty = false; /* got some output, so we're ok */
  }

  /* check for errors from PGP */
  err = false;
  while (fgets(buffer, sizeof(buffer) - 1, pgperr))
  {
    err = true;
    fputs(buffer, stdout);
  }

  if (mutt_wait_filter(thepid) && PgpCheckExit)
    empty = true;

  mutt_file_fclose(&pgperr);
  mutt_file_fclose(&pgpout);
  unlink(signedfile);

  if (fclose(fp) != 0)
  {
    mutt_perror("fclose");
    unlink(sigfile);
    return NULL;
  }

  if (err)
    mutt_any_key_to_continue(NULL);
  if (empty)
  {
    unlink(sigfile);
    /* most likely error is a bad passphrase, so automatically forget it */
    pgp_class_void_passphrase();
    return NULL; /* fatal error while signing */
  }

  t = mutt_body_new();
  t->type = TYPE_MULTIPART;
  t->subtype = mutt_str_strdup("signed");
  t->encoding = ENC_7BIT;
  t->use_disp = false;
  t->disposition = DISP_INLINE;

  mutt_generate_boundary(&t->parameter);
  mutt_param_set(&t->parameter, "protocol", "application/pgp-signature");
  mutt_param_set(&t->parameter, "micalg", pgp_micalg(sigfile));

  t->parts = a;
  a = t;

  t->parts->next = mutt_body_new();
  t = t->parts->next;
  t->type = TYPE_APPLICATION;
  t->subtype = mutt_str_strdup("pgp-signature");
  t->filename = mutt_str_strdup(sigfile);
  t->use_disp = false;
  t->disposition = DISP_NONE;
  t->encoding = ENC_7BIT;
  t->unlink = true; /* ok to remove this file after sending. */
  mutt_param_set(&t->parameter, "name", "signature.asc");

  return a;
}

/**
 * pgp_class_find_keys - Implements CryptModuleSpecs::find_keys()
 */
char *pgp_class_find_keys(struct Address *addrlist, bool oppenc_mode)
{
  struct ListHead crypt_hook_list = STAILQ_HEAD_INITIALIZER(crypt_hook_list);
  struct ListNode *crypt_hook = NULL;
  char *keyID = NULL, *keylist = NULL;
  size_t keylist_size = 0;
  size_t keylist_used = 0;
  struct Address *addr = NULL;
  struct Address *p = NULL, *q = NULL;
  struct PgpKeyInfo *k_info = NULL;
  char buf[LONG_STRING];
  int r;
  bool key_selected;

  const char *fqdn = mutt_fqdn(true);

  for (p = addrlist; p; p = p->next)
  {
    key_selected = false;
    mutt_crypt_hook(&crypt_hook_list, p);
    crypt_hook = STAILQ_FIRST(&crypt_hook_list);
    do
    {
      q = p;
      k_info = NULL;

      if (crypt_hook)
      {
        keyID = crypt_hook->data;
        r = MUTT_YES;
        if (!oppenc_mode && CryptConfirmhook)
        {
          snprintf(buf, sizeof(buf), _("Use keyID = \"%s\" for %s?"), keyID, p->mailbox);
          r = mutt_yesorno(buf, MUTT_YES);
        }
        if (r == MUTT_YES)
        {
          if (crypt_is_numerical_keyid(keyID))
          {
            if (strncmp(keyID, "0x", 2) == 0)
              keyID += 2;
            goto bypass_selection; /* you don't see this. */
          }

          /* check for e-mail address */
          if (strchr(keyID, '@') && (addr = mutt_addr_parse_list(NULL, keyID)))
          {
            if (fqdn)
              mutt_addr_qualify(addr, fqdn);
            q = addr;
          }
          else if (!oppenc_mode)
          {
            k_info = pgp_getkeybystr(keyID, KEYFLAG_CANENCRYPT, PGP_PUBRING);
          }
        }
        else if (r == MUTT_NO)
        {
          if (key_selected || STAILQ_NEXT(crypt_hook, entries))
          {
            crypt_hook = STAILQ_NEXT(crypt_hook, entries);
            continue;
          }
        }
        else if (r == MUTT_ABORT)
        {
          FREE(&keylist);
          mutt_addr_free(&addr);
          mutt_list_free(&crypt_hook_list);
          return NULL;
        }
      }

      if (!k_info)
      {
        pgp_class_invoke_getkeys(q);
        k_info = pgp_getkeybyaddr(q, KEYFLAG_CANENCRYPT, PGP_PUBRING, oppenc_mode);
      }

      if (!k_info && !oppenc_mode)
      {
        snprintf(buf, sizeof(buf), _("Enter keyID for %s: "), q->mailbox);
        k_info = pgp_ask_for_key(buf, q->mailbox, KEYFLAG_CANENCRYPT, PGP_PUBRING);
      }

      if (!k_info)
      {
        FREE(&keylist);
        mutt_addr_free(&addr);
        mutt_list_free(&crypt_hook_list);
        return NULL;
      }

      keyID = pgp_fpr_or_lkeyid(k_info);

    bypass_selection:
      keylist_size += mutt_str_strlen(keyID) + 4;
      mutt_mem_realloc(&keylist, keylist_size);
      sprintf(keylist + keylist_used, "%s0x%s", keylist_used ? " " : "", keyID);
      keylist_used = mutt_str_strlen(keylist);

      key_selected = true;

      pgp_free_key(&k_info);
      mutt_addr_free(&addr);

      if (crypt_hook)
        crypt_hook = STAILQ_NEXT(crypt_hook, entries);

    } while (crypt_hook);

    mutt_list_free(&crypt_hook_list);
  }
  return keylist;
}

/**
 * pgp_class_encrypt_message - Implements CryptModuleSpecs::pgp_encrypt_message()
 *
 * @warning "a" is no longer freed in this routine, you need to free it later.
 * This is necessary for $fcc_attach.
 */
struct Body *pgp_class_encrypt_message(struct Body *a, char *keylist, bool sign)
{
  char buf[LONG_STRING];
  char tempfile[PATH_MAX];
  char pgpinfile[PATH_MAX];
  FILE *pgpin = NULL, *fptmp = NULL;
  struct Body *t = NULL;
  int err = 0;
  int empty = 0;
  pid_t thepid;

  mutt_mktemp(tempfile, sizeof(tempfile));
  FILE *fpout = mutt_file_fopen(tempfile, "w+");
  if (!fpout)
  {
    mutt_perror(tempfile);
    return NULL;
  }

  FILE *pgperr = mutt_file_mkstemp();
  if (!pgperr)
  {
    mutt_perror(_("Can't create temporary file"));
    unlink(tempfile);
    mutt_file_fclose(&fpout);
    return NULL;
  }

  mutt_mktemp(pgpinfile, sizeof(pgpinfile));
  fptmp = mutt_file_fopen(pgpinfile, "w");
  if (!fptmp)
  {
    mutt_perror(pgpinfile);
    unlink(tempfile);
    mutt_file_fclose(&fpout);
    mutt_file_fclose(&pgperr);
    return NULL;
  }

  if (sign)
    crypt_convert_to_7bit(a);

  mutt_write_mime_header(a, fptmp);
  fputc('\n', fptmp);
  mutt_write_mime_body(a, fptmp);
  mutt_file_fclose(&fptmp);

  thepid = pgp_invoke_encrypt(&pgpin, NULL, NULL, -1, fileno(fpout),
                              fileno(pgperr), pgpinfile, keylist, sign);
  if (thepid == -1)
  {
    mutt_file_fclose(&fpout);
    mutt_file_fclose(&pgperr);
    unlink(pgpinfile);
    return NULL;
  }

  if (sign)
  {
    if (!pgp_use_gpg_agent())
      fputs(PgpPass, pgpin);
    fputc('\n', pgpin);
  }
  mutt_file_fclose(&pgpin);

  if (mutt_wait_filter(thepid) && PgpCheckExit)
    empty = 1;

  unlink(pgpinfile);

  fflush(fpout);
  rewind(fpout);
  if (!empty)
    empty = (fgetc(fpout) == EOF);
  mutt_file_fclose(&fpout);

  fflush(pgperr);
  rewind(pgperr);
  while (fgets(buf, sizeof(buf) - 1, pgperr))
  {
    err = 1;
    fputs(buf, stdout);
  }
  mutt_file_fclose(&pgperr);

  /* pause if there is any error output from PGP */
  if (err)
    mutt_any_key_to_continue(NULL);

  if (empty)
  {
    /* fatal error while trying to encrypt message */
    if (sign)
      pgp_class_void_passphrase(); /* just in case */
    unlink(tempfile);
    return NULL;
  }

  t = mutt_body_new();
  t->type = TYPE_MULTIPART;
  t->subtype = mutt_str_strdup("encrypted");
  t->encoding = ENC_7BIT;
  t->use_disp = false;
  t->disposition = DISP_INLINE;

  mutt_generate_boundary(&t->parameter);
  mutt_param_set(&t->parameter, "protocol", "application/pgp-encrypted");

  t->parts = mutt_body_new();
  t->parts->type = TYPE_APPLICATION;
  t->parts->subtype = mutt_str_strdup("pgp-encrypted");
  t->parts->encoding = ENC_7BIT;

  t->parts->next = mutt_body_new();
  t->parts->next->type = TYPE_APPLICATION;
  t->parts->next->subtype = mutt_str_strdup("octet-stream");
  t->parts->next->encoding = ENC_7BIT;
  t->parts->next->filename = mutt_str_strdup(tempfile);
  t->parts->next->use_disp = true;
  t->parts->next->disposition = DISP_ATTACH;
  t->parts->next->unlink = true; /* delete after sending the message */
  t->parts->next->d_filename = mutt_str_strdup("msg.asc"); /* non pgp/mime can save */

  return t;
}

/**
 * pgp_class_traditional_encryptsign - Implements CryptModuleSpecs::pgp_traditional_encryptsign()
 */
struct Body *pgp_class_traditional_encryptsign(struct Body *a, int flags, char *keylist)
{
  struct Body *b = NULL;

  char pgpoutfile[PATH_MAX];
  char pgpinfile[PATH_MAX];

  char body_charset[STRING];
  char *from_charset = NULL;
  const char *send_charset = NULL;

  FILE *fp = NULL;

  bool empty = false;
  bool err;

  char buf[STRING];

  pid_t thepid;

  if (a->type != TYPE_TEXT)
    return NULL;
  if (mutt_str_strcasecmp(a->subtype, "plain") != 0)
    return NULL;

  fp = fopen(a->filename, "r");
  if (!fp)
  {
    mutt_perror(a->filename);
    return NULL;
  }

  mutt_mktemp(pgpinfile, sizeof(pgpinfile));
  FILE *pgpin = mutt_file_fopen(pgpinfile, "w");
  if (!pgpin)
  {
    mutt_perror(pgpinfile);
    mutt_file_fclose(&fp);
    return NULL;
  }

  /* The following code is really correct:  If noconv is set,
   * a's charset parameter contains the on-disk character set, and
   * we have to convert from that to utf-8.  If noconv is not set,
   * we have to convert from $charset to utf-8.
   */

  mutt_body_get_charset(a, body_charset, sizeof(body_charset));
  if (a->noconv)
    from_charset = body_charset;
  else
    from_charset = Charset;

  if (!mutt_ch_is_us_ascii(body_charset))
  {
    int c;
    struct FgetConv *fc = NULL;

    if (flags & ENCRYPT)
      send_charset = "us-ascii";
    else
      send_charset = "utf-8";

    /* fromcode is assumed to be correct: we set flags to 0 */
    fc = mutt_ch_fgetconv_open(fp, from_charset, "utf-8", 0);
    while ((c = mutt_ch_fgetconv(fc)) != EOF)
      fputc(c, pgpin);

    mutt_ch_fgetconv_close(&fc);
  }
  else
  {
    send_charset = "us-ascii";
    mutt_file_copy_stream(fp, pgpin);
  }
  mutt_file_fclose(&fp);
  mutt_file_fclose(&pgpin);

  mutt_mktemp(pgpoutfile, sizeof(pgpoutfile));
  FILE *pgpout = mutt_file_fopen(pgpoutfile, "w+");
  FILE *pgperr = mutt_file_mkstemp();
  if (!pgpout || !pgperr)
  {
    mutt_perror(pgpout ? "Can't create temporary file" : pgpoutfile);
    unlink(pgpinfile);
    if (pgpout)
    {
      mutt_file_fclose(&pgpout);
      unlink(pgpoutfile);
    }
    mutt_file_fclose(&pgperr);
    return NULL;
  }

  thepid = pgp_invoke_traditional(&pgpin, NULL, NULL, -1, fileno(pgpout),
                                  fileno(pgperr), pgpinfile, keylist, flags);
  if (thepid == -1)
  {
    mutt_perror(_("Can't invoke PGP"));
    mutt_file_fclose(&pgpout);
    mutt_file_fclose(&pgperr);
    mutt_file_unlink(pgpinfile);
    unlink(pgpoutfile);
    return NULL;
  }

  if (pgp_use_gpg_agent())
    *PgpPass = 0;
  if (flags & SIGN)
    fprintf(pgpin, "%s\n", PgpPass);
  mutt_file_fclose(&pgpin);

  if (mutt_wait_filter(thepid) && PgpCheckExit)
    empty = true;

  mutt_file_unlink(pgpinfile);

  fflush(pgpout);
  fflush(pgperr);

  rewind(pgpout);
  rewind(pgperr);

  if (!empty)
    empty = (fgetc(pgpout) == EOF);
  mutt_file_fclose(&pgpout);

  err = false;

  while (fgets(buf, sizeof(buf), pgperr))
  {
    err = true;
    fputs(buf, stdout);
  }

  mutt_file_fclose(&pgperr);

  if (err)
    mutt_any_key_to_continue(NULL);

  if (empty)
  {
    if (flags & SIGN)
      pgp_class_void_passphrase(); /* just in case */
    unlink(pgpoutfile);
    return NULL;
  }

  b = mutt_body_new();

  b->encoding = ENC_7BIT;

  b->type = TYPE_TEXT;
  b->subtype = mutt_str_strdup("plain");

  mutt_param_set(&b->parameter, "x-action", (flags & ENCRYPT) ? "pgp-encrypted" : "pgp-signed");
  mutt_param_set(&b->parameter, "charset", send_charset);

  b->filename = mutt_str_strdup(pgpoutfile);

  b->disposition = DISP_NONE;
  b->unlink = true;

  b->noconv = true;
  b->use_disp = false;

  if (!(flags & ENCRYPT))
    b->encoding = a->encoding;

  return b;
}

/**
 * pgp_class_send_menu - Implements CryptModuleSpecs::send_menu()
 */
int pgp_class_send_menu(struct Email *msg)
{
  struct PgpKeyInfo *p = NULL;
  const char *prompt = NULL;
  const char *letters = NULL;
  const char *choices = NULL;
  char promptbuf[LONG_STRING];
  int choice;

  if (!(WithCrypto & APPLICATION_PGP))
    return msg->security;

  /* If autoinline and no crypto options set, then set inline. */
  if (PgpAutoinline &&
      !((msg->security & APPLICATION_PGP) && (msg->security & (SIGN | ENCRYPT))))
  {
    msg->security |= INLINE;
  }

  msg->security |= APPLICATION_PGP;

  char *mime_inline = NULL;
  if (msg->security & INLINE)
  {
    /* L10N: The next string MUST have the same highlighted letter
             One of them will appear in each of the three strings marked "(inline"), below. */
    mime_inline = _("PGP/M(i)ME");
  }
  else
  {
    /* L10N: The previous string MUST have the same highlighted letter
             One of them will appear in each of the three strings marked "(inline"), below. */
    mime_inline = _("(i)nline");
  }
  /* Opportunistic encrypt is controlling encryption.  Allow to toggle
   * between inline and mime, but not turn encryption on or off.
   * NOTE: "Signing" and "Clearing" only adjust the sign bit, so we have different
   *       letter choices for those.
   */
  if (CryptOpportunisticEncrypt && (msg->security & OPPENCRYPT))
  {
    if (msg->security & (ENCRYPT | SIGN))
    {
      snprintf(promptbuf, sizeof(promptbuf),
               /* L10N: PGP options (inline) (opportunistic encryption is on) */
               _("PGP (s)ign, sign (a)s, %s format, (c)lear, or (o)ppenc mode "
                 "off? "),
               mime_inline);
      prompt = promptbuf;
      /* L10N: PGP options (inline) (opportunistic encryption is on)
         The 'i' is from the "PGP/M(i)ME" or "(i)nline", above. */
      letters = _("saico");
      choices = "SaiCo";
    }
    else
    {
      /* L10N: PGP options (opportunistic encryption is on) */
      prompt = _("PGP (s)ign, sign (a)s, (c)lear, or (o)ppenc mode off? ");
      /* L10N: PGP options (opportunistic encryption is on) */
      letters = _("saco");
      choices = "SaCo";
    }
  }
  /* Opportunistic encryption option is set, but is toggled off
   * for this message.
   */
  else if (CryptOpportunisticEncrypt)
  {
    /* When the message is not selected for signing or encryption, the toggle
     * between PGP/MIME and Traditional doesn't make sense.
     */
    if (msg->security & (ENCRYPT | SIGN))
    {
      snprintf(promptbuf, sizeof(promptbuf),
               /* L10N: PGP options (inline) (opportunistic encryption is off) */
               _("PGP (e)ncrypt, (s)ign, sign (a)s, (b)oth, %s format, "
                 "(c)lear, or (o)ppenc mode? "),
               mime_inline);
      prompt = promptbuf;
      /* L10N: PGP options (inline) (opportunistic encryption is off)
         The 'i' is from the "PGP/M(i)ME" or "(i)nline", above. */
      letters = _("esabico");
      choices = "esabicO";
    }
    else
    {
      /* L10N: PGP options (opportunistic encryption is off) */
      prompt = _("PGP (e)ncrypt, (s)ign, sign (a)s, (b)oth, (c)lear, or "
                 "(o)ppenc mode? ");
      /* L10N: PGP options (opportunistic encryption is off) */
      letters = _("esabco");
      choices = "esabcO";
    }
  }
  /* Opportunistic encryption is unset */
  else
  {
    if (msg->security & (ENCRYPT | SIGN))
    {
      snprintf(promptbuf, sizeof(promptbuf),
               /* L10N: PGP options (inline) */
               _("PGP (e)ncrypt, (s)ign, sign (a)s, (b)oth, %s format, or "
                 "(c)lear? "),
               mime_inline);
      prompt = promptbuf;
      /* L10N: PGP options (inline)
         The 'i' is from the "PGP/M(i)ME" or "(i)nline", above. */
      letters = _("esabic");
      choices = "esabic";
    }
    else
    {
      /* L10N: PGP options */
      prompt = _("PGP (e)ncrypt, (s)ign, sign (a)s, (b)oth, or (c)lear? ");
      /* L10N: PGP options */
      letters = _("esabc");
      choices = "esabc";
    }
  }

  choice = mutt_multi_choice(prompt, letters);
  if (choice > 0)
  {
    switch (choices[choice - 1])
    {
      case 'a': /* sign (a)s */
        OptPgpCheckTrust = false;

        p = pgp_ask_for_key(_("Sign as: "), NULL, 0, PGP_SECRING);
        if (p)
        {
          char input_signas[SHORT_STRING];
          snprintf(input_signas, sizeof(input_signas), "0x%s", pgp_fpr_or_lkeyid(p));
          mutt_str_replace(&PgpSignAs, input_signas);
          pgp_free_key(&p);

          msg->security |= SIGN;

          crypt_pgp_void_passphrase(); /* probably need a different passphrase */
        }
        break;

      case 'b': /* (b)oth */
        msg->security |= (ENCRYPT | SIGN);
        break;

      case 'C':
        msg->security &= ~SIGN;
        break;

      case 'c': /* (c)lear     */
        msg->security &= ~(ENCRYPT | SIGN);
        break;

      case 'e': /* (e)ncrypt */
        msg->security |= ENCRYPT;
        msg->security &= ~SIGN;
        break;

      case 'i': /* toggle (i)nline */
        msg->security ^= INLINE;
        break;

      case 'O': /* oppenc mode on */
        msg->security |= OPPENCRYPT;
        crypt_opportunistic_encrypt(msg);
        break;

      case 'o': /* oppenc mode off */
        msg->security &= ~OPPENCRYPT;
        break;

      case 'S': /* (s)ign in oppenc mode */
        msg->security |= SIGN;
        break;

      case 's': /* (s)ign */
        msg->security &= ~ENCRYPT;
        msg->security |= SIGN;
        break;
    }
  }

  return msg->security;
}<|MERGE_RESOLUTION|>--- conflicted
+++ resolved
@@ -374,12 +374,8 @@
     {
       if (!inside_decrypt)
       {
-<<<<<<< HEAD
-        mutt_debug(LL_DEBUG2, "\tPLAINTEXT encountered outside of DECRYPTION.\n");
-=======
         mutt_debug(LL_DEBUG2,
                    "\tPLAINTEXT encountered outside of DECRYPTION.\n");
->>>>>>> 69f8d0f2
         rv = -2;
         break;
       }
@@ -703,12 +699,8 @@
         int ch;
         char *expected_charset = gpgcharset && *gpgcharset ? gpgcharset : "utf-8";
 
-<<<<<<< HEAD
-        mutt_debug(LL_DEBUG3, "pgp: recoding inline from [%s] to [%s]\n", expected_charset, Charset);
-=======
         mutt_debug(LL_DEBUG3, "pgp: recoding inline from [%s] to [%s]\n",
                    expected_charset, Charset);
->>>>>>> 69f8d0f2
 
         rewind(pgpout);
         state_set_prefix(s);
