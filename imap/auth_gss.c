/**
 * @file
 * IMAP GSS authentication method
 *
 * @authors
 * Copyright (C) 1999-2001,2005,2009 Brendan Cully <brendan@kublai.com>
 *
 * @copyright
 * This program is free software: you can redistribute it and/or modify it under
 * the terms of the GNU General Public License as published by the Free Software
 * Foundation, either version 2 of the License, or (at your option) any later
 * version.
 *
 * This program is distributed in the hope that it will be useful, but WITHOUT
 * ANY WARRANTY; without even the implied warranty of MERCHANTABILITY or FITNESS
 * FOR A PARTICULAR PURPOSE.  See the GNU General Public License for more
 * details.
 *
 * You should have received a copy of the GNU General Public License along with
 * this program.  If not, see <http://www.gnu.org/licenses/>.
 */

/**
 * @page imap_auth_gss IMAP GSS authentication method
 *
 * IMAP GSS authentication method
 *
 * An overview of the authentication method is in RFC 1731.
 *
 * An overview of the C API used is in RFC 2744.
 * Of note is section 3.2, which describes gss_buffer_desc.
 * The length should not include a terminating '\0' byte, and the client
 * should not expect the value field to be '\0'terminated.
 */

#include "config.h"
#include <netinet/in.h>
#include <stdio.h>
#include <string.h>
#include "imap_private.h"
#include "mutt/mutt.h"
#include "conn/conn.h"
#include "auth.h"
#include "mutt_account.h"
#include "mutt_logging.h"
#include "mutt_socket.h"
#ifdef HAVE_HEIMDAL
#include <gssapi/gssapi.h>
#define gss_nt_service_name GSS_C_NT_HOSTBASED_SERVICE
#else
#include <gssapi/gssapi.h>
#include <gssapi/gssapi_generic.h>
#endif

#define GSS_AUTH_P_NONE 1
#define GSS_AUTH_P_INTEGRITY 2
#define GSS_AUTH_P_PRIVACY 4

/**
 * print_gss_error - Print detailed error message to the debug log
 * @param err_maj Error's major number
 * @param err_min Error's minor number
 */
static void print_gss_error(OM_uint32 err_maj, OM_uint32 err_min)
{
  OM_uint32 maj_stat, min_stat;
  OM_uint32 msg_ctx = 0;
  gss_buffer_desc status_string;
  char buf_maj[512];
  char buf_min[512];

  do
  {
    maj_stat = gss_display_status(&min_stat, err_maj, GSS_C_GSS_CODE,
                                  GSS_C_NO_OID, &msg_ctx, &status_string);
    if (GSS_ERROR(maj_stat))
      break;
    size_t status_len = status_string.length;
    if (status_len >= sizeof(buf_maj))
      status_len = sizeof(buf_maj) - 1;
    strncpy(buf_maj, (char *) status_string.value, status_len);
    buf_maj[status_len] = '\0';
    gss_release_buffer(&min_stat, &status_string);

    maj_stat = gss_display_status(&min_stat, err_min, GSS_C_MECH_CODE,
                                  GSS_C_NULL_OID, &msg_ctx, &status_string);
    if (!GSS_ERROR(maj_stat))
    {
      status_len = status_string.length;
      if (status_len >= sizeof(buf_min))
        status_len = sizeof(buf_min) - 1;
      strncpy(buf_min, (char *) status_string.value, status_len);
      buf_min[status_len] = '\0';
      gss_release_buffer(&min_stat, &status_string);
    }
  } while (!GSS_ERROR(maj_stat) && msg_ctx != 0);

  mutt_debug(LL_DEBUG2, "((%s:%d )(%s:%d))\n", buf_maj, err_maj, buf_min, err_min);
}

/**
 * imap_auth_gss - GSS Authentication support
 * @param adata Imap Account data
 * @param method Name of this authentication method
 * @retval enum Result, e.g. #IMAP_AUTH_SUCCESS
 */
enum ImapAuthRes imap_auth_gss(struct ImapAccountData *adata, const char *method)
{
  gss_buffer_desc request_buf, send_token;
  gss_buffer_t sec_token;
  gss_name_t target_name;
  gss_ctx_id_t context;
  gss_OID mech_name;
  char server_conf_flags;
  gss_qop_t quality;
  int cflags;
  OM_uint32 maj_stat, min_stat;
  unsigned long buf_size;
  int rc, retval = IMAP_AUTH_FAILURE;

  if (!(adata->capabilities & IMAP_CAP_AGSSAPI))
    return IMAP_AUTH_UNAVAIL;

  if (mutt_account_getuser(&adata->conn->account) < 0)
    return IMAP_AUTH_FAILURE;

  struct Buffer *buf1 = mutt_buffer_pool_get();
  struct Buffer *buf2 = mutt_buffer_pool_get();

  /* get an IMAP service ticket for the server */
  mutt_buffer_printf(buf1, "imap@%s", adata->conn->account.host);
  request_buf.value = buf1->data;
  request_buf.length = mutt_buffer_len(buf1);

  maj_stat = gss_import_name(&min_stat, &request_buf, gss_nt_service_name, &target_name);
  if (maj_stat != GSS_S_COMPLETE)
  {
    mutt_debug(LL_DEBUG2, "Couldn't get service name for [%s]\n", buf1);
<<<<<<< HEAD
    return IMAP_AUTH_UNAVAIL;
=======
    retval = IMAP_AUTH_UNAVAIL;
    goto cleanup;
>>>>>>> 69f8d0f2
  }
  else if (DebugLevel >= 2)
  {
    gss_display_name(&min_stat, target_name, &request_buf, &mech_name);
    mutt_debug(LL_DEBUG2, "Using service name [%s]\n", (char *) request_buf.value);
    gss_release_buffer(&min_stat, &request_buf);
  }
  /* Acquire initial credentials - without a TGT GSSAPI is UNAVAIL */
  sec_token = GSS_C_NO_BUFFER;
  context = GSS_C_NO_CONTEXT;

  /* build token */
  maj_stat = gss_init_sec_context(&min_stat, GSS_C_NO_CREDENTIAL, &context, target_name,
                                  GSS_C_NO_OID, GSS_C_MUTUAL_FLAG | GSS_C_SEQUENCE_FLAG,
                                  0, GSS_C_NO_CHANNEL_BINDINGS, sec_token, NULL,
                                  &send_token, (unsigned int *) &cflags, NULL);
  if (maj_stat != GSS_S_COMPLETE && maj_stat != GSS_S_CONTINUE_NEEDED)
  {
    print_gss_error(maj_stat, min_stat);
    mutt_debug(LL_DEBUG1, "Error acquiring credentials - no TGT?\n");
    gss_release_name(&min_stat, &target_name);

    retval = IMAP_AUTH_UNAVAIL;
    goto cleanup;
  }

  /* now begin login */
  mutt_message(_("Authenticating (GSSAPI)..."));

  imap_cmd_start(adata, "AUTHENTICATE GSSAPI");

  /* expect a null continuation response ("+") */
  do
    rc = imap_cmd_step(adata);
  while (rc == IMAP_CMD_CONTINUE);

  if (rc != IMAP_CMD_RESPOND)
  {
    mutt_debug(LL_DEBUG2, "Invalid response from server: %s\n", buf1);
    gss_release_name(&min_stat, &target_name);
    goto bail;
  }

  /* now start the security context initialisation loop... */
  mutt_debug(LL_DEBUG2, "Sending credentials\n");
<<<<<<< HEAD
  mutt_b64_encode(send_token.value, send_token.length, buf1, sizeof(buf1) - 2);
=======
  mutt_b64_buffer_encode(buf1, send_token.value, send_token.length);
>>>>>>> 69f8d0f2
  gss_release_buffer(&min_stat, &send_token);
  mutt_buffer_addstr(buf1, "\r\n");
  mutt_socket_send(adata->conn, mutt_b2s(buf1));

  while (maj_stat == GSS_S_CONTINUE_NEEDED)
  {
    /* Read server data */
    do
      rc = imap_cmd_step(adata);
    while (rc == IMAP_CMD_CONTINUE);

    if (rc != IMAP_CMD_RESPOND)
    {
      mutt_debug(LL_DEBUG1, "#1 Error receiving server response.\n");
      gss_release_name(&min_stat, &target_name);
      goto bail;
    }

    if (mutt_b64_buffer_decode(buf2, adata->buf + 2) < 0)
    {
      mutt_debug(LL_DEBUG1, "Invalid base64 server response.\n");
      gss_release_name(&min_stat, &target_name);
      goto err_abort_cmd;
    }
    request_buf.value = buf2->data;
    request_buf.length = mutt_buffer_len(buf2);
    sec_token = &request_buf;

    /* Write client data */
    maj_stat = gss_init_sec_context(
        &min_stat, GSS_C_NO_CREDENTIAL, &context, target_name, GSS_C_NO_OID,
        GSS_C_MUTUAL_FLAG | GSS_C_SEQUENCE_FLAG, 0, GSS_C_NO_CHANNEL_BINDINGS,
        sec_token, NULL, &send_token, (unsigned int *) &cflags, NULL);
    if (maj_stat != GSS_S_COMPLETE && maj_stat != GSS_S_CONTINUE_NEEDED)
    {
      print_gss_error(maj_stat, min_stat);
      mutt_debug(LL_DEBUG1, "Error exchanging credentials\n");
      gss_release_name(&min_stat, &target_name);

      goto err_abort_cmd;
    }
    mutt_b64_buffer_encode(buf1, send_token.value, send_token.length);
    gss_release_buffer(&min_stat, &send_token);
    mutt_buffer_addstr(buf1, "\r\n");
    mutt_socket_send(adata->conn, mutt_b2s(buf1));
  }

  gss_release_name(&min_stat, &target_name);

  /* get security flags and buffer size */
  do
    rc = imap_cmd_step(adata);
  while (rc == IMAP_CMD_CONTINUE);

  if (rc != IMAP_CMD_RESPOND)
  {
    mutt_debug(LL_DEBUG1, "#2 Error receiving server response.\n");
    goto bail;
  }
  if (mutt_b64_buffer_decode(buf2, adata->buf + 2) < 0)
  {
    mutt_debug(LL_DEBUG1, "Invalid base64 server response.\n");
    goto err_abort_cmd;
  }
  request_buf.value = buf2->data;
  request_buf.length = mutt_buffer_len(buf2);

  maj_stat = gss_unwrap(&min_stat, context, &request_buf, &send_token, &cflags, &quality);
  if (maj_stat != GSS_S_COMPLETE)
  {
    print_gss_error(maj_stat, min_stat);
    mutt_debug(LL_DEBUG2, "Couldn't unwrap security level data\n");
    gss_release_buffer(&min_stat, &send_token);
    goto err_abort_cmd;
  }
  mutt_debug(LL_DEBUG2, "Credential exchange complete\n");

  /* first octet is security levels supported. We want NONE */
  server_conf_flags = ((char *) send_token.value)[0];
  if (!(((char *) send_token.value)[0] & GSS_AUTH_P_NONE))
  {
    mutt_debug(LL_DEBUG2, "Server requires integrity or privacy\n");
    gss_release_buffer(&min_stat, &send_token);
    goto err_abort_cmd;
  }

  /* we don't care about buffer size if we don't wrap content. But here it is */
  ((char *) send_token.value)[0] = '\0';
  buf_size = ntohl(*((long *) send_token.value));
  gss_release_buffer(&min_stat, &send_token);
  mutt_debug(LL_DEBUG2, "Unwrapped security level flags: %c%c%c\n",
             (server_conf_flags & GSS_AUTH_P_NONE) ? 'N' : '-',
             (server_conf_flags & GSS_AUTH_P_INTEGRITY) ? 'I' : '-',
             (server_conf_flags & GSS_AUTH_P_PRIVACY) ? 'P' : '-');
  mutt_debug(LL_DEBUG2, "Maximum GSS token size is %ld\n", buf_size);

  /* agree to terms (hack!) */
  buf_size = htonl(buf_size); /* not relevant without integrity/privacy */
  mutt_buffer_reset(buf1);
  mutt_buffer_addch(buf1, GSS_AUTH_P_NONE);
  mutt_buffer_addstr_n(buf1, ((char *) &buf_size) + 1, 3);
  /* server decides if principal can log in as user */
  mutt_buffer_addstr(buf1, adata->conn->account.user);
  request_buf.value = buf1->data;
  request_buf.length = mutt_buffer_len(buf1);
  maj_stat = gss_wrap(&min_stat, context, 0, GSS_C_QOP_DEFAULT, &request_buf,
                      &cflags, &send_token);
  if (maj_stat != GSS_S_COMPLETE)
  {
    mutt_debug(LL_DEBUG2, "Error creating login request\n");
    goto err_abort_cmd;
  }

<<<<<<< HEAD
  mutt_b64_encode(send_token.value, send_token.length, buf1, sizeof(buf1) - 2);
  mutt_debug(LL_DEBUG2, "Requesting authorisation as %s\n", adata->conn->account.user);
  mutt_str_strcat(buf1, sizeof(buf1), "\r\n");
  mutt_socket_send(adata->conn, buf1);
=======
  mutt_b64_buffer_encode(buf1, send_token.value, send_token.length);
  mutt_debug(LL_DEBUG2, "Requesting authorisation as %s\n", adata->conn->account.user);
  mutt_buffer_addstr(buf1, "\r\n");
  mutt_socket_send(adata->conn, mutt_b2s(buf1));
>>>>>>> 69f8d0f2

  /* Joy of victory or agony of defeat? */
  do
    rc = imap_cmd_step(adata);
  while (rc == IMAP_CMD_CONTINUE);
  if (rc == IMAP_CMD_RESPOND)
  {
    mutt_debug(LL_DEBUG1, "Unexpected server continuation request.\n");
    goto err_abort_cmd;
  }
  if (imap_code(adata->buf))
  {
    /* flush the security context */
    mutt_debug(LL_DEBUG2, "Releasing GSS credentials\n");
    maj_stat = gss_delete_sec_context(&min_stat, &context, &send_token);
    if (maj_stat != GSS_S_COMPLETE)
      mutt_debug(LL_DEBUG1, "Error releasing credentials\n");

    /* send_token may contain a notification to the server to flush
     * credentials. RFC1731 doesn't specify what to do, and since this
     * support is only for authentication, we'll assume the server knows
     * enough to flush its own credentials */
    gss_release_buffer(&min_stat, &send_token);

    retval = IMAP_AUTH_SUCCESS;
    goto cleanup;
  }
  else
    goto bail;

err_abort_cmd:
  mutt_socket_send(adata->conn, "*\r\n");
  do
    rc = imap_cmd_step(adata);
  while (rc == IMAP_CMD_CONTINUE);

bail:
  mutt_error(_("GSSAPI authentication failed"));
  retval = IMAP_AUTH_FAILURE;

cleanup:
  mutt_buffer_pool_release(&buf1);
  mutt_buffer_pool_release(&buf2);

  return retval;
}<|MERGE_RESOLUTION|>--- conflicted
+++ resolved
@@ -136,12 +136,8 @@
   if (maj_stat != GSS_S_COMPLETE)
   {
     mutt_debug(LL_DEBUG2, "Couldn't get service name for [%s]\n", buf1);
-<<<<<<< HEAD
-    return IMAP_AUTH_UNAVAIL;
-=======
     retval = IMAP_AUTH_UNAVAIL;
     goto cleanup;
->>>>>>> 69f8d0f2
   }
   else if (DebugLevel >= 2)
   {
@@ -187,11 +183,7 @@
 
   /* now start the security context initialisation loop... */
   mutt_debug(LL_DEBUG2, "Sending credentials\n");
-<<<<<<< HEAD
-  mutt_b64_encode(send_token.value, send_token.length, buf1, sizeof(buf1) - 2);
-=======
   mutt_b64_buffer_encode(buf1, send_token.value, send_token.length);
->>>>>>> 69f8d0f2
   gss_release_buffer(&min_stat, &send_token);
   mutt_buffer_addstr(buf1, "\r\n");
   mutt_socket_send(adata->conn, mutt_b2s(buf1));
@@ -305,17 +297,10 @@
     goto err_abort_cmd;
   }
 
-<<<<<<< HEAD
-  mutt_b64_encode(send_token.value, send_token.length, buf1, sizeof(buf1) - 2);
-  mutt_debug(LL_DEBUG2, "Requesting authorisation as %s\n", adata->conn->account.user);
-  mutt_str_strcat(buf1, sizeof(buf1), "\r\n");
-  mutt_socket_send(adata->conn, buf1);
-=======
   mutt_b64_buffer_encode(buf1, send_token.value, send_token.length);
   mutt_debug(LL_DEBUG2, "Requesting authorisation as %s\n", adata->conn->account.user);
   mutt_buffer_addstr(buf1, "\r\n");
   mutt_socket_send(adata->conn, mutt_b2s(buf1));
->>>>>>> 69f8d0f2
 
   /* Joy of victory or agony of defeat? */
   do
